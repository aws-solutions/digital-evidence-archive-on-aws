# Digital Evidence Archive

Digital Evidence Archive on AWS enables Law Enforcement organizations to ingest evidence data to aid digital data management

# Code Coverage

| Statements                                                                               | Branches                                                                             | Functions                                                                              | Lines                                                                          |
| ---------------------------------------------------------------------------------------- | ------------------------------------------------------------------------------------ | -------------------------------------------------------------------------------------- | ------------------------------------------------------------------------------ |
| ![Statements](https://img.shields.io/badge/statements-92.3%25-brightgreen.svg?style=flat) | ![Branches](https://img.shields.io/badge/branches-76.54%25-red.svg?style=flat) | ![Functions](https://img.shields.io/badge/functions-92.16%25-brightgreen.svg?style=flat) | ![Lines](https://img.shields.io/badge/lines-92.2%25-brightgreen.svg?style=flat) |

# Getting Started

## Production Deployment

Follow these steps to deploy your production environment. If developing/testing, follow the Simple Deployment Section.

You can deploy using your local computer via the terminal (for Mac/Linux users) or Command Prompt for Windows Users. The commands in the following steps may use different commands depending on which OS your computer is running, so make sure to follow the directions carefully.

### Step 0: Setup a Custom Domain (Recommended)

We recommend using a custom domain, otherwise the URL for the solution will not be human readable. You will need to register a domain using AWS Route53 or other provider, and import a certificate for the domain using AWS Certificate Manager.

#### Option 1: Using a Route53 Domain

1. Register a Domain with Route53 by following [this guide](https://docs.aws.amazon.com/Route53/latest/DeveloperGuide/domain-register.html#register_new_console).
2. Wait for confirmation email
3. Keep Note of the domain name (e.g. <digitalevidencearchive.com>)
4. Route53 automatically creates a hosted zone for your domain. Go to Route 53, click HostedZones on the left tab. Go to the hosted zone that matches your domain name, and copy and paste the Hosted Zone ID somewhere safe
5. Next go to AWS Certificate Manager to [request a certificate](https://docs.aws.amazon.com/acm/latest/userguide/gs-acm-request-public.html) for your domain. MAKE SURE TO DO IT IN THE REGION YOU WANT TO DEPLOY.
6. Navigate to the certificate table. The request should be pending. Click on the Certificate ID link, scroll to the Domains section, and on the upper right hand side of that section, click Create Records in Route53. Wait about 10 minutes
7. Once the Certificate is issued, click the Certificate ID link and copy the ARN in the first section. Save this somewhere safe.

#### Option 2: Using a non-Route53 Domain

1. Get a certificate for your domain by following [this guide](https://docs.aws.amazon.com/acm/latest/userguide/gs-acm-request-public.html).
 -- NOTE: make sure you create the certificate in the same region as the solution deployment
 -- Alternatively, you can [import a certificate from a third party.](https://docs.aws.amazon.com/acm/latest/userguide/import-certificate.html).
2. After the certificate is created, copy the ARN of the certificate and save it somewhere, you will need it for step 2.
3. After the deployment is complete in step 3, you will have to add a CNAME record to point the domain at the solution. Follow the last instruction in Step 3.

### Pre-requisites

**NOTE** If you are using Windows to deploy, make sure that for each of your installation steps the download path DOES NOT contain spaces. Many of the default paths go to "C:\Program Files\", but certain commands cannot run when the path has a space in it

You will need npm and node installed on your machine:

*For Windows*

Follow the instructions [here](https://learn.microsoft.com/en-us/windows/dev-environment/javascript/nodejs-on-windows) and stop before the Install Visual Studio Code section.
NOTE: During the nvm install, when asked where to place npm, DO NOT place in "C:/Program Files", instead you can put it in "C:\Users\Public\nodejs".
Additionally we currently require Node 18 LTS (lts/hydrogen). You can automatically use our recommended version with the `nvm install` command which will install the version we've defined in our nvmrc file.

*For Mac/Linux*

```sh
curl -o- https://raw.githubusercontent.com/nvm-sh/nvm/v0.35.3/install.sh | bash
source ~/.bashrc
# within the cloned DEA directory
nvm install
```

Next you need to install rush to be able to run commands in the repository, cdk for deployment, and a specific version of pnpm (Note pnpm needs to match the version pnpmVersion in rush.json).

```sh
npm install -g @microsoft/rush
npm install -g pnpm@7.16.0
npm install -g aws-cdk
```

Ensure you have AWS Command Line Interface (AWS CLI) installed, and have your aws credentials set. You can see [here](https://docs.aws.amazon.com/cli/latest/userguide/getting-started-install.html) for more information about installing AWS CLI.
NOTE: Make sure you change the download location to ensure the path DOES NOT have any spaces.

You'll need to pull the repository to your local machine, therefore you also need git installed. If you do not already have it on your machine you can follow the instructions for your OS [here](https://github.com/git-guides/install-git).

For Windows you will need to install Cygwin so certains scripts can run during the build process. See [here](https://www.cygwin.com/) for installation details.

If you are using Windows, you may need to restart your command prompt to see the installation changes take place.

### Step 1: Clone the repository

Use the command line to run the following commands:

```sh
git clone https://github.com/aws-solutions/digital-evidence-archive-on-aws
cd ./digital-evidence-archive-on-aws/source/
rush cupdate
rush build
```

### Step 2: Customize your configuration

Next you'll need to copy and rename the default configuration file, and open the copy in a text editor.

**Windows**

```sh
cd ./common/config
copy prodexample.json prod.json
cd ../..
notepad ./common/config/prod.json
```

**Linux**

```sh
cp ./common/config/prodexample.json ./common/config/prod.json
nano ./common/config/prod.json
```

Inside the configuration file, change the following fields

1. Specify your region by including a line in the following format ```"region": "us-east-2"```
2. Specify an unique domain prefix for your hosted Cognito login. NOTE: this is separate from your custom domain. It should look like the following:

```
"cognito": {
  "domain": "exampleexampleexample"
},
```

3. If you completed step 0, then import the domainName and ACM Certificate ARN (and hostedZoneId, hostedZoneName for Route53 domains)

Route 53 Domains:

```
"customDomain": {
  "domainName": "example.com",
  "certificateArn": "arn:aws:acm:us-east-1:ACCTNUM:certificate/CERT_NUM",
  "hostedZoneId": "NJKVNFJKNVJF345903",
  "hostedZoneName": "example.com"
},
```

Non Route53 Domains:

```
"customDomain": {
  "domainName": "example.com",
  "certificateArn": "arn:aws:acm:us-east-1:ACCTNUM:certificate/CERT_NUM"
},
```

4. Define your User Role Types.
You can see examples of role types already in the file. Feel free to modify these endpoints or create new roles as necessary for your use case.
For each role, specify the name, description, and an array of endpoints defined by path and endpoint method. You can refer to API Reference section of the Implementation Guide for a list of available endpoints. Alternatively, you can view the file called dea-route-config.ts under the dea-backend folder for the most up to date list of API endpoints.  

> :warning: Note about elevated endpoints: The following API endpoints, which can be configured on Roles within deaRoleTypes configuration, are considered elevated. These endpoints grant applicable users access to resources without any case-owner granted membership and are intended for "admin-type" roles.

> - Fetch a list of all cases within the system.  
{
  "path": "/cases/all-cases",
  "method": "GET"
}

> - Fetch information on a case, there is no membership requirement on the caller.  
{
  "path": "/cases/{caseId}/scopedInformation",
  "method": "GET"
}

> - Assign a case owner, can be called on any case in the system.  
{
  "path": "/cases/{caseId}/owner",
  "method": "POST"
}

> - Generate an audit showing all actions taken by a specified user.  
{
  "path": "/users/{userId}/audit",
  "method": "POST"
}

> - Retrieve the results of a generated user audit.  
{
  "path": "/users/{userId}/audit/{auditId}/csv",
  "method": "GET"
}

> - Generate an audit showing all actions taken in the system.  
{
  "path": "/system/audit",
  "method": "POST"
}

> - Retrieve the results of a generated system audit.  
{
  "path": "/system/audit/{auditId}/csv",
  "method": "GET"
}  

> :warning: To compile a comprehensive Audit Log of application events Digital Evidence Archive utilizes both Application-Generated events as well as events from CloudTrail. CloudTrail events have been known to be delayed up to 20 minutes before becoming present in CloudWatch Logs. Consequently, be aware that a generated Audit report may be missing events that have occurred recently.

5. If your local laws and regulations allows for or mandates the deletion of case evidence, set deletionAllowed field to true, otherwise set it to false.
6. Go to the front end UI to change the System Use Notification.
CJIS Policy 5.4 Use Notification states that you must display an approved system use notification message befor granting access, informing users of various usages and monitoring rules.

The message should generally discuss the following information: that the user is accessing a restricted information system; that system usage may be monitored, recorded, and subject to audit; that unauthorized use of the system is prohibited and may be subject to criminal and/or civil penalties; use of the system indicateds consent to monitoring and recording.

Additionally the message shall provide appropriate privacy and security notices based on local laws and regulations. Please refer to CJIS Policy 5.4 for the most up to date information.

To input your System Use Notification Message, open the following file in a text editor:

**Windows**

```sh
notepad ./dea-ui/ui/src/common/labels.tsx
```

**Linux**

```sh
nano  ~/digital-evidence-archive-on-aws/source/dea-ui/ui/src/common/labels.tsx
```

Scroll to the systemUseNotificationText definition, and change the text starting with CUSTOMIZE YOUR SYSTEM USE NOTIFICATION TEXT… to your approved system message. Save your changes

### Step 3: Launch the Stack

Navigate to the dea-main folder

```sh
cd ./dea-main
```

Export the following variables (customize as needed)

**Windows Powershell**

```sh
$Env:STAGE='prod'
$Env:AWS_REGION='us-east-2'
$Env:DEA_CUSTOM_DOMAIN=<'true' if using custom domain, otherwise do NOT set>
$Env:AWS_ACCT_NUMBER=<'your 12 digit AWS account number'>
```

**Linux**

```sh
export STAGE=prod
export AWS_REGION="us-east-2"
export DEA_CUSTOM_DOMAIN=<true if using custom domain, otherwise do NOT set>
export AWS_ACCT_NUMBER=<your 12 digit AWS account number>
```

Validate your configuration file and address any errors that appear

```sh
rushx validate:config
```

Now run the following commands to launch the stack

**Windows**

```sh
rush rebuild
rushx cdk bootstrap aws://%AWS_ACCT_NUMBER%/%AWS_REGION%
rushx cdk deploy
```

**Linux**

```sh
rush rebuild
rushx cdk bootstrap aws://${AWS_ACCT_NUMBER}/${AWS_REGION}
rushx cdk deploy
```

NOTE: if you are running cdk deploy in us-gov-east-1 region, run the command with the --all flag since you are deploying more than one stack. E.g.

```sh
rushx cdk deploy --all
```

After the command is done, copy the list of outputs somewhere safe, You will need them for next steps.

NOTE: If you used a non-Route53 domain, then after the deployment is complete, you must add a CNAME alias to point your domain at the solution. To do this you will need the API Gateway Domain Name for the custom domain, which you can find by going to API Gateway on the console, selecting "Custom domain names" on the left hand side, and selecting the domain name; the API Gateway Domain Name will be under the Configurations tab in the second box. It should look something like: d-rtxxxxxxxx.execute-api.us-east-1.amazonaws.com.

NOTE: For custom domains, you can access the solution using your domain; to view the ui, append the url with '/ui': e.g. dea.digitalevidencearchive.com/ui

### Step 4: Integrate your CJIS Compliant Identity Provider

Cognito is not CJIS compliant, therefore you need to use your CJIS Compliant IdP to federate with Cognito for use in DEA. This will require you to create an App Integration in your IdP, relaunch the stack, create a custom attribute for users called DEARole, and assign users to DEA via the App Integration.

#### 4.1: IdP Side Integration

The solution can integrate with either Okta or Active Directory. You can also choose how to determine what access the user has to the solution either by defining rules based on
user group membership or by defining a custom attribute on your IdP, and for each dea user
assigning the role name to that attribute for the user. See below for more details.

##### Integrating with Okta

###### Create Attribute in Okta

If you are using group membership to define access to DEA, you can skip this step.

Otherwise, in Okta create a new custom attribute for users called DEARole, limit the possible values to only the Roles you configured in step 3. (For example: for the prodexample.json, the only possible attribute values would be CaseWorker, EvidenceManager, and WorkingManager). You can follow the instructions for doing that [here](https://help.okta.com/en-us/Content/Topics/users-groups-profiles/usgp-add-custom-user-attributes.htm).

###### Create SAML 2.0 Application in Okta

You will need your cognito domain prefix (as you stated in your configuration file) and your user pool Id (listed in the named CDK outputs as DeaAuthConstructuserPoolId).

Complete ONLY the steps "Create a SAML app in Okta" and "Configure SAML integration for your Okta App" in this [aws article](https://repost.aws/knowledge-center/cognito-okta-saml-identity-provider).
Use the Following Values:

- Single sign on URL: replace DOMAIN_PREFIX with the cognito domain you defined in your configuration file, and REGION with the region you are deploying in (e.g. us-east-1)
  - For non-US GovCloud regions or regions/stacks not using [FIPS endpoints](https://aws.amazon.com/compliance/fips/):
   <https://DOMAIN_PREFIX.auth.REGION.amazoncognito.com/saml2/idpresponse>
  - For US regions:
  <https://DOMAIN_PREFIX.auth-fips.REGION.amazoncognito.com/saml2/idpresponse>
- Audience URL: urn:amazon:cognito:sp:USER_POOL_ID (replace USER_POOL_ID with the id listed in the named CDK outputs called DeaAuthConstructuserPoolId, should look like us-east-1_xxxxxxxxx)
- Attribute Statements: Set the following Attributes
  - firstName
  - lastName
  - email
  - username
  - If using Custom Attribute: the name of the custom attribute you created, e.g. deaRole
- If using Groups: add a Group Claim
  - E.g. send all groups: Name=groups, NameFormat=Unspecified, Filter: Select Matches regex Value=.*

##### Integrating with Azure Active Directory

###### Create Attribute in Active Directory

If you are using group membership to define access to DEA, you can skip this step.

Otherwise, in AD create a new custom attribute for users called DEARole, limit the possible values to only the Roles you configured in step 3. (For example: for the prodexample.json, the only possible attribute values would be CaseWorker, EvidenceManager, and WorkingManager). You can follow the instructions for doing that [here](https://windowstechno.com/how-to-create-custom-attributes-in-active-directory/).

###### Create SAML 2.0 Application in Azure AD

You will need your cognito domain prefix (as you stated in your configuration file) and your user pool Id (listed in the named CDK outputs as DeaAuthConstructuserPoolId).

Complete ONLY Step 2: Add Amazon Cognito as an enterprise application in Azure AD in the [following article](https://aws.amazon.com/blogs/security/how-to-set-up-amazon-cognito-for-federated-authentication-using-azure-ad/).

Use the Following Values:

- Single sign on URL: replace DOMAIN_PREFIX with the cognito domain you defined in your configuration file, and REGION with the region you are deploying in (e.g. us-east-1)
  - For non-US Cloud regions: (or regions/stacks not using FIPs endpoints)
   <https://DOMAIN_PREFIX.auth.REGION.amazoncognito.com/saml2/idpresponse>
  - For US regions:
  <https://DOMAIN_PREFIX.auth-fips.REGION.amazoncognito.com/saml2/idpresponse>
- Audience URL: `urn:amazon:cognito:sp:USER_POOL_ID` (replace USER_POOL_ID with the id listed in the named CDK/CloudFormation stack Outputs called DeaAuthConstructuserPoolId, should look like `us-east-1_xxxxxxxxx`)
- User Attributes and Claims: Set the following Attributes
  - firstName
  - lastName
  - email
  - username
  - If using Custom Attribute: the name of the custom attribute you created, e.g. deaRole
- If using Groups: add a Group Claim [see here](https://learn.microsoft.com/en-us/entra/identity/hybrid/connect/how-to-connect-fed-group-claims)

##### Integrating with Identity Center

###### Enable IAM Identity Center

When first enabling Identity Center in a region, you will need to select "Enable with AWS Organizations", not "Enable in only this AWS account".

###### Sync Active Directory or external Identity Provider to Identity Center

You will need to connect an Active Directory or Identity Provider (IdP) with IAM Identity Center.

For a self-managed directory or an AWS Managed Microsoft AD, see [this guide](https://docs.aws.amazon.com/singlesignon/latest/userguide/manage-your-identity-source-ad.html). You may also choose to first import an existing Microsoft Active Directory into [AWS Managed Microsoft AD](https://docs.aws.amazon.com/directoryservice/latest/admin-guide/ms_ad_getting_started.html). Ensure that your AD users are synced in Identity Center by following [this guide](https://docs.aws.amazon.com/singlesignon/latest/userguide/provision-users-from-ad-configurable-ADsync.html?icmpid=docs_sso_console#manage-sync-add-users-groups-configurable-ADsync).

For an external identity provider, see [this guide](https://docs.aws.amazon.com/singlesignon/latest/userguide/manage-your-identity-source-idp.html?icmpid=docs_sso_console).

###### Create SAML 2.0 Application in Identity Center

You will need your cognito domain prefix (as you specified in your configuration file) and your user pool Id (listed in the named CDK outputs as DeaAuthConstructuserPoolId).

Complete ONLY the step titled ["Configure a SAML application from the IAM Identity Center console"](https://repost.aws/knowledge-center/cognito-user-pool-iam-integration).

Use the following values in your newly created "Customer managed application".

- Single sign on URL: replace DOMAIN_PREFIX with the cognito domain you defined in your configuration file, and REGION with the region you are deploying in (e.g. us-east-1)
  - For non-US Cloud regions or regions/stacks not using FIPS endpoints: `https://DOMAIN_PREFIX.auth.REGION.amazoncognito.com/saml2/idpresponse`
  - For US regions: `https://DOMAIN_PREFIX.auth-fips.REGION.amazoncognito.com/saml2/idpresponse`
- Audience URL: `urn:amazon:cognito:sp:USER_POOL_ID`
  - Replace USER_POOL_ID with the id listed in the named CDK outputs called DeaAuthConstructuserPoolId, should look like us-east-1_xxxxxxxxx
- Attribute Statements: Set the following attribute mappings:
  - Subject --> ${user:subject} --> persistent
  - firstname  --> ${user:givenName} --> basic  
  - lastname --> ${user:familyName} --> basic
  - email --> ${user:email} --> basic
  - username --> ${user:preferredUsername} --> basic
  - idcenterid --> ${user:AD_GUID} --> basic
- Note: Do NOT try to add groups or another custom attribute here as it will not work. Identity Center does not allow for sending user groups and/or custom attribute over the SAML assertion. To get around this, when you integrate with Identity Center, the DEA solution will create a PreTokenGeneration Cognito Trigger, which will query your identity store for the federated user's group memberships, and add those groups to the identity token, so authorization can happen just like Okta/AD integrations.

###### Sync Users & Groups (Active Directory only)

Finally, under "Assigned users and groups", ensure your users and groups are added. For example, if you created an `IAMIdentityCenterAllUsersAndGroups` group in your Microsoft AD and synced it, ensure that group is added for all of your users to be able to login to the DEA application itself.

In the next step, we will configure what users and groups are allowed to do once logged into DEA.

###### Configuring DEA to connect with IdP

- Take note of your identity store id, which you can find by going to Settings within Identity Center, in the second box under the tab "Identity Source", as Identity Store Id. It should look something like d-01234abcd5.
  - If your identity store is a [Microsoft Active Directory](https://aws.amazon.com/directoryservice/active-directory/), ensure `hasAwsManagedActiveDirectory` is set to `true`. We recommend managing all users and groups in [AWS Managed Microsoft Active Directory](https://docs.aws.amazon.com/directoryservice/latest/admin-guide/directory_microsoft_ad.html). Ensure the Managed Active Directory is in the same region as set by your "AWS_REGION" environment variable and in the same account as set by your "identityStoreAccount" variable.
  - DEA does not support [AD Connector](https://docs.aws.amazon.com/directoryservice/latest/admin-guide/directory_ad_connector.html) or [Simple AD](https://docs.aws.amazon.com/directoryservice/latest/admin-guide/directory_simple_ad.html).
- Next add the Identity Center SAML Application URL to the configuration file. You can find this URL in your Identity Center's customer managed application (the app you just made) -> Edit configuration -> IAM Identity Center metadata -> "IAM Identity Center SAML metadata file".
- Fill in the metadata path and identity store id, and define your group rules.
  - For each rule you define the deaRoleName (one of the roles you specified in Step 3, e.g. CaseWorker, EvidenceManager) and the FilterValue (a string you want to search for in groups). For example if the filterValue is Troop and the deaRole is CaseWorker, then if the user's group contains the string "Troop" they will be assigned the CaseWorker role in the system.
  - NOTE: You can define up to 25 GroupToDeaRoleRules, and they are evaluated in order.

An example is given below. Please append this to your configuration file.

```prod.json
  "idpInfo": {
    "identityStoreId": "<Identity Store Id>",
    "identityStoreRegion": "<Identity Store Region>",
<<<<<<< HEAD
    "identityStoreAccount": "<Identity Store Account ID number>",
    "hasAwsManagedActiveDirectory": <true if using AWS Managed Microsoft AD as identity store, defaulted to false>,
=======
    "identityStoreAccountId": "<Identity Store AWS Account Id>",
>>>>>>> ad7834b8
    "metadataPath": "<URL link to IdP metatdata>",
    "metadataPathType": "URL",
    "attributeMap": {
      "idcenterid": "idcenterid",
      "username": "username",
      "email": "email",
      "firstName": "firstname",
      "lastName": "lastname"
    },
    "groupToDeaRoleRules": [
      {
        "filterValue": "DEAEvidenceManager",
        "deaRoleName": "EvidenceManager"
      },
      {
        "filterValue": "SuperUser",
        "deaRoleName": "WorkingManager"
      },
      {
        "filterValue": "DEA",
        "deaRoleName": "CaseWorker"
      }
    ]
  },
 ```

Skip to Step 4.3, Relaunch Stack to Update with Authentication Information

#### 4.2: DEA Side Integration

One you have created the SAML 2.0 integration in your IdP, with the appropriate User Attribute Mapping, you can now start the integration process with DEA.

Open your configuration file from step 3 and add the following (with your specific values for each of the fields) to the configuration file.

- metadataPath : the URL link to the IdP App Integration Metadata (recommended) or the path to the metadata file locally
- metadataPathType: either URL or FILE
- attributeMap: mapping from what Cognito fields are named to what you named them in your App Integration (App Integration names are on right hand side, do not modify left hand side)
- Optional: you can set the default role, so if no rule mapping matches during federation, the user gets defined the default role. If not set, the default role is NO access to DEA

e.g. Using Custom Attribute

```prod.json
"idpInfo": {
  "metadataPath": "<URL link to IdP metatdata>",
  "metadataPathType": "URL",
  "attributeMap": {
    "username": "username",
    "email": "email",
    "firstName": "firstName",
    "lastName": "lastName",
    "deaRoleName": "DEARole"
  },
  "defaultRole": 'CaseWorker'
}
```

e.g. Using Group Membership

For each rule your define the deaRoleName (one ofthe roles you defined in Step 3, e.g. CaseWorker, EvidenceManager) and the FilterValue (a string you want to search for in groups). For example if my filterValue is Troop and the deaRole is CaseWorker, then if the user's group contains the string Troop they will be assigned the CaseWorker role in the system.

NOTE: You can define up to 25 GroupToDeaRoleRules, and they are evaluated in order.

```prod.json
  "idpInfo": {
    "metadataPath": "<URL link to IdP metatdata>",
    "metadataPathType": "URL",
    "attributeMap": {
      "username": "username",
      "email": "email",
      "firstName": "firstname",
      "lastName": "lastname",
      "groups": "groups"
    },
    "groupToDeaRoleRules": [
      {
        "filterValue": "DEAEvidenceManager",
        "deaRoleName": "EvidenceManager"
      },
      {
        "filterValue": "SuperUser",
        "deaRoleName": "WorkingManager"
      },
      {
        "filterValue": "DEA",
        "deaRoleName": "CaseWorker"
      }
    ],
    "defaultRole": 'CaseWorker'
  },
```

#### 4.3: Relaunch Stack to Update with Authentication Information

Update the stack to use the information you provided in the configuration file to integrate your IdP with the DEA stack. Run the following commands:

```sh
rush rebuild
rushx cdk deploy
```

NOTE: if you are running cdk deploy in us-gov-east-1 region, run the command with the --all flag since you are deploying more than one stack. E.g.

```sh
rushx cdk deploy --all
```

### Step 5: Save your Configuration File

Save your configuration file somewhere safe, like s3, so you can reuse it when you want to update your stack.

### Step 6:  Post Deployment Steps

**DEA Permissions Boundary**

The CDK stack for DEA also creates a permissions boundary that blocks all access to protected DEA resources. Cloudtrail is enabled for DEA resources, so all access outside of DEA will be logged. However, for extra security you can attach the Permissions Boundary to all Console IAM Roles to block access to DEA resources.

Log in as Admin in your AWS account.

1. Go to IAM.
2. Go to Users. (Alternately, go to Roles to set permissions boundaries around a role.)
3. Choose a user.
4. Go to Permissions Boundary, and choose set permissions boundary.
5. In the search bar, enter deaResourcesPermissionsBoundary and choose it.
6. Choose Set boundary.

Repeat steps 3-6 for each User (or Role that users have access to).

**Enable AWS WAF**

Digital Evidence Archive on AWS allows configuration of AWS Web Application Firewall (WAF) to protect the DEA-created Amazon API Gateway. Please see this documentation for more information on how you can protect your deployment:
*<https://docs.aws.amazon.com/apigateway/latest/developerguide/api-gateway-request-throttling.html>
*<https://repost.aws/knowledge-center/waf-apply-rate-limit>

Please note that default DEA limits are conservative, but you can increase the numbers alongside the lambda service limit increases. Fine-grain throttle limits using WAF.

**Anti-virus**

DEA does not protect against uploading viruses (as they can be considered evidence in certain investigations), therefore we recommend setting up anti-virus and other security protections, such as crowdstrike to ensure your Criminal Justice devices stay secure. A common product is Crowdstrike.

## Creating a PR from a Commit(s)

OPTIONAL: run commit hooks locally

```
RUN_HOOKS=true git commit
```

OPTIONAL: run CFNNag locally
(NOTE: for now, CFNNag errors will not fail in the GitAction Checkers for the PR, so for now run locally)

```
STAGE=$STAGE rushx cdk synth
rushx nag
```

```
git pull origin develop --rebase
```

```
git push origin somebranchname
```

Go to the branch in GitHub, and Press Submit Pull Request

Assign a reviewer, and ensure Checks Pass

---

# Additional Documentation

## [Local Development](/docs/LOCALDEV.md)

## [Operating your Digital Evidence Archive Instance](/docs/OPERATIONS.md)

## [Known Issues](/docs/KNOWN_ISSUES.md)

Copyright Amazon.com, Inc. or its affiliates. All Rights Reserved.

Licensed under the Apache License Version 2.0 (the "License"). You may not use this file except in compliance with the License. A copy of the License is located at

<http://www.apache.org/licenses/>

or in the "license" file accompanying this file. This file is distributed on an "AS IS" BASIS, WITHOUT WARRANTIES OR CONDITIONS OF ANY KIND, express or implied. See the License for the specific language governing permissions and limitations under the License.<|MERGE_RESOLUTION|>--- conflicted
+++ resolved
@@ -406,12 +406,8 @@
   "idpInfo": {
     "identityStoreId": "<Identity Store Id>",
     "identityStoreRegion": "<Identity Store Region>",
-<<<<<<< HEAD
-    "identityStoreAccount": "<Identity Store Account ID number>",
+    "identityStoreAccountId": "<Identity Store AWS Account Id>",
     "hasAwsManagedActiveDirectory": <true if using AWS Managed Microsoft AD as identity store, defaulted to false>,
-=======
-    "identityStoreAccountId": "<Identity Store AWS Account Id>",
->>>>>>> ad7834b8
     "metadataPath": "<URL link to IdP metatdata>",
     "metadataPathType": "URL",
     "attributeMap": {
