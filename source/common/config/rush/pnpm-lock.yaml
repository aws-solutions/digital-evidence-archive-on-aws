--- conflicted
+++ resolved
@@ -6140,11 +6140,7 @@
     resolution: {integrity: sha512-9GNFMRrEMG5y3Jvv+V4azWvc+qNWdWLTjDdhf/zgMlz8haaaLWv0xeAIWxz9PuWUBawsVxy0zZotjCdR3Xq+2w==}
     hasBin: true
     dependencies:
-<<<<<<< HEAD
-      aws-sdk: 2.1360.0
-=======
       aws-sdk: 2.1361.0
->>>>>>> 5e8b147a
       commander: 3.0.2
       js-yaml: 3.14.1
       watchpack: 2.4.0
@@ -6168,13 +6164,8 @@
       tslib: 2.4.1
     dev: true
 
-<<<<<<< HEAD
-  /aws-sdk/2.1360.0:
-    resolution: {integrity: sha512-wW1CviH1s6bl5+wO+KM7aSc3yy6cQPJT85Fd4rQgrn0uwfjg9fx7KJ0FRhv+eU4DabkRjcSMlKo1IGhARmT6Tw==}
-=======
   /aws-sdk/2.1361.0:
     resolution: {integrity: sha512-0tuFnHCzK2YExbYkXR2sFSMW415GwlPtghBtC1VQto0aJxcSA/Ez0Bqya4R5dY8htbPr5Y2OKCG5QD3hAy+eew==}
->>>>>>> 5e8b147a
     engines: {node: '>= 10.0.0'}
     dependencies:
       buffer: 4.9.2
