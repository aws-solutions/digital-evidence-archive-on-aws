--- conflicted
+++ resolved
@@ -226,19 +226,12 @@
       source-map-support: 0.5.21
       uuid: 9.0.0
     devDependencies:
-<<<<<<< HEAD
       '@aws-cdk/assert': 2.68.0_a4oq66cfj4uxkxqjiqglxcbrka
       '@aws-cdk/aws-kinesisfirehose-alpha': 2.88.0-alpha.0_qgtytqdrq5nv5knq2vjdb5uxx4
       '@aws-cdk/aws-kinesisfirehose-destinations-alpha': 2.88.0-alpha.0_gwahpty36lwlzwmnhsyhpeydxe
       '@aws-cdk/aws-servicecatalogappregistry-alpha': 2.78.0-alpha.0_qgtytqdrq5nv5knq2vjdb5uxx4
       '@aws-sdk/client-cloudwatch-logs': 3.398.0
-      '@rushstack/eslint-config': 3.3.2_ryq6mnbnnyxw5mlkndi2hefdli
-=======
-      '@aws-cdk/assert': 2.68.0_e36vrbvhsmpm4rdrdmkl7gmmty
-      '@aws-cdk/aws-servicecatalogappregistry-alpha': 2.78.0-alpha.0_umbn6et5jzkw7m5zcmpv3j7qky
-      '@aws-sdk/client-cloudwatch-logs': 3.299.0
       '@rushstack/eslint-config': 3.3.3_omwtwah7bpqs4shhhbjyuyh7oa
->>>>>>> 7b0fee62
       '@rushstack/heft': 0.50.0_@types+node@18.15.7
       '@rushstack/heft-jest-plugin': 0.5.5_nolancnxl2swkubkq3mg5zfeci
       '@rushstack/heft-node-rig': 1.12.5_nolancnxl2swkubkq3mg5zfeci
@@ -247,14 +240,9 @@
       '@types/js-yaml': 4.0.5
       '@types/lodash': 4.14.191
       '@types/node': 18.15.7
-<<<<<<< HEAD
       '@types/uuid': 9.0.1
-      '@typescript-eslint/eslint-plugin': 5.60.0_e467sed3emvmttzufka32kbtri
-      '@typescript-eslint/parser': 5.60.0_ryq6mnbnnyxw5mlkndi2hefdli
-=======
       '@typescript-eslint/eslint-plugin': 5.60.0_vzhtz5u6ro3u5btmfc4q5yf4si
       '@typescript-eslint/parser': 5.60.0_omwtwah7bpqs4shhhbjyuyh7oa
->>>>>>> 7b0fee62
       axios: 0.27.2
       esbuild: 0.17.13
       eslint: 8.47.0
@@ -362,15 +350,9 @@
       aws-cdk: 2.88.0
       aws-cdk-lib: 2.88.0
       cheerio: ~1.0.0-rc.12
-<<<<<<< HEAD
       constructs: 10.2.69
-      eslint: ^8.43.0
-      eslint-plugin-import: ^2.27.5
-=======
-      constructs: 10.2.55
       eslint: ^8.47.0
       eslint-plugin-import: ^2.28.1
->>>>>>> 7b0fee62
       eslint-plugin-security: ^1.7.1
       istanbul-badges-readme: 1.8.5
       jest: ^29.5.0
@@ -535,31 +517,17 @@
       '@types/node': 18.15.7
       '@types/react': 17.0.38
       '@types/uuid': 9.0.1
-<<<<<<< HEAD
-      '@typescript-eslint/eslint-plugin': 5.60.0_e467sed3emvmttzufka32kbtri
-      '@typescript-eslint/parser': 5.60.0_ryq6mnbnnyxw5mlkndi2hefdli
+      '@typescript-eslint/eslint-plugin': 5.60.0_vzhtz5u6ro3u5btmfc4q5yf4si
+      '@typescript-eslint/parser': 5.60.0_omwtwah7bpqs4shhhbjyuyh7oa
       aws-cdk: 2.88.0
       aws-cdk-lib: 2.88.0_constructs@10.2.69
       babel-jest: 27.5.1_@babel+core@7.22.5
       concurrently: 7.6.0
       constructs: 10.2.69
-      cypress: 12.8.1
-      eslint: 8.43.0
-      eslint-config-next: 12.1.5_ojm7f37socntfhuszb3i7wxlhu
-      eslint-plugin-import: 2.27.5_eslint@8.43.0
-=======
-      '@typescript-eslint/eslint-plugin': 5.60.0_vzhtz5u6ro3u5btmfc4q5yf4si
-      '@typescript-eslint/parser': 5.60.0_omwtwah7bpqs4shhhbjyuyh7oa
-      aws-cdk: 2.85.0
-      aws-cdk-lib: 2.85.0_constructs@10.2.55
-      babel-jest: 27.5.1_@babel+core@7.22.5
-      concurrently: 7.6.0
-      constructs: 10.2.55
       cypress: 13.1.0
       eslint: 8.47.0
       eslint-config-next: 12.1.5_3t7j3beuklm6ylsxjxneruhqbq
       eslint-plugin-import: 2.28.1_eslint@8.47.0
->>>>>>> 7b0fee62
       eslint-plugin-security: 1.7.1
       eslint-plugin-testing-library: 5.10.2_omwtwah7bpqs4shhhbjyuyh7oa
       istanbul-badges-readme: 1.8.5
@@ -6943,20 +6911,14 @@
   /csstype/3.1.1:
     resolution: {integrity: sha512-DJR/VvkAvSZW9bTouZue2sSxDwdTN92uHjqeKVm+0dAqdfNykRzQ95tay8aXMBAAPpUiq4Qcug2L7neoRh2Egw==}
 
-<<<<<<< HEAD
   /csv-string/4.1.1:
     resolution: {integrity: sha512-KGvaJEZEdh2O/EVvczwbPLqJZtSQaWQ4cEJbiOJEG4ALq+dBBqNmBkRXTF4NV79V25+XYtiqbco1IWrmHLm5FQ==}
     engines: {node: '>=12.0'}
     dev: false
 
-  /cypress/12.8.1:
-    resolution: {integrity: sha512-lIFbKdaSYAOarNLHNFa2aPZu6YSF+8UY4VRXMxJrFUnk6RvfG0AWsZ7/qle/aIz30TNUD4aOihz2ZgS4vuQVSA==}
-    engines: {node: ^14.0.0 || ^16.0.0 || >=18.0.0}
-=======
   /cypress/13.1.0:
     resolution: {integrity: sha512-LUKxCYlB973QBFls1Up4FAE9QIYobT+2I8NvvAwMfQS2YwsWbr6yx7y9hmsk97iqbHkKwZW3MRjoK1RToBFVdQ==}
     engines: {node: ^16.0.0 || ^18.0.0 || >=20.0.0}
->>>>>>> 7b0fee62
     hasBin: true
     requiresBuild: true
     dependencies:
