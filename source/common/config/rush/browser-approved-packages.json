--- conflicted
+++ resolved
@@ -91,13 +91,10 @@
       "allowedCategories": ["production", "prototypes"]
     },
     {
-<<<<<<< HEAD
       "name": "@aws-sdk/s3-request-presigner",
       "allowedCategories": ["production"]
     },
     {
-=======
->>>>>>> d92e6ae0
       "name": "@aws-sdk/types",
       "allowedCategories": ["production", "prototypes"]
     },
@@ -330,13 +327,10 @@
       "allowedCategories": ["production", "prototypes"]
     },
     {
-<<<<<<< HEAD
       "name": "crypto-js",
       "allowedCategories": ["production"]
     },
     {
-=======
->>>>>>> d92e6ae0
       "name": "csrf",
       "allowedCategories": ["production", "prototypes"]
     },
@@ -453,13 +447,10 @@
       "allowedCategories": ["production"]
     },
     {
-<<<<<<< HEAD
-=======
       "name": "minimist",
       "allowedCategories": ["production"]
     },
     {
->>>>>>> d92e6ae0
       "name": "next",
       "allowedCategories": ["production", "prototypes"]
     },
