--- conflicted
+++ resolved
@@ -32,10 +32,10 @@
           "method": "POST"
         },
         {
-<<<<<<< HEAD
           "path": "/auth/getToken/{authCode}",
           "method": "POST"
-=======
+        },
+        {
           "path": "/users",
           "method": "GET"
         }
@@ -49,7 +49,6 @@
         {
           "path": "/hi",
           "method": "GET"
->>>>>>> da06617b
         }
       ]
     },
