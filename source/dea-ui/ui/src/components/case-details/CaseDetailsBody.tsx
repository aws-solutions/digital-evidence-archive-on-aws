--- conflicted
+++ resolved
@@ -30,11 +30,7 @@
 function CaseDetailsBody(props: CaseDetailsBodyProps): JSX.Element {
   const router = useRouter();
   const userActions = useGetCaseActions(props.caseId);
-<<<<<<< HEAD
-  let caseName: string;
-=======
   const caseName = props.data.name;
->>>>>>> 90bf2425
 
   function getStatusIcon(status: CaseStatus) {
     if (status == CaseStatus.ACTIVE) {
@@ -51,13 +47,9 @@
   if (!props.data) {
     return <h1>{commonLabels.notFoundLabel}</h1>;
   }
-<<<<<<< HEAD
-  const data = props.data;
-=======
 
   const data = props.data;
 
->>>>>>> 90bf2425
   return (
     <ContentLayout
       header={
