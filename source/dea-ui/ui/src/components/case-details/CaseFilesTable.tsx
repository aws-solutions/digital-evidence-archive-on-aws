--- conflicted
+++ resolved
@@ -23,17 +23,8 @@
 import { TableEmptyDisplay, TableNoMatchDisplay } from '../common-components/CommonComponents';
 import { CaseDetailsBodyProps } from './CaseDetailsBody';
 
-<<<<<<< HEAD
-interface CaseFilesTableProps {
-  readonly caseId: string;
-}
-
-function CaseFilesTable(props: CaseFilesTableProps): JSX.Element {
+function CaseFilesTable(props: CaseDetailsBodyProps): JSX.Element {
   const router = useRouter();
-
-=======
-function CaseFilesTable(props: CaseDetailsBodyProps): JSX.Element {
->>>>>>> 831e7974
   // Property and date filter collections
   const [filesTableState, setFilesTableState] = React.useState({
     textFilter: '',
@@ -52,7 +43,7 @@
 
   const { items, filterProps } = useCollection(data, {
     filtering: {
-      empty: TableEmptyDisplay(filesListLabels.noFilesLabel),
+      empty: TableEmptyDisplay(filesListLabels.caseFilesLabel, filesListLabels.noFilesLabel),
       noMatch: TableNoMatchDisplay(filesListLabels.noFilesLabel),
       filteringFunction: (item, filteringText) => {
         const filenameLowerCase: string = item.fileName.toLowerCase();
@@ -63,7 +54,7 @@
     },
     propertyFiltering: {
       filteringProperties: filteringProperties,
-      empty: TableEmptyDisplay(filesListLabels.noFilesLabel),
+      empty: TableEmptyDisplay(filesListLabels.caseFilesLabel, filesListLabels.noFilesLabel),
       noMatch: TableNoMatchDisplay(filesListLabels.noFilesLabel),
     },
     sorting: {},
@@ -210,44 +201,6 @@
       items={items}
       loadingText={filesListLabels.loading}
       resizableColumns
-<<<<<<< HEAD
-      selectionType="single"
-      empty={
-        <Box textAlign="center" color="inherit">
-          <b>{filesListLabels.noFilesLabel}</b>
-          <Box padding={{ bottom: 's' }} variant="p" color="inherit">
-            {filesListLabels.noDisplayLabel}
-          </Box>
-          <Button>{filesListLabels.uploadFileLabel}</Button>
-        </Box>
-      }
-      filter={<TextFilter filteringPlaceholder={filesListLabels.searchLabel} filteringText="" />}
-      header={
-        <Header
-          variant="h2"
-          description={filesListLabels.filterDescription}
-          actions={
-            <SpaceBetween direction="horizontal" size="xs">
-              <Button data-testid="upload-file-button" onClick={uploadFileHandler}>
-                {commonLabels.uploadButton}
-              </Button>
-              <Button variant="primary">{commonLabels.downloadButton}</Button>
-            </SpaceBetween>
-          }
-        >
-          {filesListLabels.caseFilesLabel}
-        </Header>
-      }
-      pagination={
-        <Pagination
-          currentPageIndex={1}
-          pagesCount={1}
-          ariaLabels={{
-            nextPageLabel: 'Next page',
-            previousPageLabel: 'Previous page',
-            pageLabel: (pageNumber) => `Page ${pageNumber} of all pages`,
-          }}
-=======
       selectionType="multi"
       empty={emptyConfig}
       filter={
@@ -255,7 +208,6 @@
           data-testid="files-text-filter"
           {...filterProps}
           filteringPlaceholder={filesListLabels.searchLabel}
->>>>>>> 831e7974
         />
       }
       header={tableHeader}
