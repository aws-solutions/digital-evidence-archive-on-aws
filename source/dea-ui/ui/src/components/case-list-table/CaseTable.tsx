--- conflicted
+++ resolved
@@ -6,11 +6,8 @@
 import { useCollection } from '@cloudscape-design/collection-hooks';
 import { Button, Link, Pagination, PropertyFilter, SpaceBetween, Table } from '@cloudscape-design/components';
 import { useRouter } from 'next/router';
-<<<<<<< HEAD
 import * as React from 'react';
-=======
 import { useAvailableEndpoints } from '../../api/auth';
->>>>>>> d5c19d24
 import { DeaListResult } from '../../api/cases';
 import { DeaCaseDTO } from '../../api/models/case';
 import { caseListLabels, commonTableLabels } from '../../common/labels';
