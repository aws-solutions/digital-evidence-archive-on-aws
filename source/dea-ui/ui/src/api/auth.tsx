--- conflicted
+++ resolved
@@ -13,11 +13,7 @@
   SessionToken: string;
 }
 
-<<<<<<< HEAD
-const getToken = async (authCode: string, codeVerifier?: string): Promise<Oauth2Token> => {
-=======
-export const getToken = async (authCode: string): Promise<Oauth2Token> => {
->>>>>>> 0d1f033f
+export const getToken = async (authCode: string, codeVerifier: string): Promise<Oauth2Token> => {
   try {
     const response: Oauth2Token = await httpApiPost(`auth/${authCode}/token`, { codeVerifier });
     return response;
@@ -37,11 +33,7 @@
   }
 };
 
-<<<<<<< HEAD
-const getLoginUrl = async (callbackUrl: string) => {
-=======
 export const getLoginUrl = async () => {
->>>>>>> 0d1f033f
   try {
     const response: string = await httpApiGet(`auth/loginUrl?callbackUrl=${callbackUrl}`, {});
     return response;
@@ -66,7 +58,7 @@
 };
 
 export const useAvailableEndpoints = (): DeaListResult<string> => {
-  const {data, error} = useSWR('availableEndpoints', httpApiGet<{endpoints: string[]}>);
+  const { data, error } = useSWR('availableEndpoints', httpApiGet<{ endpoints: string[] }>);
 
-  return {data: data?.endpoints ?? [], isLoading: !data && !error};
+  return { data: data?.endpoints ?? [], isLoading: !data && !error };
 };