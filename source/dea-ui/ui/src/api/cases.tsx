/*
 *  Copyright Amazon.com, Inc. or its affiliates. All Rights Reserved.
 *  SPDX-License-Identifier: Apache-2.0
 */

import { DeaCaseFile } from '@aws/dea-app/lib/models/case-file';
import { CaseUser } from '@aws/dea-app/lib/models/case-user';
import { DeaUser } from '@aws/dea-app/lib/models/user';
import useSWR from 'swr';
import { httpApiDelete, httpApiGet, httpApiPost, httpApiPut } from '../helpers/apiHelper';
import {
  CompleteUploadForm,
  DownloadFileForm,
  DownloadFileResult,
  InitiateUploadForm,
} from '../models/CaseFiles';
import { CreateCaseForm } from '../models/Cases';
import { CaseUserForm } from '../models/CaseUser';
import { CaseOwnerDTO, DeaCaseDTO, ScopedDeaCaseDTO } from './models/case';

export interface DeaListResult<T> {
  data: T[];
  isLoading: boolean;
  // eslint-disable-next-line @typescript-eslint/no-explicit-any
  mutate?: any;
}

export interface DeaSingleResult<T> {
  data: T;
  isLoading: boolean;
}

enum QueryStatus {
  Cancelled = "Cancelled",
  Complete = "Complete",
  Failed = "Failed",
  Running = "Running",
  Scheduled = "Scheduled",
  Timeout = "Timeout",
  Unknown = "Unknown"
}

const progressStatus = [QueryStatus.Running, QueryStatus.Scheduled]
export interface DeaCaseAuditStatus {
  status: QueryStatus;
}

export interface DeaCaseAuditStartResponse {
  auditId: string;
}

interface CaseListReponse {
  cases: DeaCaseDTO[]
}

export const useListAllCases = (): DeaListResult<DeaCaseDTO> => {
  const { data, error } = useSWR(() => `cases/all-cases`, httpApiGet<CaseListReponse> );
  const cases: DeaCaseDTO[] = data?.cases ?? [];
  return { data: cases, isLoading: !data && !error };
};

export const useListMyCases = (): DeaListResult<DeaCaseDTO> => {
  const { data, error } = useSWR(() => `cases/my-cases`, (httpApiGet<CaseListReponse>) );
  const cases: DeaCaseDTO[] = data?.cases ?? [];
  return { data: cases, isLoading: !data && !error };
};

export const useGetCaseById = (id: string): DeaSingleResult<DeaCaseDTO | undefined> => {
  const { data, error } = useSWR(() => `cases/${id}/details`, httpApiGet<DeaCaseDTO>);
  return { data, isLoading: !data && !error };
};

export const useGetScopedCaseInfoById = (id: string): DeaSingleResult<ScopedDeaCaseDTO | undefined> => {
  const { data, error } = useSWR(() => `cases/${id}/scopedInformation`, httpApiGet<ScopedDeaCaseDTO>);
  return { data, isLoading: !data && !error };
};

export const createCase = async (createCaseForm: CreateCaseForm): Promise<void> => {
  await httpApiPost(`cases`, { ...createCaseForm });
};

export const useListCaseFiles = (id: string, filePath = '/'): DeaListResult<DeaCaseFile> => {
<<<<<<< HEAD
  const { data, isValidating } = useSWR(() => `cases/${id}/files?filePath=${filePath}`, httpApiGet<{files: DeaCaseFile[]}>);
  const caseFiles: DeaCaseFile[] = data?.files ?? [];
  return { data: caseFiles, isLoading: isValidating && !data };
=======
  const { data, error } = useSWR(() => `cases/${id}/files?filePath=${filePath}`, httpApiGet<{cases: DeaCaseFile[]}>);
  const caseFiles: DeaCaseFile[] = data?.cases ?? [];
  return { data: caseFiles, isLoading: !error && !data };
>>>>>>> 1d335bf3
};

export const initiateUpload = async (apiInput: InitiateUploadForm): Promise<DeaCaseFile> => {
  return httpApiPost(`cases/${apiInput.caseUlid}/files`, { ...apiInput });
};

export const completeUpload = async (apiInput: CompleteUploadForm): Promise<DeaCaseFile> => {
  return httpApiPut(`cases/${apiInput.caseUlid}/files/${apiInput.ulid}/contents`, { ...apiInput });
};

export const getPresignedUrl = async (apiInput: DownloadFileForm): Promise<DownloadFileResult> => {
  return httpApiGet(`cases/${apiInput.caseUlid}/files/${apiInput.ulid}/contents`, undefined);
};

export const useGetUsers = (nameBeginsWith: string): DeaListResult<DeaUser> => {
  const { data, error } = useSWR(() => `users?nameBeginsWith=${nameBeginsWith}`, httpApiGet<{users: DeaUser[]}>);
  const users: DeaUser[] = data?.users ?? [];
  return { data: users, isLoading: !data && !error };
};

export const addCaseMember = async (caseUserForm: CaseUserForm): Promise<void> => {
  await httpApiPost(`cases/${caseUserForm.caseUlid}/userMemberships`, { ...caseUserForm });
};

export const addCaseOwner = async (caseOwner: CaseOwnerDTO): Promise<void> => {
  await httpApiPost(`cases/${caseOwner.caseUlid}/owner`, { ...caseOwner });
};

export const useGetCaseMembers = (id: string): DeaListResult<CaseUser> => {
  const { data, error, mutate } = useSWR(() => `cases/${id}/userMemberships`, httpApiGet<{caseUsers: CaseUser[]}>);
  const cases: CaseUser[] = data?.caseUsers ?? [];
  return { data: cases, isLoading: !error && !data, mutate };
};

export const removeCaseMember = async (caseUser: CaseUserForm): Promise<void> => {
  await httpApiDelete(`cases/${caseUser.caseUlid}/users/${caseUser.userUlid}/memberships`, { ...caseUser });
};

export const updateCaseMember = async (caseUser: CaseUserForm): Promise<void> => {
  await httpApiPut(`cases/${caseUser.caseUlid}/users/${caseUser.userUlid}/memberships`, { ...caseUser });
};

export const getCaseAuditCSV = async (caseId: string): Promise<string> => {
  const auditId = await startCaseAuditQuery(caseId);
  let auditResponse = await retrieveCaseAuditResult(caseId, auditId);
  let maxRetries = 60;
  while (typeof(auditResponse) !== 'string') {
    if (!progressStatus.includes(auditResponse.status) ||
        maxRetries === 0) {
      throw new Error(`Audit request was empty or experienced a failure. Status: ${auditResponse.status}`);
    }
    --maxRetries;
    await delay(1000);
    auditResponse = await retrieveCaseAuditResult(caseId, auditId);
  }
  return auditResponse;
}

export const startCaseAuditQuery = async (caseId: string): Promise<string> => {
  const data: DeaCaseAuditStartResponse = await httpApiPost(`cases/${caseId}/audit`, undefined);
  return data.auditId;
}

export const retrieveCaseAuditResult = async (caseId: string, auditId: string): Promise<string | DeaCaseAuditStatus> => {
  return await httpApiGet(`cases/${caseId}/audit/${auditId}/csv`, undefined);
}

export function delay(ms: number) {
  return new Promise((resolve) => setTimeout(resolve, ms));
}

export const useGetCaseActions = (id: string): DeaSingleResult<CaseUser | undefined> => {
  const { data, error } = useSWR(() => `cases/${id}/actions`, httpApiGet<CaseUser>);
  return { data, isLoading: !data && !error };
};<|MERGE_RESOLUTION|>--- conflicted
+++ resolved
@@ -80,15 +80,9 @@
 };
 
 export const useListCaseFiles = (id: string, filePath = '/'): DeaListResult<DeaCaseFile> => {
-<<<<<<< HEAD
-  const { data, isValidating } = useSWR(() => `cases/${id}/files?filePath=${filePath}`, httpApiGet<{files: DeaCaseFile[]}>);
-  const caseFiles: DeaCaseFile[] = data?.files ?? [];
-  return { data: caseFiles, isLoading: isValidating && !data };
-=======
   const { data, error } = useSWR(() => `cases/${id}/files?filePath=${filePath}`, httpApiGet<{cases: DeaCaseFile[]}>);
   const caseFiles: DeaCaseFile[] = data?.cases ?? [];
   return { data: caseFiles, isLoading: !error && !data };
->>>>>>> 1d335bf3
 };
 
 export const initiateUpload = async (apiInput: InitiateUploadForm): Promise<DeaCaseFile> => {
