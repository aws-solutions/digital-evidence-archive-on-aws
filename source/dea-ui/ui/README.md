# Digital Evidence Archive UI

⚠️ $\textcolor{red}{\text{Experimental}}$ ⚠️ : Not for use in any critical, production, or otherwise important deployments

This is a prototype app and you should expect to modify the source code to reflect your project needs.

## Code Coverage

| Statements                                                                                   | Branches                                                                                 | Functions                                                                                  | Lines                                                                              |
| -------------------------------------------------------------------------------------------- | ---------------------------------------------------------------------------------------- | ------------------------------------------------------------------------------------------ | ---------------------------------------------------------------------------------- |
<<<<<<< HEAD
| ![Statements](https://img.shields.io/badge/statements-92.33%25-brightgreen.svg?style=flat) | ![Branches](https://img.shields.io/badge/branches-83.51%25-yellow.svg?style=flat) | ![Functions](https://img.shields.io/badge/functions-91.07%25-brightgreen.svg?style=flat) | ![Lines](https://img.shields.io/badge/lines-92.68%25-brightgreen.svg?style=flat) |
=======
| ![Statements](https://img.shields.io/badge/statements-90.89%25-brightgreen.svg?style=flat) | ![Branches](https://img.shields.io/badge/branches-84.01%25-yellow.svg?style=flat) | ![Functions](https://img.shields.io/badge/functions-89.6%25-yellow.svg?style=flat) | ![Lines](https://img.shields.io/badge/lines-91.33%25-brightgreen.svg?style=flat) |
>>>>>>> 65d35c4a

## Deploying code changes

Navigate to DEA root directory and follow instructions in [README](../../../README.md)

## Running locally

First, run the https proxy so your cookies will work:
```sh
rushx dev:https
```
In a separate tab or process, run the development server:

```sh
rushx dev
```

Open [https://localhost:3001](https://localhost:3001) with your browser to see the result. You'll need to navigate further to /{stage}/ui, e.g. [https://localhost:3001/chewbacca/ui](https://localhost:3001/chewbacca/ui)

The UI running locally will be configured to point to your deployed backend via the DEA_API_URL environment variable, which will be copied into a generated [.env.local](.env.local) for use by Nextjs.

You can generate cognito tests users by following the directions here:
([Test User Generation for API requests](../../README.md)) you will be redirected to the UI which will now have credentials.
## Learn More

To learn more about Next.js, take a look at the following resources:

- [Next.js Documentation](https://nextjs.org/docs) - learn about Next.js features and API.
- [Learn Next.js](https://nextjs.org/learn) - an interactive Next.js tutorial.

You can check out [the Next.js GitHub repository](https://github.com/vercel/next.js/) - your feedback and contributions are welcome!

## Design system

For the design system we are using Cloudscape. More information can be found [here](https://cloudscape.design/).

#### Common issues

If ports 3000 or 3001 are already in use. Use the `npx kill-port` command to clear the port before running the https proxy or development server

example: `npx kill-port 3000`<|MERGE_RESOLUTION|>--- conflicted
+++ resolved
@@ -6,13 +6,9 @@
 
 ## Code Coverage
 
-| Statements                                                                                   | Branches                                                                                 | Functions                                                                                  | Lines                                                                              |
-| -------------------------------------------------------------------------------------------- | ---------------------------------------------------------------------------------------- | ------------------------------------------------------------------------------------------ | ---------------------------------------------------------------------------------- |
-<<<<<<< HEAD
+| Statements                                                                                 | Branches                                                                          | Functions                                                                                | Lines                                                                            |
+| ------------------------------------------------------------------------------------------ | --------------------------------------------------------------------------------- | ---------------------------------------------------------------------------------------- | -------------------------------------------------------------------------------- |
 | ![Statements](https://img.shields.io/badge/statements-92.33%25-brightgreen.svg?style=flat) | ![Branches](https://img.shields.io/badge/branches-83.51%25-yellow.svg?style=flat) | ![Functions](https://img.shields.io/badge/functions-91.07%25-brightgreen.svg?style=flat) | ![Lines](https://img.shields.io/badge/lines-92.68%25-brightgreen.svg?style=flat) |
-=======
-| ![Statements](https://img.shields.io/badge/statements-90.89%25-brightgreen.svg?style=flat) | ![Branches](https://img.shields.io/badge/branches-84.01%25-yellow.svg?style=flat) | ![Functions](https://img.shields.io/badge/functions-89.6%25-yellow.svg?style=flat) | ![Lines](https://img.shields.io/badge/lines-91.33%25-brightgreen.svg?style=flat) |
->>>>>>> 65d35c4a
 
 ## Deploying code changes
 
@@ -21,9 +17,11 @@
 ## Running locally
 
 First, run the https proxy so your cookies will work:
+
 ```sh
 rushx dev:https
 ```
+
 In a separate tab or process, run the development server:
 
 ```sh
@@ -36,6 +34,7 @@
 
 You can generate cognito tests users by following the directions here:
 ([Test User Generation for API requests](../../README.md)) you will be redirected to the UI which will now have credentials.
+
 ## Learn More
 
 To learn more about Next.js, take a look at the following resources:
