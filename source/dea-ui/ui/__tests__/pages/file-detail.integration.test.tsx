--- conflicted
+++ resolved
@@ -139,17 +139,21 @@
     const page = render(<FileDetailPage />);
     expect(page).toBeTruthy();
 
-<<<<<<< HEAD
-    const downloadFileButton = await screen.findByText(commonLabels.downloadButton);
-    fireEvent.click(downloadFileButton);
-
-    // upload button will be disabled while in progress and then re-enabled when done
-=======
-    await waitFor(() => expect(wrapper(document.body).findModal('[data-testid="download-file-reason-modal"]')?.isVisible()).toBe(false));
+    await waitFor(() =>
+      expect(
+        wrapper(document.body).findModal('[data-testid="download-file-reason-modal"]')?.isVisible()
+      ).toBe(false)
+    );
     await wrapper(screen.getByTestId('download-file-button')).click();
 
-    await waitFor(() => expect(wrapper(document.body).findModal('[data-testid="download-file-reason-modal"]')?.isVisible()).toBe(true));
-    const wrappedReason = wrapper(document.body).findInput('[data-testid="download-file-reason-modal-input"]');
+    await waitFor(() =>
+      expect(
+        wrapper(document.body).findModal('[data-testid="download-file-reason-modal"]')?.isVisible()
+      ).toBe(true)
+    );
+    const wrappedReason = wrapper(document.body).findInput(
+      '[data-testid="download-file-reason-modal-input"]'
+    );
     if (!wrappedReason) {
       fail();
     }
@@ -158,14 +162,14 @@
     wrapper(screen.getByTestId('download-file-reason-modal-primary-button')).click();
 
     // download button will be disabled while in progress and then re-enabled when done
->>>>>>> 90bf2425
     await waitFor(() => expect(screen.queryByTestId('download-file-button')).toBeDisabled());
     await waitFor(() => expect(screen.queryByTestId('download-file-button')).toBeEnabled(), {
       timeout: 4000,
     });
-<<<<<<< HEAD
-=======
-    await waitFor(() => expect(wrapper(document.body).findModal('[data-testid="download-file-reason-modal"]')?.isVisible()).toBe(false));
->>>>>>> 90bf2425
+    await waitFor(() =>
+      expect(
+        wrapper(document.body).findModal('[data-testid="download-file-reason-modal"]')?.isVisible()
+      ).toBe(false)
+    );
   });
 });