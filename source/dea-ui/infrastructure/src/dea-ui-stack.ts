/*
 *  Copyright Amazon.com, Inc. or its affiliates. All Rights Reserved.
 *  SPDX-License-Identifier: Apache-2.0
 */
/* eslint-disable no-new */
import { createHash } from 'crypto';
import { readFileSync } from 'fs';
import * as path from 'path';
import { deaConfig } from '@aws/dea-backend';
import { StackProps } from 'aws-cdk-lib';
import {
  AuthorizationType,
  AwsIntegration,
  ContentHandling,
  MethodOptions,
  Model,
  PassthroughBehavior,
  RestApi,
} from 'aws-cdk-lib/aws-apigateway';
import { AnyPrincipal, Effect, PolicyStatement, Role, ServicePrincipal } from 'aws-cdk-lib/aws-iam';
import { Key } from 'aws-cdk-lib/aws-kms';
import { BlockPublicAccess, Bucket, BucketEncryption, ObjectOwnership } from 'aws-cdk-lib/aws-s3';
import { BucketDeployment, Source } from 'aws-cdk-lib/aws-s3-deployment';
import { Construct } from 'constructs';

interface IUiStackProps extends StackProps {
  readonly kmsKey: Key;
  readonly restApi: RestApi;
  readonly accessLogsBucket: Bucket;
  readonly accessLogPrefix: string;
}

export class DeaUiConstruct extends Construct {
  public constructor(scope: Construct, id: string, props: IUiStackProps) {
    super(scope, 'DeaUiStack');

    const bucket = new Bucket(this, 'artifact-bucket', {
      blockPublicAccess: BlockPublicAccess.BLOCK_ALL,
      websiteIndexDocument: 'index.html',
      encryption: BucketEncryption.S3_MANAGED,
      serverAccessLogsBucket: props.accessLogsBucket,
      serverAccessLogsPrefix: props.accessLogPrefix,
      removalPolicy: deaConfig.retainPolicy(),
      autoDeleteObjects: deaConfig.isTestStack(),
      objectOwnership: ObjectOwnership.BUCKET_OWNER_PREFERRED,
    });

    this.addS3TLSSigV4BucketPolicy(bucket);

    let sources = [Source.asset(path.resolve(__dirname, '../../ui/out'))];
    if (deaConfig.isOneClick()) {
      const solutionsBucketName = 'solutions-features';

      const solutionsBucket = Bucket.fromBucketName(this, 'solutions-bucket', solutionsBucketName);

      sources = [Source.bucket(solutionsBucket, 'digital-evidence-archive/v1.0.0/ui.zip')];
    }
    // eslint-disable-next-line no-new
    new BucketDeployment(this, 'artifact-deployment-bucket', {
      destinationBucket: bucket,
      sources,
    });

    const executeRole = new Role(this, 'role', {
      assumedBy: new ServicePrincipal('apigateway.amazonaws.com'),
    });

    bucket.grantReadWrite(executeRole);

    this.routeHandler(props, bucket, executeRole);
  }

  private routeHandler(props: IUiStackProps, bucket: Bucket, executeRole: Role) {
    // Integrate API with S3 bucket

    // /ui - homepage
    const uiResource = props.restApi.root.addResource('ui');
    const rootS3Integration = this.getS3Integration('index.html', bucket, executeRole);
    uiResource.addMethod('GET', rootS3Integration, this.getMethodOptions());

    // /Login
    const loginResource = uiResource.addResource('login');
    const loginS3Integration = this.getS3Integration('login.html', bucket, executeRole);
    loginResource.addMethod('GET', loginS3Integration, this.getMethodOptions());

    // /case-detail
    const caseDetailResource = uiResource.addResource('case-detail');
    const caseDetailS3Integration = this.getS3Integration('case-detail.html', bucket, executeRole);
    caseDetailResource.addMethod('GET', caseDetailS3Integration, this.getMethodOptions());

    // /create-cases
    const createCasesResource = uiResource.addResource('create-cases');
    const createCasesS3Integration = this.getS3Integration('create-cases.html', bucket, executeRole);
    createCasesResource.addMethod('GET', createCasesS3Integration, this.getMethodOptions());

    // /upload-file
    const uploadFilesResource = uiResource.addResource('upload-files');
    const uploadFilesS3Integration = this.getS3Integration('upload-files.html', bucket, executeRole);
    uploadFilesResource.addMethod('GET', uploadFilesS3Integration, this.getMethodOptions());

    // /auth-test page
    const authTestResource = uiResource.addResource('auth-test');
    const authTestIntegration = this.getS3Integration('auth-test.html', bucket, executeRole);
    authTestResource.addMethod('GET', authTestIntegration, this.getMethodOptions());

    // GET to /{proxy+}
    const proxy = uiResource.addProxy({ anyMethod: false });
    const proxyS3Integration = this.getS3Integration('{proxy}', bucket, executeRole);
    proxy.addMethod('GET', proxyS3Integration, this.getMethodOptions());
  }

  private getS3Integration(path: string, bucket: Bucket, executeRole: Role): AwsIntegration {
    const deaCustomDomainInfo = deaConfig.customDomainInfo();
    const deaDomain = deaCustomDomainInfo.domainName
      ? `https://${deaCustomDomainInfo.domainName} https://*.amazonaws.com`
      : 'https://*.amazonaws.com';

    return new AwsIntegration({
      service: 's3',
      integrationHttpMethod: 'GET',
      path: `${bucket.bucketName}/${path}`,
      options: {
        credentialsRole: executeRole,
        requestParameters: {
          'integration.request.path.proxy': 'method.request.path.proxy',
          'integration.request.header.Accept': 'method.request.header.Accept',
          'integration.request.header.Content-Type': 'method.request.header.Content-Type',
        },
        integrationResponses: [
          {
            statusCode: '200',
            responseParameters: {
              'method.response.header.Content-Type': 'integration.response.header.Content-Type',
<<<<<<< HEAD
              'method.response.header.Content-Security-Policy': `'default-src 'self'; img-src 'self' blob:; style-src 'unsafe-inline' 'self'; connect-src 'self' https://*.amazoncognito.com ${deaDomain}; script-src 'self'; font-src 'self' data:; block-all-mixed-content;'`,
=======
              'method.response.header.Content-Security-Policy':
                `'default-src 'self';` +
                `img-src 'self' blob:;` +
                `style-src 'unsafe-inline' 'self';` +
                `connect-src 'self' https://*.amazoncognito.com https://*.amazonaws.com;` +
                `script-src ${this.getUiHash()};` +
                `font-src 'self' data:;` +
                `object-src 'none';` +
                `block-all-mixed-content;'`,
>>>>>>> fe674ca7
              'method.response.header.Strict-Transport-Security': "'max-age=31540000; includeSubdomains'",
              'method.response.header.X-Content-Type-Options': "'nosniff'",
              'method.response.header.X-Frame-Options': "'DENY'",
              'method.response.header.X-XSS-Protection': "'1; mode=block'",
            },
          },
        ],
        passthroughBehavior: PassthroughBehavior.WHEN_NO_TEMPLATES,
        contentHandling: ContentHandling.CONVERT_TO_TEXT,
      },
    });
  }

  // Copying solution from another internal Amazon project
  // https://code.amazon.com/packages/ThinkboxFloatingLicensePortalCDK/blobs/mainline/--/lib/tflpStack.ts
  // I suspect that our solution doesn't have any scripts and that's why this solution works
  // We may need to redo script-src hash validation if we add <scripts> of our own
  // but for the timebeing, it protects us from the types of attacks outlined in  https://t.corp.amazon.com/V920048770
  private getUiHash() {
    const fileBuffer = readFileSync(path.join(__dirname, '../../ui/out', 'index.html'));
    const hasher = createHash('sha512');
    hasher.update(fileBuffer.toString(), 'ascii');
    return `'sha512-${hasher.digest('base64')}'`;
  }

  private getMethodOptions(): MethodOptions {
    return {
      requestParameters: {
        'method.request.path.proxy': true,
        'method.request.header.Accept': true,
        'method.request.header.Content-Type': true,
      },
      methodResponses: [
        {
          statusCode: '200',
          responseModels: {
            'application/json': Model.EMPTY_MODEL,
          },
          responseParameters: {
            'method.response.header.Content-Length': true,
            'method.response.header.Content-Type': true,
            'method.response.header.Content-Security-Policy': true,
            'method.response.header.Strict-Transport-Security': true,
            'method.response.header.X-Content-Type-Options': true,
            'method.response.header.X-Frame-Options': true,
            'method.response.header.X-XSS-Protection': true,
          },
        },
      ],
      authorizationType: AuthorizationType.NONE,
    };
  }

  private addS3TLSSigV4BucketPolicy(s3Bucket: Bucket): void {
    s3Bucket.addToResourcePolicy(
      new PolicyStatement({
        sid: 'Deny requests that do not use TLS/HTTPS',
        effect: Effect.DENY,
        principals: [new AnyPrincipal()],
        actions: ['s3:*'],
        resources: [s3Bucket.bucketArn, s3Bucket.arnForObjects('*')],
        conditions: {
          Bool: {
            'aws:SecureTransport': 'false',
          },
        },
      })
    );
    s3Bucket.addToResourcePolicy(
      new PolicyStatement({
        sid: 'Deny requests that do not use SigV4',
        effect: Effect.DENY,
        principals: [new AnyPrincipal()],
        actions: ['s3:*'],
        resources: [s3Bucket.arnForObjects('*')],
        conditions: {
          StringNotEquals: {
            's3:signatureversion': 'AWS4-HMAC-SHA256',
          },
        },
      })
    );
  }
}<|MERGE_RESOLUTION|>--- conflicted
+++ resolved
@@ -110,11 +110,6 @@
   }
 
   private getS3Integration(path: string, bucket: Bucket, executeRole: Role): AwsIntegration {
-    const deaCustomDomainInfo = deaConfig.customDomainInfo();
-    const deaDomain = deaCustomDomainInfo.domainName
-      ? `https://${deaCustomDomainInfo.domainName} https://*.amazonaws.com`
-      : 'https://*.amazonaws.com';
-
     return new AwsIntegration({
       service: 's3',
       integrationHttpMethod: 'GET',
@@ -131,9 +126,6 @@
             statusCode: '200',
             responseParameters: {
               'method.response.header.Content-Type': 'integration.response.header.Content-Type',
-<<<<<<< HEAD
-              'method.response.header.Content-Security-Policy': `'default-src 'self'; img-src 'self' blob:; style-src 'unsafe-inline' 'self'; connect-src 'self' https://*.amazoncognito.com ${deaDomain}; script-src 'self'; font-src 'self' data:; block-all-mixed-content;'`,
-=======
               'method.response.header.Content-Security-Policy':
                 `'default-src 'self';` +
                 `img-src 'self' blob:;` +
@@ -143,7 +135,6 @@
                 `font-src 'self' data:;` +
                 `object-src 'none';` +
                 `block-all-mixed-content;'`,
->>>>>>> fe674ca7
               'method.response.header.Strict-Transport-Security': "'max-age=31540000; includeSubdomains'",
               'method.response.header.X-Content-Type-Options': "'nosniff'",
               'method.response.header.X-Frame-Options': "'DENY'",
