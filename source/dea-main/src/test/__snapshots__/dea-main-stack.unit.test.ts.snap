--- conflicted
+++ resolved
@@ -837,11 +837,7 @@
       },
       "Type": "AWS::ApiGateway::UsagePlan",
     },
-<<<<<<< HEAD
     "DeaApiGatewaydeaapiDeployment99E77629251dc6d78c9b3d6f743e1a8632095170": Object {
-=======
-    "DeaApiGatewaydeaapiDeployment99E77629a62a322017a0935d7e93410674d9a885": Object {
->>>>>>> dbe0f6ed
       "DependsOn": Array [
         "DeaApiGatewaydeaapibyeGETD2EE08E8",
         "DeaApiGatewaydeaapibyeOPTIONSC9B258C6",
@@ -892,11 +888,7 @@
           "Format": "{\\"stage\\":\\"$context.stage\\",\\"requestId\\":\\"$context.requestId\\",\\"integrationRequestId\\":\\"$context.integration.requestId\\",\\"status\\":\\"$context.status\\",\\"apiId\\":\\"$context.apiId\\",\\"resourcePath\\":\\"$context.resourcePath\\",\\"path\\":\\"$context.path\\",\\"resourceId\\":\\"$context.resourceId\\",\\"httpMethod\\":\\"$context.httpMethod\\",\\"sourceIp\\":\\"$context.identity.sourceIp\\",\\"userAgent\\":\\"$context.identity.userAgent\\"}",
         },
         "DeploymentId": Object {
-<<<<<<< HEAD
           "Ref": "DeaApiGatewaydeaapiDeployment99E77629251dc6d78c9b3d6f743e1a8632095170",
-=======
-          "Ref": "DeaApiGatewaydeaapiDeployment99E77629a62a322017a0935d7e93410674d9a885",
->>>>>>> dbe0f6ed
         },
         "RestApiId": Object {
           "Ref": "DeaApiGatewaydeaapi822A9228",
@@ -905,7 +897,6 @@
       },
       "Type": "AWS::ApiGateway::Stage",
     },
-<<<<<<< HEAD
     "DeaApiGatewaydeaapiGET2DEE2416": Object {
       "Metadata": Object {
         "cfn_nag": Object {
@@ -994,8 +985,6 @@
       },
       "Type": "AWS::ApiGateway::Method",
     },
-=======
->>>>>>> dbe0f6ed
     "DeaApiGatewaydeaapiOPTIONS098252F2": Object {
       "Properties": Object {
         "AuthorizationType": "NONE",
