// Jest Snapshot v1, https://goo.gl/fbAQLP

exports[`DeaMainStack synthesizes the way we expect 1`] = `
Object {
  "Outputs": Object {
    "DeaApiGatewaydeaApiUrlD841996C": Object {
      "Export": Object {
        "Name": "[STAGE-REMOVED]-deaApiUrl",
      },
      "Value": Object {
        "Fn::Join": Array [
          "",
          Array [
            "https://",
            Object {
              "Ref": "DeaApiGatewaydeaapi822A9228",
            },
            ".execute-api.",
            Object {
              "Ref": "AWS::Region",
            },
            ".",
            Object {
              "Ref": "AWS::URLSuffix",
            },
            "/",
            Object {
              "Ref": "DeaApiGatewaydeaapiDeploymentStage[STAGE-REMOVED][HASH REMOVED]",
            },
            "/",
          ],
        ],
      },
    },
    "DeaApiGatewaydeaapiEndpointE11E5524": Object {
      "Value": Object {
        "Fn::Join": Array [
          "",
          Array [
            "https://",
            Object {
              "Ref": "DeaApiGatewaydeaapi822A9228",
            },
            ".execute-api.",
            Object {
              "Ref": "AWS::Region",
            },
            ".",
            Object {
              "Ref": "AWS::URLSuffix",
            },
            "/",
            Object {
              "Ref": "DeaApiGatewaydeaapiDeploymentStage[STAGE-REMOVED][HASH REMOVED]",
            },
            "/",
          ],
        ],
      },
    },
    "DeaAuthidentityPoolIdEBA0D0C1": Object {
      "Export": Object {
        "Name": "[STAGE-REMOVED]-identityPoolId",
      },
      "Value": Object {
        "Ref": "DeaAuthDEAIdentityPool0B891C1B",
      },
    },
    "DeaAuthpoolProviderUrl9C814957": Object {
      "Export": Object {
        "Name": "[STAGE-REMOVED]-poolProviderUrl",
      },
      "Value": Object {
        "Fn::GetAtt": Array [
          "DeaAuthDEAUserPool22DB2BAB",
          "ProviderURL",
        ],
      },
    },
    "DeaAuthuserPoolClientId8B436482": Object {
      "Export": Object {
        "Name": "[STAGE-REMOVED]-userPoolClientId",
      },
      "Value": Object {
        "Ref": "DeaAuthDEAUserPooldeaappclient3742F9D7",
      },
    },
    "DeaAuthuserPoolIdB0FAC1EB": Object {
      "Export": Object {
        "Name": "[STAGE-REMOVED]-userPoolId",
      },
      "Value": Object {
        "Ref": "DeaAuthDEAUserPool22DB2BAB",
      },
    },
    "DeaBackendStackDeaS3AccessLogs7805BEF5": Object {
      "Export": Object {
        "Name": "[STAGE-REMOVED]-DeaS3AccessLogs",
      },
      "Value": Object {
        "Ref": "DeaBackendStackS3AccessLogsBucket46FDD3E0",
      },
    },
    "DeaBackendStackDeaS3Datasets74D75F63": Object {
      "Export": Object {
        "Name": "[STAGE-REMOVED]-DeaS3Datasets",
      },
      "Value": Object {
        "Ref": "DeaBackendStackS3DatasetsBucket408FF954",
      },
    },
    "mainAccountKmsKey": Object {
      "Export": Object {
        "Name": "[STAGE-REMOVED]-mainAccountKmsKey",
      },
      "Value": Object {
        "Fn::GetAtt": Array [
          "primaryCustomerKey87EC2263",
          "Arn",
        ],
      },
    },
  },
  "Parameters": Object {
    "BootstrapVersion": Object {
      "Default": "/cdk-bootstrap/hnb659fds/version",
      "Description": "Version of the CDK Bootstrap resources in this environment, automatically retrieved from SSM Parameter Store. [cdk:skip]",
      "Type": "AWS::SSM::Parameter::Value<String>",
    },
  },
  "Resources": Object {
    "CustomCDKBucketDeployment8693BB64968944B69AAFB0CC9EB8756C81C01536": Object {
      "DependsOn": Array [
        "CustomCDKBucketDeployment8693BB64968944B69AAFB0CC9EB8756CServiceRoleDefaultPolicy88902FDF",
        "CustomCDKBucketDeployment8693BB64968944B69AAFB0CC9EB8756CServiceRole89A01265",
      ],
      "Metadata": Object {
        "cfn_nag": Object {
          "rules_to_suppress": Array [
            Object {
              "id": "W58",
              "reason": "AWSCustomResource Lambda Function has AWSLambdaBasicExecutionRole policy attached which has the required permission to write to Cloudwatch Logs",
            },
            Object {
              "id": "W92",
              "reason": "Reserved concurrency is currently not required. Revisit in the future",
            },
            Object {
              "id": "W89",
              "reason": "The serverless application lens (https://docs.aws.amazon.com/wellarchitected/latest/serverless-applications-lens/aws-lambda.html)             indicates lambdas should not be deployed in private VPCs unless they require acces to resources also within a VPC",
            },
          ],
        },
      },
      "Properties": Object {
        "Code": Object {
          "S3Bucket": Object {
            "Fn::Sub": "cdk-hnb659fds-assets-\${AWS::AccountId}-\${AWS::Region}",
          },
          "S3Key": "[HASH REMOVED].zip",
        },
        "Handler": "index.handler",
        "Layers": Array [
          Object {
            "Ref": "DeaUiStackartifactdeploymentbucketAwsCliLayer760BCEFB",
          },
        ],
        "Role": Object {
          "Fn::GetAtt": Array [
            "CustomCDKBucketDeployment8693BB64968944B69AAFB0CC9EB8756CServiceRole89A01265",
            "Arn",
          ],
        },
        "Runtime": "python3.9",
        "Timeout": 900,
      },
      "Type": "AWS::Lambda::Function",
    },
    "CustomCDKBucketDeployment8693BB64968944B69AAFB0CC9EB8756CServiceRole89A01265": Object {
      "Properties": Object {
        "AssumeRolePolicyDocument": Object {
          "Statement": Array [
            Object {
              "Action": "sts:AssumeRole",
              "Effect": "Allow",
              "Principal": Object {
                "Service": "lambda.amazonaws.com",
              },
            },
          ],
          "Version": "2012-10-17",
        },
        "ManagedPolicyArns": Array [
          Object {
            "Fn::Join": Array [
              "",
              Array [
                "arn:",
                Object {
                  "Ref": "AWS::Partition",
                },
                ":iam::aws:policy/service-role/AWSLambdaBasicExecutionRole",
              ],
            ],
          },
        ],
      },
      "Type": "AWS::IAM::Role",
    },
    "CustomCDKBucketDeployment8693BB64968944B69AAFB0CC9EB8756CServiceRoleDefaultPolicy88902FDF": Object {
      "Properties": Object {
        "PolicyDocument": Object {
          "Statement": Array [
            Object {
              "Action": Array [
                "s3:GetObject*",
                "s3:GetBucket*",
                "s3:List*",
              ],
              "Effect": "Allow",
              "Resource": Array [
                Object {
                  "Fn::Join": Array [
                    "",
                    Array [
                      "arn:",
                      Object {
                        "Ref": "AWS::Partition",
                      },
                      ":s3:::",
                      Object {
                        "Fn::Sub": "cdk-hnb659fds-assets-\${AWS::AccountId}-\${AWS::Region}",
                      },
                    ],
                  ],
                },
                Object {
                  "Fn::Join": Array [
                    "",
                    Array [
                      "arn:",
                      Object {
                        "Ref": "AWS::Partition",
                      },
                      ":s3:::",
                      Object {
                        "Fn::Sub": "cdk-hnb659fds-assets-\${AWS::AccountId}-\${AWS::Region}",
                      },
                      "/*",
                    ],
                  ],
                },
              ],
            },
            Object {
              "Action": Array [
                "s3:GetObject*",
                "s3:GetBucket*",
                "s3:List*",
                "s3:DeleteObject*",
                "s3:PutObject",
                "s3:PutObjectLegalHold",
                "s3:PutObjectRetention",
                "s3:PutObjectTagging",
                "s3:PutObjectVersionTagging",
                "s3:Abort*",
              ],
              "Effect": "Allow",
              "Resource": Array [
                Object {
                  "Fn::GetAtt": Array [
                    "DeaUiStackartifactbucketFFC87A37",
                    "Arn",
                  ],
                },
                Object {
                  "Fn::Join": Array [
                    "",
                    Array [
                      Object {
                        "Fn::GetAtt": Array [
                          "DeaUiStackartifactbucketFFC87A37",
                          "Arn",
                        ],
                      },
                      "/*",
                    ],
                  ],
                },
              ],
            },
          ],
          "Version": "2012-10-17",
        },
        "PolicyName": "CustomCDKBucketDeployment8693BB64968944B69AAFB0CC9EB8756CServiceRoleDefaultPolicy88902FDF",
        "Roles": Array [
          Object {
            "Ref": "CustomCDKBucketDeployment8693BB64968944B69AAFB0CC9EB8756CServiceRole89A01265",
          },
        ],
      },
      "Type": "AWS::IAM::Policy",
    },
    "CustomS3AutoDeleteObjectsCustomResourceProviderHandler9D90184F": Object {
      "DependsOn": Array [
        "CustomS3AutoDeleteObjectsCustomResourceProviderRole3B1BD092",
      ],
      "Metadata": Object {
        "cfn_nag": Object {
          "rules_to_suppress": Array [
            Object {
              "id": "W58",
              "reason": "AWSCustomResource Lambda Function has AWSLambdaBasicExecutionRole policy attached which has the required permission to write to Cloudwatch Logs",
            },
            Object {
              "id": "W92",
              "reason": "Reserved concurrency is currently not required. Revisit in the future",
            },
            Object {
              "id": "W89",
              "reason": "The serverless application lens (https://docs.aws.amazon.com/wellarchitected/latest/serverless-applications-lens/aws-lambda.html)             indicates lambdas should not be deployed in private VPCs unless they require acces to resources also within a VPC",
            },
          ],
        },
      },
      "Properties": Object {
        "Code": Object {
          "S3Bucket": Object {
            "Fn::Sub": "cdk-hnb659fds-assets-\${AWS::AccountId}-\${AWS::Region}",
          },
          "S3Key": "[HASH REMOVED].zip",
        },
        "Description": Object {
          "Fn::Join": Array [
            "",
            Array [
              "Lambda function for auto-deleting objects in ",
              Object {
                "Ref": "DeaBackendStackS3AccessLogsBucket46FDD3E0",
              },
              " S3 bucket.",
            ],
          ],
        },
        "Handler": "__entrypoint__.handler",
        "MemorySize": 128,
        "Role": Object {
          "Fn::GetAtt": Array [
            "CustomS3AutoDeleteObjectsCustomResourceProviderRole3B1BD092",
            "Arn",
          ],
        },
        "Runtime": "nodejs14.x",
        "Timeout": 900,
      },
      "Type": "AWS::Lambda::Function",
    },
    "CustomS3AutoDeleteObjectsCustomResourceProviderRole3B1BD092": Object {
      "Properties": Object {
        "AssumeRolePolicyDocument": Object {
          "Statement": Array [
            Object {
              "Action": "sts:AssumeRole",
              "Effect": "Allow",
              "Principal": Object {
                "Service": "lambda.amazonaws.com",
              },
            },
          ],
          "Version": "2012-10-17",
        },
        "ManagedPolicyArns": Array [
          Object {
            "Fn::Sub": "arn:\${AWS::Partition}:iam::aws:policy/service-role/AWSLambdaBasicExecutionRole",
          },
        ],
      },
      "Type": "AWS::IAM::Role",
    },
    "DeaApiGatewayAPIGatewayAccessLogs1571FA9D": Object {
      "DeletionPolicy": "Retain",
      "Properties": Object {
        "KmsKeyId": Object {
          "Fn::GetAtt": Array [
            "primaryCustomerKey87EC2263",
            "Arn",
          ],
        },
        "RetentionInDays": 731,
      },
      "Type": "AWS::Logs::LogGroup",
      "UpdateReplacePolicy": "Retain",
    },
    "DeaApiGatewayDELETEDeleteCase91CB5F89": Object {
      "DependsOn": Array [
        "DeaApiGatewaydeabaselambdaroleDefaultPolicy124421D1",
        "DeaApiGatewaydeabaselambdarole91512884",
      ],
      "Metadata": Object {
        "cfn_nag": Object {
          "rules_to_suppress": Array [
            Object {
              "id": "W58",
              "reason": "AWSCustomResource Lambda Function has AWSLambdaBasicExecutionRole policy attached which has the required permission to write to Cloudwatch Logs",
            },
            Object {
              "id": "W92",
              "reason": "Reserved concurrency is currently not required. Revisit in the future",
            },
            Object {
              "id": "W89",
              "reason": "The serverless application lens (https://docs.aws.amazon.com/wellarchitected/latest/serverless-applications-lens/aws-lambda.html)               indicates lambdas should not be deployed in private VPCs unless they require acces to resources also within a VPC",
            },
          ],
        },
      },
      "Properties": Object {
        "Code": Object {
          "S3Bucket": Object {
            "Fn::Sub": "cdk-hnb659fds-assets-\${AWS::AccountId}-\${AWS::Region}",
          },
          "S3Key": "[HASH REMOVED].zip",
        },
        "Environment": Object {
          "Variables": Object {
            "AUDIT_LOG_GROUP_NAME": Object {
              "Ref": "deaAuditLogs7B75D3F1",
            },
            "AWS_NODEJS_CONNECTION_REUSE_ENABLED": "1",
            "DATASETS_BUCKET_NAME": Object {
              "Ref": "DeaBackendStackS3DatasetsBucket408FF954",
            },
            "NODE_OPTIONS": "--enable-source-maps",
            "STAGE": "[STAGE-REMOVED]",
            "TABLE_NAME": Object {
              "Ref": "DeaBackendStackDeaTableE9FE4A05",
            },
          },
        },
        "Handler": "index.handler",
        "MemorySize": 512,
        "Role": Object {
          "Fn::GetAtt": Array [
            "DeaApiGatewaydeabaselambdarole91512884",
            "Arn",
          ],
        },
        "Runtime": "nodejs18.x",
        "Timeout": 30,
      },
      "Type": "AWS::Lambda::Function",
    },
    "DeaApiGatewayDELETERemoveUserFromCaseD22CC76C": Object {
      "DependsOn": Array [
        "DeaApiGatewaydeabaselambdaroleDefaultPolicy124421D1",
        "DeaApiGatewaydeabaselambdarole91512884",
      ],
      "Metadata": Object {
        "cfn_nag": Object {
          "rules_to_suppress": Array [
            Object {
              "id": "W58",
              "reason": "AWSCustomResource Lambda Function has AWSLambdaBasicExecutionRole policy attached which has the required permission to write to Cloudwatch Logs",
            },
            Object {
              "id": "W92",
              "reason": "Reserved concurrency is currently not required. Revisit in the future",
            },
            Object {
              "id": "W89",
              "reason": "The serverless application lens (https://docs.aws.amazon.com/wellarchitected/latest/serverless-applications-lens/aws-lambda.html)               indicates lambdas should not be deployed in private VPCs unless they require acces to resources also within a VPC",
            },
          ],
        },
      },
      "Properties": Object {
        "Code": Object {
          "S3Bucket": Object {
            "Fn::Sub": "cdk-hnb659fds-assets-\${AWS::AccountId}-\${AWS::Region}",
          },
          "S3Key": "[HASH REMOVED].zip",
        },
        "Environment": Object {
          "Variables": Object {
            "AUDIT_LOG_GROUP_NAME": Object {
              "Ref": "deaAuditLogs7B75D3F1",
            },
            "AWS_NODEJS_CONNECTION_REUSE_ENABLED": "1",
            "DATASETS_BUCKET_NAME": Object {
              "Ref": "DeaBackendStackS3DatasetsBucket408FF954",
            },
            "NODE_OPTIONS": "--enable-source-maps",
            "STAGE": "[STAGE-REMOVED]",
            "TABLE_NAME": Object {
              "Ref": "DeaBackendStackDeaTableE9FE4A05",
            },
          },
        },
        "Handler": "index.handler",
        "MemorySize": 512,
        "Role": Object {
          "Fn::GetAtt": Array [
            "DeaApiGatewaydeabaselambdarole91512884",
            "Arn",
          ],
        },
        "Runtime": "nodejs18.x",
        "Timeout": 30,
      },
      "Type": "AWS::Lambda::Function",
    },
    "DeaApiGatewayGETDownloadCaseFile32575192": Object {
      "DependsOn": Array [
        "DeaApiGatewaydeabaselambdaroleDefaultPolicy124421D1",
        "DeaApiGatewaydeabaselambdarole91512884",
      ],
      "Metadata": Object {
        "cfn_nag": Object {
          "rules_to_suppress": Array [
            Object {
              "id": "W58",
              "reason": "AWSCustomResource Lambda Function has AWSLambdaBasicExecutionRole policy attached which has the required permission to write to Cloudwatch Logs",
            },
            Object {
              "id": "W92",
              "reason": "Reserved concurrency is currently not required. Revisit in the future",
            },
            Object {
              "id": "W89",
              "reason": "The serverless application lens (https://docs.aws.amazon.com/wellarchitected/latest/serverless-applications-lens/aws-lambda.html)               indicates lambdas should not be deployed in private VPCs unless they require acces to resources also within a VPC",
            },
          ],
        },
      },
      "Properties": Object {
        "Code": Object {
          "S3Bucket": Object {
            "Fn::Sub": "cdk-hnb659fds-assets-\${AWS::AccountId}-\${AWS::Region}",
          },
          "S3Key": "[HASH REMOVED].zip",
        },
        "Environment": Object {
          "Variables": Object {
            "AUDIT_LOG_GROUP_NAME": Object {
              "Ref": "deaAuditLogs7B75D3F1",
            },
            "AWS_NODEJS_CONNECTION_REUSE_ENABLED": "1",
            "DATASETS_BUCKET_NAME": Object {
              "Ref": "DeaBackendStackS3DatasetsBucket408FF954",
            },
            "NODE_OPTIONS": "--enable-source-maps",
            "STAGE": "[STAGE-REMOVED]",
            "TABLE_NAME": Object {
              "Ref": "DeaBackendStackDeaTableE9FE4A05",
            },
          },
        },
        "Handler": "index.handler",
        "MemorySize": 512,
        "Role": Object {
          "Fn::GetAtt": Array [
            "DeaApiGatewaydeabaselambdarole91512884",
            "Arn",
          ],
        },
        "Runtime": "nodejs18.x",
        "Timeout": 30,
      },
      "Type": "AWS::Lambda::Function",
    },
    "DeaApiGatewayGETExchangeAuthTokenForCredentials18777BF4": Object {
      "DependsOn": Array [
        "DeaApiGatewaydeaauthlambdaroleDefaultPolicy1298F4B5",
        "DeaApiGatewaydeaauthlambdarole4F5CC393",
      ],
      "Metadata": Object {
        "cfn_nag": Object {
          "rules_to_suppress": Array [
            Object {
              "id": "W58",
              "reason": "AWSCustomResource Lambda Function has AWSLambdaBasicExecutionRole policy attached which has the required permission to write to Cloudwatch Logs",
            },
            Object {
              "id": "W92",
              "reason": "Reserved concurrency is currently not required. Revisit in the future",
            },
            Object {
              "id": "W89",
              "reason": "The serverless application lens (https://docs.aws.amazon.com/wellarchitected/latest/serverless-applications-lens/aws-lambda.html)               indicates lambdas should not be deployed in private VPCs unless they require acces to resources also within a VPC",
            },
          ],
        },
      },
      "Properties": Object {
        "Code": Object {
          "S3Bucket": Object {
            "Fn::Sub": "cdk-hnb659fds-assets-\${AWS::AccountId}-\${AWS::Region}",
          },
          "S3Key": "[HASH REMOVED].zip",
        },
        "Environment": Object {
          "Variables": Object {
            "AUDIT_LOG_GROUP_NAME": Object {
              "Ref": "deaAuditLogs7B75D3F1",
            },
            "AWS_NODEJS_CONNECTION_REUSE_ENABLED": "1",
            "DATASETS_BUCKET_NAME": Object {
              "Ref": "DeaBackendStackS3DatasetsBucket408FF954",
            },
            "NODE_OPTIONS": "--enable-source-maps",
            "STAGE": "[STAGE-REMOVED]",
            "TABLE_NAME": Object {
              "Ref": "DeaBackendStackDeaTableE9FE4A05",
            },
          },
        },
        "Handler": "index.handler",
        "MemorySize": 512,
        "Role": Object {
          "Fn::GetAtt": Array [
            "DeaApiGatewaydeaauthlambdarole4F5CC393",
            "Arn",
          ],
        },
        "Runtime": "nodejs18.x",
        "Timeout": 30,
      },
      "Type": "AWS::Lambda::Function",
    },
    "DeaApiGatewayGETGetAllCases83536312": Object {
      "DependsOn": Array [
        "DeaApiGatewaydeabaselambdaroleDefaultPolicy124421D1",
        "DeaApiGatewaydeabaselambdarole91512884",
      ],
      "Metadata": Object {
        "cfn_nag": Object {
          "rules_to_suppress": Array [
            Object {
              "id": "W58",
              "reason": "AWSCustomResource Lambda Function has AWSLambdaBasicExecutionRole policy attached which has the required permission to write to Cloudwatch Logs",
            },
            Object {
              "id": "W92",
              "reason": "Reserved concurrency is currently not required. Revisit in the future",
            },
            Object {
              "id": "W89",
              "reason": "The serverless application lens (https://docs.aws.amazon.com/wellarchitected/latest/serverless-applications-lens/aws-lambda.html)               indicates lambdas should not be deployed in private VPCs unless they require acces to resources also within a VPC",
            },
          ],
        },
      },
      "Properties": Object {
        "Code": Object {
          "S3Bucket": Object {
            "Fn::Sub": "cdk-hnb659fds-assets-\${AWS::AccountId}-\${AWS::Region}",
          },
          "S3Key": "[HASH REMOVED].zip",
        },
        "Environment": Object {
          "Variables": Object {
            "AUDIT_LOG_GROUP_NAME": Object {
              "Ref": "deaAuditLogs7B75D3F1",
            },
            "AWS_NODEJS_CONNECTION_REUSE_ENABLED": "1",
            "DATASETS_BUCKET_NAME": Object {
              "Ref": "DeaBackendStackS3DatasetsBucket408FF954",
            },
            "NODE_OPTIONS": "--enable-source-maps",
            "STAGE": "[STAGE-REMOVED]",
            "TABLE_NAME": Object {
              "Ref": "DeaBackendStackDeaTableE9FE4A05",
            },
          },
        },
        "Handler": "index.handler",
        "MemorySize": 512,
        "Role": Object {
          "Fn::GetAtt": Array [
            "DeaApiGatewaydeabaselambdarole91512884",
            "Arn",
          ],
        },
        "Runtime": "nodejs18.x",
        "Timeout": 30,
      },
      "Type": "AWS::Lambda::Function",
    },
    "DeaApiGatewayGETGetAllUsersD6F48F6E": Object {
      "DependsOn": Array [
        "DeaApiGatewaydeabaselambdaroleDefaultPolicy124421D1",
        "DeaApiGatewaydeabaselambdarole91512884",
      ],
      "Metadata": Object {
        "cfn_nag": Object {
          "rules_to_suppress": Array [
            Object {
              "id": "W58",
              "reason": "AWSCustomResource Lambda Function has AWSLambdaBasicExecutionRole policy attached which has the required permission to write to Cloudwatch Logs",
            },
            Object {
              "id": "W92",
              "reason": "Reserved concurrency is currently not required. Revisit in the future",
            },
            Object {
              "id": "W89",
              "reason": "The serverless application lens (https://docs.aws.amazon.com/wellarchitected/latest/serverless-applications-lens/aws-lambda.html)               indicates lambdas should not be deployed in private VPCs unless they require acces to resources also within a VPC",
            },
          ],
        },
      },
      "Properties": Object {
        "Code": Object {
          "S3Bucket": Object {
            "Fn::Sub": "cdk-hnb659fds-assets-\${AWS::AccountId}-\${AWS::Region}",
          },
          "S3Key": "[HASH REMOVED].zip",
        },
        "Environment": Object {
          "Variables": Object {
            "AUDIT_LOG_GROUP_NAME": Object {
              "Ref": "deaAuditLogs7B75D3F1",
            },
            "AWS_NODEJS_CONNECTION_REUSE_ENABLED": "1",
            "DATASETS_BUCKET_NAME": Object {
              "Ref": "DeaBackendStackS3DatasetsBucket408FF954",
            },
            "NODE_OPTIONS": "--enable-source-maps",
            "STAGE": "[STAGE-REMOVED]",
            "TABLE_NAME": Object {
              "Ref": "DeaBackendStackDeaTableE9FE4A05",
            },
          },
        },
        "Handler": "index.handler",
        "MemorySize": 512,
        "Role": Object {
          "Fn::GetAtt": Array [
            "DeaApiGatewaydeabaselambdarole91512884",
            "Arn",
          ],
        },
        "Runtime": "nodejs18.x",
        "Timeout": 30,
      },
      "Type": "AWS::Lambda::Function",
    },
    "DeaApiGatewayGETGetCaseDetails2DAE602F": Object {
      "DependsOn": Array [
        "DeaApiGatewaydeabaselambdaroleDefaultPolicy124421D1",
        "DeaApiGatewaydeabaselambdarole91512884",
      ],
      "Metadata": Object {
        "cfn_nag": Object {
          "rules_to_suppress": Array [
            Object {
              "id": "W58",
              "reason": "AWSCustomResource Lambda Function has AWSLambdaBasicExecutionRole policy attached which has the required permission to write to Cloudwatch Logs",
            },
            Object {
              "id": "W92",
              "reason": "Reserved concurrency is currently not required. Revisit in the future",
            },
            Object {
              "id": "W89",
              "reason": "The serverless application lens (https://docs.aws.amazon.com/wellarchitected/latest/serverless-applications-lens/aws-lambda.html)               indicates lambdas should not be deployed in private VPCs unless they require acces to resources also within a VPC",
            },
          ],
        },
      },
      "Properties": Object {
        "Code": Object {
          "S3Bucket": Object {
            "Fn::Sub": "cdk-hnb659fds-assets-\${AWS::AccountId}-\${AWS::Region}",
          },
          "S3Key": "[HASH REMOVED].zip",
        },
        "Environment": Object {
          "Variables": Object {
            "AUDIT_LOG_GROUP_NAME": Object {
              "Ref": "deaAuditLogs7B75D3F1",
            },
            "AWS_NODEJS_CONNECTION_REUSE_ENABLED": "1",
            "DATASETS_BUCKET_NAME": Object {
              "Ref": "DeaBackendStackS3DatasetsBucket408FF954",
            },
            "NODE_OPTIONS": "--enable-source-maps",
            "STAGE": "[STAGE-REMOVED]",
            "TABLE_NAME": Object {
              "Ref": "DeaBackendStackDeaTableE9FE4A05",
            },
          },
        },
        "Handler": "index.handler",
        "MemorySize": 512,
        "Role": Object {
          "Fn::GetAtt": Array [
            "DeaApiGatewaydeabaselambdarole91512884",
            "Arn",
          ],
        },
        "Runtime": "nodejs18.x",
        "Timeout": 30,
      },
      "Type": "AWS::Lambda::Function",
    },
    "DeaApiGatewayGETGetCaseFileDetail9C46D770": Object {
      "DependsOn": Array [
        "DeaApiGatewaydeabaselambdaroleDefaultPolicy124421D1",
        "DeaApiGatewaydeabaselambdarole91512884",
      ],
      "Metadata": Object {
        "cfn_nag": Object {
          "rules_to_suppress": Array [
            Object {
              "id": "W58",
              "reason": "AWSCustomResource Lambda Function has AWSLambdaBasicExecutionRole policy attached which has the required permission to write to Cloudwatch Logs",
            },
            Object {
              "id": "W92",
              "reason": "Reserved concurrency is currently not required. Revisit in the future",
            },
            Object {
              "id": "W89",
              "reason": "The serverless application lens (https://docs.aws.amazon.com/wellarchitected/latest/serverless-applications-lens/aws-lambda.html)               indicates lambdas should not be deployed in private VPCs unless they require acces to resources also within a VPC",
            },
          ],
        },
      },
      "Properties": Object {
        "Code": Object {
          "S3Bucket": Object {
            "Fn::Sub": "cdk-hnb659fds-assets-\${AWS::AccountId}-\${AWS::Region}",
          },
          "S3Key": "[HASH REMOVED].zip",
        },
        "Environment": Object {
          "Variables": Object {
            "AUDIT_LOG_GROUP_NAME": Object {
              "Ref": "deaAuditLogs7B75D3F1",
            },
            "AWS_NODEJS_CONNECTION_REUSE_ENABLED": "1",
            "DATASETS_BUCKET_NAME": Object {
              "Ref": "DeaBackendStackS3DatasetsBucket408FF954",
            },
            "NODE_OPTIONS": "--enable-source-maps",
            "STAGE": "[STAGE-REMOVED]",
            "TABLE_NAME": Object {
              "Ref": "DeaBackendStackDeaTableE9FE4A05",
            },
          },
        },
        "Handler": "index.handler",
        "MemorySize": 512,
        "Role": Object {
          "Fn::GetAtt": Array [
            "DeaApiGatewaydeabaselambdarole91512884",
            "Arn",
          ],
        },
        "Runtime": "nodejs18.x",
        "Timeout": 30,
      },
      "Type": "AWS::Lambda::Function",
    },
    "DeaApiGatewayGETGetCaseFiles5D776CE0": Object {
      "DependsOn": Array [
        "DeaApiGatewaydeabaselambdaroleDefaultPolicy124421D1",
        "DeaApiGatewaydeabaselambdarole91512884",
      ],
      "Metadata": Object {
        "cfn_nag": Object {
          "rules_to_suppress": Array [
            Object {
              "id": "W58",
              "reason": "AWSCustomResource Lambda Function has AWSLambdaBasicExecutionRole policy attached which has the required permission to write to Cloudwatch Logs",
            },
            Object {
              "id": "W92",
              "reason": "Reserved concurrency is currently not required. Revisit in the future",
            },
            Object {
              "id": "W89",
              "reason": "The serverless application lens (https://docs.aws.amazon.com/wellarchitected/latest/serverless-applications-lens/aws-lambda.html)               indicates lambdas should not be deployed in private VPCs unless they require acces to resources also within a VPC",
            },
          ],
        },
      },
      "Properties": Object {
        "Code": Object {
          "S3Bucket": Object {
            "Fn::Sub": "cdk-hnb659fds-assets-\${AWS::AccountId}-\${AWS::Region}",
          },
          "S3Key": "[HASH REMOVED].zip",
        },
        "Environment": Object {
          "Variables": Object {
            "AUDIT_LOG_GROUP_NAME": Object {
              "Ref": "deaAuditLogs7B75D3F1",
            },
            "AWS_NODEJS_CONNECTION_REUSE_ENABLED": "1",
            "DATASETS_BUCKET_NAME": Object {
              "Ref": "DeaBackendStackS3DatasetsBucket408FF954",
            },
            "NODE_OPTIONS": "--enable-source-maps",
            "STAGE": "[STAGE-REMOVED]",
            "TABLE_NAME": Object {
              "Ref": "DeaBackendStackDeaTableE9FE4A05",
            },
          },
        },
        "Handler": "index.handler",
        "MemorySize": 512,
        "Role": Object {
          "Fn::GetAtt": Array [
            "DeaApiGatewaydeabaselambdarole91512884",
            "Arn",
          ],
        },
        "Runtime": "nodejs18.x",
        "Timeout": 30,
      },
      "Type": "AWS::Lambda::Function",
    },
    "DeaApiGatewayGETGetLoginUrl6676EA3E": Object {
      "DependsOn": Array [
        "DeaApiGatewaydeaauthlambdaroleDefaultPolicy1298F4B5",
        "DeaApiGatewaydeaauthlambdarole4F5CC393",
      ],
      "Metadata": Object {
        "cfn_nag": Object {
          "rules_to_suppress": Array [
            Object {
              "id": "W58",
              "reason": "AWSCustomResource Lambda Function has AWSLambdaBasicExecutionRole policy attached which has the required permission to write to Cloudwatch Logs",
            },
            Object {
              "id": "W92",
              "reason": "Reserved concurrency is currently not required. Revisit in the future",
            },
            Object {
              "id": "W89",
              "reason": "The serverless application lens (https://docs.aws.amazon.com/wellarchitected/latest/serverless-applications-lens/aws-lambda.html)               indicates lambdas should not be deployed in private VPCs unless they require acces to resources also within a VPC",
            },
          ],
        },
      },
      "Properties": Object {
        "Code": Object {
          "S3Bucket": Object {
            "Fn::Sub": "cdk-hnb659fds-assets-\${AWS::AccountId}-\${AWS::Region}",
          },
          "S3Key": "[HASH REMOVED].zip",
        },
        "Environment": Object {
          "Variables": Object {
            "AUDIT_LOG_GROUP_NAME": Object {
              "Ref": "deaAuditLogs7B75D3F1",
            },
            "AWS_NODEJS_CONNECTION_REUSE_ENABLED": "1",
            "DATASETS_BUCKET_NAME": Object {
              "Ref": "DeaBackendStackS3DatasetsBucket408FF954",
            },
            "NODE_OPTIONS": "--enable-source-maps",
            "STAGE": "[STAGE-REMOVED]",
            "TABLE_NAME": Object {
              "Ref": "DeaBackendStackDeaTableE9FE4A05",
            },
          },
        },
        "Handler": "index.handler",
        "MemorySize": 512,
        "Role": Object {
          "Fn::GetAtt": Array [
            "DeaApiGatewaydeaauthlambdarole4F5CC393",
            "Arn",
          ],
        },
        "Runtime": "nodejs18.x",
        "Timeout": 30,
      },
      "Type": "AWS::Lambda::Function",
    },
    "DeaApiGatewayGETGetLogoutUrl36676722": Object {
      "DependsOn": Array [
        "DeaApiGatewaydeaauthlambdaroleDefaultPolicy1298F4B5",
        "DeaApiGatewaydeaauthlambdarole4F5CC393",
      ],
      "Metadata": Object {
        "cfn_nag": Object {
          "rules_to_suppress": Array [
            Object {
              "id": "W58",
              "reason": "AWSCustomResource Lambda Function has AWSLambdaBasicExecutionRole policy attached which has the required permission to write to Cloudwatch Logs",
            },
            Object {
              "id": "W92",
              "reason": "Reserved concurrency is currently not required. Revisit in the future",
            },
            Object {
              "id": "W89",
              "reason": "The serverless application lens (https://docs.aws.amazon.com/wellarchitected/latest/serverless-applications-lens/aws-lambda.html)               indicates lambdas should not be deployed in private VPCs unless they require acces to resources also within a VPC",
            },
          ],
        },
      },
      "Properties": Object {
        "Code": Object {
          "S3Bucket": Object {
            "Fn::Sub": "cdk-hnb659fds-assets-\${AWS::AccountId}-\${AWS::Region}",
          },
          "S3Key": "[HASH REMOVED].zip",
        },
        "Environment": Object {
          "Variables": Object {
            "AUDIT_LOG_GROUP_NAME": Object {
              "Ref": "deaAuditLogs7B75D3F1",
            },
            "AWS_NODEJS_CONNECTION_REUSE_ENABLED": "1",
            "DATASETS_BUCKET_NAME": Object {
              "Ref": "DeaBackendStackS3DatasetsBucket408FF954",
            },
            "NODE_OPTIONS": "--enable-source-maps",
            "STAGE": "[STAGE-REMOVED]",
            "TABLE_NAME": Object {
              "Ref": "DeaBackendStackDeaTableE9FE4A05",
            },
          },
        },
        "Handler": "index.handler",
        "MemorySize": 512,
        "Role": Object {
          "Fn::GetAtt": Array [
            "DeaApiGatewaydeaauthlambdarole4F5CC393",
            "Arn",
          ],
        },
        "Runtime": "nodejs18.x",
        "Timeout": 30,
      },
      "Type": "AWS::Lambda::Function",
    },
    "DeaApiGatewayGETGetMyCases60A3BAE4": Object {
      "DependsOn": Array [
        "DeaApiGatewaydeabaselambdaroleDefaultPolicy124421D1",
        "DeaApiGatewaydeabaselambdarole91512884",
      ],
      "Metadata": Object {
        "cfn_nag": Object {
          "rules_to_suppress": Array [
            Object {
              "id": "W58",
              "reason": "AWSCustomResource Lambda Function has AWSLambdaBasicExecutionRole policy attached which has the required permission to write to Cloudwatch Logs",
            },
            Object {
              "id": "W92",
              "reason": "Reserved concurrency is currently not required. Revisit in the future",
            },
            Object {
              "id": "W89",
              "reason": "The serverless application lens (https://docs.aws.amazon.com/wellarchitected/latest/serverless-applications-lens/aws-lambda.html)               indicates lambdas should not be deployed in private VPCs unless they require acces to resources also within a VPC",
            },
          ],
        },
      },
      "Properties": Object {
        "Code": Object {
          "S3Bucket": Object {
            "Fn::Sub": "cdk-hnb659fds-assets-\${AWS::AccountId}-\${AWS::Region}",
          },
          "S3Key": "[HASH REMOVED].zip",
        },
        "Environment": Object {
          "Variables": Object {
            "AUDIT_LOG_GROUP_NAME": Object {
              "Ref": "deaAuditLogs7B75D3F1",
            },
            "AWS_NODEJS_CONNECTION_REUSE_ENABLED": "1",
            "DATASETS_BUCKET_NAME": Object {
              "Ref": "DeaBackendStackS3DatasetsBucket408FF954",
            },
            "NODE_OPTIONS": "--enable-source-maps",
            "STAGE": "[STAGE-REMOVED]",
            "TABLE_NAME": Object {
              "Ref": "DeaBackendStackDeaTableE9FE4A05",
            },
          },
        },
        "Handler": "index.handler",
        "MemorySize": 512,
        "Role": Object {
          "Fn::GetAtt": Array [
            "DeaApiGatewaydeabaselambdarole91512884",
            "Arn",
          ],
        },
        "Runtime": "nodejs18.x",
        "Timeout": 30,
      },
      "Type": "AWS::Lambda::Function",
    },
    "DeaApiGatewayGETGetUsersFromCaseDF0ABA41": Object {
      "DependsOn": Array [
        "DeaApiGatewaydeabaselambdaroleDefaultPolicy124421D1",
        "DeaApiGatewaydeabaselambdarole91512884",
      ],
      "Metadata": Object {
        "cfn_nag": Object {
          "rules_to_suppress": Array [
            Object {
              "id": "W58",
              "reason": "AWSCustomResource Lambda Function has AWSLambdaBasicExecutionRole policy attached which has the required permission to write to Cloudwatch Logs",
            },
            Object {
              "id": "W92",
              "reason": "Reserved concurrency is currently not required. Revisit in the future",
            },
            Object {
              "id": "W89",
              "reason": "The serverless application lens (https://docs.aws.amazon.com/wellarchitected/latest/serverless-applications-lens/aws-lambda.html)               indicates lambdas should not be deployed in private VPCs unless they require acces to resources also within a VPC",
            },
          ],
        },
      },
      "Properties": Object {
        "Code": Object {
          "S3Bucket": Object {
            "Fn::Sub": "cdk-hnb659fds-assets-\${AWS::AccountId}-\${AWS::Region}",
          },
          "S3Key": "[HASH REMOVED].zip",
        },
        "Environment": Object {
          "Variables": Object {
            "AUDIT_LOG_GROUP_NAME": Object {
              "Ref": "deaAuditLogs7B75D3F1",
            },
            "AWS_NODEJS_CONNECTION_REUSE_ENABLED": "1",
            "DATASETS_BUCKET_NAME": Object {
              "Ref": "DeaBackendStackS3DatasetsBucket408FF954",
            },
            "NODE_OPTIONS": "--enable-source-maps",
            "STAGE": "[STAGE-REMOVED]",
            "TABLE_NAME": Object {
              "Ref": "DeaBackendStackDeaTableE9FE4A05",
            },
          },
        },
        "Handler": "index.handler",
        "MemorySize": 512,
        "Role": Object {
          "Fn::GetAtt": Array [
            "DeaApiGatewaydeabaselambdarole91512884",
            "Arn",
          ],
        },
        "Runtime": "nodejs18.x",
        "Timeout": 30,
      },
      "Type": "AWS::Lambda::Function",
    },
    "DeaApiGatewayPOSTCreateCaseFBDDC364": Object {
      "DependsOn": Array [
        "DeaApiGatewaydeabaselambdaroleDefaultPolicy124421D1",
        "DeaApiGatewaydeabaselambdarole91512884",
      ],
      "Metadata": Object {
        "cfn_nag": Object {
          "rules_to_suppress": Array [
            Object {
              "id": "W58",
              "reason": "AWSCustomResource Lambda Function has AWSLambdaBasicExecutionRole policy attached which has the required permission to write to Cloudwatch Logs",
            },
            Object {
              "id": "W92",
              "reason": "Reserved concurrency is currently not required. Revisit in the future",
            },
            Object {
              "id": "W89",
              "reason": "The serverless application lens (https://docs.aws.amazon.com/wellarchitected/latest/serverless-applications-lens/aws-lambda.html)               indicates lambdas should not be deployed in private VPCs unless they require acces to resources also within a VPC",
            },
          ],
        },
      },
      "Properties": Object {
        "Code": Object {
          "S3Bucket": Object {
            "Fn::Sub": "cdk-hnb659fds-assets-\${AWS::AccountId}-\${AWS::Region}",
          },
          "S3Key": "[HASH REMOVED].zip",
        },
        "Environment": Object {
          "Variables": Object {
            "AUDIT_LOG_GROUP_NAME": Object {
              "Ref": "deaAuditLogs7B75D3F1",
            },
            "AWS_NODEJS_CONNECTION_REUSE_ENABLED": "1",
            "DATASETS_BUCKET_NAME": Object {
              "Ref": "DeaBackendStackS3DatasetsBucket408FF954",
            },
            "NODE_OPTIONS": "--enable-source-maps",
            "STAGE": "[STAGE-REMOVED]",
            "TABLE_NAME": Object {
              "Ref": "DeaBackendStackDeaTableE9FE4A05",
            },
          },
        },
        "Handler": "index.handler",
        "MemorySize": 512,
        "Role": Object {
          "Fn::GetAtt": Array [
            "DeaApiGatewaydeabaselambdarole91512884",
            "Arn",
          ],
        },
        "Runtime": "nodejs18.x",
        "Timeout": 30,
      },
      "Type": "AWS::Lambda::Function",
    },
    "DeaApiGatewayPOSTGetAuthenticationToken5718D484": Object {
      "DependsOn": Array [
        "DeaApiGatewaydeaauthlambdaroleDefaultPolicy1298F4B5",
        "DeaApiGatewaydeaauthlambdarole4F5CC393",
      ],
      "Metadata": Object {
        "cfn_nag": Object {
          "rules_to_suppress": Array [
            Object {
              "id": "W58",
              "reason": "AWSCustomResource Lambda Function has AWSLambdaBasicExecutionRole policy attached which has the required permission to write to Cloudwatch Logs",
            },
            Object {
              "id": "W92",
              "reason": "Reserved concurrency is currently not required. Revisit in the future",
            },
            Object {
              "id": "W89",
              "reason": "The serverless application lens (https://docs.aws.amazon.com/wellarchitected/latest/serverless-applications-lens/aws-lambda.html)               indicates lambdas should not be deployed in private VPCs unless they require acces to resources also within a VPC",
            },
          ],
        },
      },
      "Properties": Object {
        "Code": Object {
          "S3Bucket": Object {
            "Fn::Sub": "cdk-hnb659fds-assets-\${AWS::AccountId}-\${AWS::Region}",
          },
          "S3Key": "[HASH REMOVED].zip",
        },
        "Environment": Object {
          "Variables": Object {
            "AUDIT_LOG_GROUP_NAME": Object {
              "Ref": "deaAuditLogs7B75D3F1",
            },
            "AWS_NODEJS_CONNECTION_REUSE_ENABLED": "1",
            "DATASETS_BUCKET_NAME": Object {
              "Ref": "DeaBackendStackS3DatasetsBucket408FF954",
            },
            "NODE_OPTIONS": "--enable-source-maps",
            "STAGE": "[STAGE-REMOVED]",
            "TABLE_NAME": Object {
              "Ref": "DeaBackendStackDeaTableE9FE4A05",
            },
          },
        },
        "Handler": "index.handler",
        "MemorySize": 512,
        "Role": Object {
          "Fn::GetAtt": Array [
            "DeaApiGatewaydeaauthlambdarole4F5CC393",
            "Arn",
          ],
        },
        "Runtime": "nodejs18.x",
        "Timeout": 30,
      },
      "Type": "AWS::Lambda::Function",
    },
    "DeaApiGatewayPOSTInitiateCaseFileUpload060E0D60": Object {
      "DependsOn": Array [
        "DeaApiGatewaydeabaselambdaroleDefaultPolicy124421D1",
        "DeaApiGatewaydeabaselambdarole91512884",
      ],
      "Metadata": Object {
        "cfn_nag": Object {
          "rules_to_suppress": Array [
            Object {
              "id": "W58",
              "reason": "AWSCustomResource Lambda Function has AWSLambdaBasicExecutionRole policy attached which has the required permission to write to Cloudwatch Logs",
            },
            Object {
              "id": "W92",
              "reason": "Reserved concurrency is currently not required. Revisit in the future",
            },
            Object {
              "id": "W89",
              "reason": "The serverless application lens (https://docs.aws.amazon.com/wellarchitected/latest/serverless-applications-lens/aws-lambda.html)               indicates lambdas should not be deployed in private VPCs unless they require acces to resources also within a VPC",
            },
          ],
        },
      },
      "Properties": Object {
        "Code": Object {
          "S3Bucket": Object {
            "Fn::Sub": "cdk-hnb659fds-assets-\${AWS::AccountId}-\${AWS::Region}",
          },
          "S3Key": "[HASH REMOVED].zip",
        },
        "Environment": Object {
          "Variables": Object {
            "AUDIT_LOG_GROUP_NAME": Object {
              "Ref": "deaAuditLogs7B75D3F1",
            },
            "AWS_NODEJS_CONNECTION_REUSE_ENABLED": "1",
            "DATASETS_BUCKET_NAME": Object {
              "Ref": "DeaBackendStackS3DatasetsBucket408FF954",
            },
            "NODE_OPTIONS": "--enable-source-maps",
            "STAGE": "[STAGE-REMOVED]",
            "TABLE_NAME": Object {
              "Ref": "DeaBackendStackDeaTableE9FE4A05",
            },
          },
        },
        "Handler": "index.handler",
        "MemorySize": 512,
        "Role": Object {
          "Fn::GetAtt": Array [
            "DeaApiGatewaydeabaselambdarole91512884",
            "Arn",
          ],
        },
        "Runtime": "nodejs18.x",
        "Timeout": 30,
      },
      "Type": "AWS::Lambda::Function",
    },
    "DeaApiGatewayPOSTInviteUserToCaseB26DE4D4": Object {
      "DependsOn": Array [
        "DeaApiGatewaydeabaselambdaroleDefaultPolicy124421D1",
        "DeaApiGatewaydeabaselambdarole91512884",
      ],
      "Metadata": Object {
        "cfn_nag": Object {
          "rules_to_suppress": Array [
            Object {
              "id": "W58",
              "reason": "AWSCustomResource Lambda Function has AWSLambdaBasicExecutionRole policy attached which has the required permission to write to Cloudwatch Logs",
            },
            Object {
              "id": "W92",
              "reason": "Reserved concurrency is currently not required. Revisit in the future",
            },
            Object {
              "id": "W89",
              "reason": "The serverless application lens (https://docs.aws.amazon.com/wellarchitected/latest/serverless-applications-lens/aws-lambda.html)               indicates lambdas should not be deployed in private VPCs unless they require acces to resources also within a VPC",
            },
          ],
        },
      },
      "Properties": Object {
        "Code": Object {
          "S3Bucket": Object {
            "Fn::Sub": "cdk-hnb659fds-assets-\${AWS::AccountId}-\${AWS::Region}",
          },
          "S3Key": "[HASH REMOVED].zip",
        },
        "Environment": Object {
          "Variables": Object {
            "AUDIT_LOG_GROUP_NAME": Object {
              "Ref": "deaAuditLogs7B75D3F1",
            },
            "AWS_NODEJS_CONNECTION_REUSE_ENABLED": "1",
            "DATASETS_BUCKET_NAME": Object {
              "Ref": "DeaBackendStackS3DatasetsBucket408FF954",
            },
            "NODE_OPTIONS": "--enable-source-maps",
            "STAGE": "[STAGE-REMOVED]",
            "TABLE_NAME": Object {
              "Ref": "DeaBackendStackDeaTableE9FE4A05",
            },
          },
        },
        "Handler": "index.handler",
        "MemorySize": 512,
        "Role": Object {
          "Fn::GetAtt": Array [
            "DeaApiGatewaydeabaselambdarole91512884",
            "Arn",
          ],
        },
        "Runtime": "nodejs18.x",
        "Timeout": 30,
      },
      "Type": "AWS::Lambda::Function",
    },
    "DeaApiGatewayPOSTRevokeAuthTokenFC739416": Object {
      "DependsOn": Array [
        "DeaApiGatewaydeabaselambdaroleDefaultPolicy124421D1",
        "DeaApiGatewaydeabaselambdarole91512884",
      ],
      "Metadata": Object {
        "cfn_nag": Object {
          "rules_to_suppress": Array [
            Object {
              "id": "W58",
              "reason": "AWSCustomResource Lambda Function has AWSLambdaBasicExecutionRole policy attached which has the required permission to write to Cloudwatch Logs",
            },
            Object {
              "id": "W92",
              "reason": "Reserved concurrency is currently not required. Revisit in the future",
            },
            Object {
              "id": "W89",
              "reason": "The serverless application lens (https://docs.aws.amazon.com/wellarchitected/latest/serverless-applications-lens/aws-lambda.html)               indicates lambdas should not be deployed in private VPCs unless they require acces to resources also within a VPC",
            },
          ],
        },
      },
      "Properties": Object {
        "Code": Object {
          "S3Bucket": Object {
            "Fn::Sub": "cdk-hnb659fds-assets-\${AWS::AccountId}-\${AWS::Region}",
          },
          "S3Key": "[HASH REMOVED].zip",
        },
        "Environment": Object {
          "Variables": Object {
            "AUDIT_LOG_GROUP_NAME": Object {
              "Ref": "deaAuditLogs7B75D3F1",
            },
            "AWS_NODEJS_CONNECTION_REUSE_ENABLED": "1",
            "DATASETS_BUCKET_NAME": Object {
              "Ref": "DeaBackendStackS3DatasetsBucket408FF954",
            },
            "NODE_OPTIONS": "--enable-source-maps",
            "STAGE": "[STAGE-REMOVED]",
            "TABLE_NAME": Object {
              "Ref": "DeaBackendStackDeaTableE9FE4A05",
            },
          },
        },
        "Handler": "index.handler",
        "MemorySize": 512,
        "Role": Object {
          "Fn::GetAtt": Array [
            "DeaApiGatewaydeabaselambdarole91512884",
            "Arn",
          ],
        },
        "Runtime": "nodejs18.x",
        "Timeout": 30,
      },
      "Type": "AWS::Lambda::Function",
    },
    "DeaApiGatewayPUTCompleteCaseFileUploadF4BF98F1": Object {
      "DependsOn": Array [
        "DeaApiGatewaydeabaselambdaroleDefaultPolicy124421D1",
        "DeaApiGatewaydeabaselambdarole91512884",
      ],
      "Metadata": Object {
        "cfn_nag": Object {
          "rules_to_suppress": Array [
            Object {
              "id": "W58",
              "reason": "AWSCustomResource Lambda Function has AWSLambdaBasicExecutionRole policy attached which has the required permission to write to Cloudwatch Logs",
            },
            Object {
              "id": "W92",
              "reason": "Reserved concurrency is currently not required. Revisit in the future",
            },
            Object {
              "id": "W89",
              "reason": "The serverless application lens (https://docs.aws.amazon.com/wellarchitected/latest/serverless-applications-lens/aws-lambda.html)               indicates lambdas should not be deployed in private VPCs unless they require acces to resources also within a VPC",
            },
          ],
        },
      },
      "Properties": Object {
        "Code": Object {
          "S3Bucket": Object {
            "Fn::Sub": "cdk-hnb659fds-assets-\${AWS::AccountId}-\${AWS::Region}",
          },
          "S3Key": "[HASH REMOVED].zip",
        },
        "Environment": Object {
          "Variables": Object {
            "AUDIT_LOG_GROUP_NAME": Object {
              "Ref": "deaAuditLogs7B75D3F1",
            },
            "AWS_NODEJS_CONNECTION_REUSE_ENABLED": "1",
            "DATASETS_BUCKET_NAME": Object {
              "Ref": "DeaBackendStackS3DatasetsBucket408FF954",
            },
            "NODE_OPTIONS": "--enable-source-maps",
            "STAGE": "[STAGE-REMOVED]",
            "TABLE_NAME": Object {
              "Ref": "DeaBackendStackDeaTableE9FE4A05",
            },
          },
        },
        "Handler": "index.handler",
        "MemorySize": 512,
        "Role": Object {
          "Fn::GetAtt": Array [
            "DeaApiGatewaydeabaselambdarole91512884",
            "Arn",
          ],
        },
        "Runtime": "nodejs18.x",
        "Timeout": 30,
      },
      "Type": "AWS::Lambda::Function",
    },
    "DeaApiGatewayPUTModifyUserCasePermissionsABF0FB7A": Object {
      "DependsOn": Array [
        "DeaApiGatewaydeabaselambdaroleDefaultPolicy124421D1",
        "DeaApiGatewaydeabaselambdarole91512884",
      ],
      "Metadata": Object {
        "cfn_nag": Object {
          "rules_to_suppress": Array [
            Object {
              "id": "W58",
              "reason": "AWSCustomResource Lambda Function has AWSLambdaBasicExecutionRole policy attached which has the required permission to write to Cloudwatch Logs",
            },
            Object {
              "id": "W92",
              "reason": "Reserved concurrency is currently not required. Revisit in the future",
            },
            Object {
              "id": "W89",
              "reason": "The serverless application lens (https://docs.aws.amazon.com/wellarchitected/latest/serverless-applications-lens/aws-lambda.html)               indicates lambdas should not be deployed in private VPCs unless they require acces to resources also within a VPC",
            },
          ],
        },
      },
      "Properties": Object {
        "Code": Object {
          "S3Bucket": Object {
            "Fn::Sub": "cdk-hnb659fds-assets-\${AWS::AccountId}-\${AWS::Region}",
          },
          "S3Key": "[HASH REMOVED].zip",
        },
        "Environment": Object {
          "Variables": Object {
            "AUDIT_LOG_GROUP_NAME": Object {
              "Ref": "deaAuditLogs7B75D3F1",
            },
            "AWS_NODEJS_CONNECTION_REUSE_ENABLED": "1",
            "DATASETS_BUCKET_NAME": Object {
              "Ref": "DeaBackendStackS3DatasetsBucket408FF954",
            },
            "NODE_OPTIONS": "--enable-source-maps",
            "STAGE": "[STAGE-REMOVED]",
            "TABLE_NAME": Object {
              "Ref": "DeaBackendStackDeaTableE9FE4A05",
            },
          },
        },
        "Handler": "index.handler",
        "MemorySize": 512,
        "Role": Object {
          "Fn::GetAtt": Array [
            "DeaApiGatewaydeabaselambdarole91512884",
            "Arn",
          ],
        },
        "Runtime": "nodejs18.x",
        "Timeout": 30,
      },
      "Type": "AWS::Lambda::Function",
    },
    "DeaApiGatewayPUTUpdateCaseDetails69D719BE": Object {
      "DependsOn": Array [
        "DeaApiGatewaydeabaselambdaroleDefaultPolicy124421D1",
        "DeaApiGatewaydeabaselambdarole91512884",
      ],
      "Metadata": Object {
        "cfn_nag": Object {
          "rules_to_suppress": Array [
            Object {
              "id": "W58",
              "reason": "AWSCustomResource Lambda Function has AWSLambdaBasicExecutionRole policy attached which has the required permission to write to Cloudwatch Logs",
            },
            Object {
              "id": "W92",
              "reason": "Reserved concurrency is currently not required. Revisit in the future",
            },
            Object {
              "id": "W89",
              "reason": "The serverless application lens (https://docs.aws.amazon.com/wellarchitected/latest/serverless-applications-lens/aws-lambda.html)               indicates lambdas should not be deployed in private VPCs unless they require acces to resources also within a VPC",
            },
          ],
        },
      },
      "Properties": Object {
        "Code": Object {
          "S3Bucket": Object {
            "Fn::Sub": "cdk-hnb659fds-assets-\${AWS::AccountId}-\${AWS::Region}",
          },
          "S3Key": "[HASH REMOVED].zip",
        },
        "Environment": Object {
          "Variables": Object {
            "AUDIT_LOG_GROUP_NAME": Object {
              "Ref": "deaAuditLogs7B75D3F1",
            },
            "AWS_NODEJS_CONNECTION_REUSE_ENABLED": "1",
            "DATASETS_BUCKET_NAME": Object {
              "Ref": "DeaBackendStackS3DatasetsBucket408FF954",
            },
            "NODE_OPTIONS": "--enable-source-maps",
            "STAGE": "[STAGE-REMOVED]",
            "TABLE_NAME": Object {
              "Ref": "DeaBackendStackDeaTableE9FE4A05",
            },
          },
        },
        "Handler": "index.handler",
        "MemorySize": 512,
        "Role": Object {
          "Fn::GetAtt": Array [
            "DeaApiGatewaydeabaselambdarole91512884",
            "Arn",
          ],
        },
        "Runtime": "nodejs18.x",
        "Timeout": 30,
      },
      "Type": "AWS::Lambda::Function",
    },
    "DeaApiGatewaydeaapi822A9228": Object {
      "Properties": Object {
        "Description": "Backend API",
        "EndpointConfiguration": Object {
          "Types": Array [
            "REGIONAL",
          ],
        },
        "Name": "dea-api",
      },
      "Type": "AWS::ApiGateway::RestApi",
    },
    "DeaApiGatewaydeaapiAccountBA9E69BF": Object {
      "DeletionPolicy": "Retain",
      "DependsOn": Array [
        "DeaApiGatewaydeaapi822A9228",
      ],
      "Properties": Object {
        "CloudWatchRoleArn": Object {
          "Fn::GetAtt": Array [
            "DeaApiGatewaydeaapiCloudWatchRole1E7850B5",
            "Arn",
          ],
        },
      },
      "Type": "AWS::ApiGateway::Account",
      "UpdateReplacePolicy": "Retain",
    },
    "DeaApiGatewaydeaapiCloudWatchRole1E7850B5": Object {
      "DeletionPolicy": "Retain",
      "Properties": Object {
        "AssumeRolePolicyDocument": Object {
          "Statement": Array [
            Object {
              "Action": "sts:AssumeRole",
              "Effect": "Allow",
              "Principal": Object {
                "Service": "apigateway.amazonaws.com",
              },
            },
          ],
          "Version": "2012-10-17",
        },
        "ManagedPolicyArns": Array [
          Object {
            "Fn::Join": Array [
              "",
              Array [
                "arn:",
                Object {
                  "Ref": "AWS::Partition",
                },
                ":iam::aws:policy/service-role/AmazonAPIGatewayPushToCloudWatchLogs",
              ],
            ],
          },
        ],
      },
      "Type": "AWS::IAM::Role",
      "UpdateReplacePolicy": "Retain",
    },
    "DeaApiGatewaydeaapiDEAUsagePlanEA7656DD": Object {
      "Properties": Object {
        "ApiStages": Array [
          Object {
            "ApiId": Object {
              "Ref": "DeaApiGatewaydeaapi822A9228",
            },
            "Stage": Object {
              "Ref": "DeaApiGatewaydeaapiDeploymentStage[STAGE-REMOVED][HASH REMOVED]",
            },
            "Throttle": Object {},
          },
        ],
        "Throttle": Object {
          "BurstLimit": 50,
          "RateLimit": 25,
        },
        "UsagePlanName": "dea-usage-plan",
      },
      "Type": "AWS::ApiGateway::UsagePlan",
    },
<<<<<<< HEAD
    "DeaApiGatewaydeaapiDeployment99E776295e94bfa604771d1f461d641c04597a0c": Object {
=======
    "DeaApiGatewaydeaapiDeployment99E77629d46cfff7f67ec1b32156e95f40839d48": Object {
>>>>>>> 698693ef
      "DependsOn": Array [
        "DeaApiGatewaydeaapiauthauthCodeOPTIONS8EA9BA0F",
        "DeaApiGatewaydeaapiauthauthCodeFC92ADBD",
        "DeaApiGatewaydeaapiauthauthCodetokenOPTIONSECFF39C3",
        "DeaApiGatewaydeaapiauthauthCodetokenPOST7CE36F34",
        "DeaApiGatewaydeaapiauthauthCodetoken7071838E",
        "DeaApiGatewaydeaapiauthcredentialsidTokenexchangeGET0080A216",
        "DeaApiGatewaydeaapiauthcredentialsidTokenexchangeOPTIONS9A9B0680",
        "DeaApiGatewaydeaapiauthcredentialsidTokenexchange7A31FC2E",
        "DeaApiGatewaydeaapiauthcredentialsidTokenOPTIONS90889E9B",
        "DeaApiGatewaydeaapiauthcredentialsidToken1565B5B1",
        "DeaApiGatewaydeaapiauthcredentialsOPTIONSC76ADF0D",
        "DeaApiGatewaydeaapiauthcredentials9DE853F5",
        "DeaApiGatewaydeaapiauthloginUrlGETA4078375",
        "DeaApiGatewaydeaapiauthloginUrlOPTIONSC71EAA7B",
        "DeaApiGatewaydeaapiauthloginUrlDBEB32CD",
        "DeaApiGatewaydeaapiauthlogoutUrlGET44834196",
        "DeaApiGatewaydeaapiauthlogoutUrlOPTIONSA32BAB71",
        "DeaApiGatewaydeaapiauthlogoutUrlD5D9A02E",
        "DeaApiGatewaydeaapiauthOPTIONS95F6C2CF",
        "DeaApiGatewaydeaapiauth42A62286",
        "DeaApiGatewaydeaapiauthrevokeTokenOPTIONS2D8639A5",
        "DeaApiGatewaydeaapiauthrevokeTokenPOSTE5A8C6B9",
        "DeaApiGatewaydeaapiauthrevokeTokenE3DB92E3",
        "DeaApiGatewaydeaapicasescaseIddetailsDELETEE7B8E1B0",
        "DeaApiGatewaydeaapicasescaseIddetailsGET41929CBD",
        "DeaApiGatewaydeaapicasescaseIddetailsOPTIONS53E2D203",
        "DeaApiGatewaydeaapicasescaseIddetailsPUT3D9BC22B",
        "DeaApiGatewaydeaapicasescaseIddetailsE86153E3",
        "DeaApiGatewaydeaapicasescaseIdfilesfileIdcontentsGETD43BFE99",
        "DeaApiGatewaydeaapicasescaseIdfilesfileIdcontentsOPTIONS1DC417CA",
        "DeaApiGatewaydeaapicasescaseIdfilesfileIdcontentsPUTF6AA4CB8",
        "DeaApiGatewaydeaapicasescaseIdfilesfileIdcontents21AB00FB",
        "DeaApiGatewaydeaapicasescaseIdfilesfileIdinfoGET4FE96B29",
        "DeaApiGatewaydeaapicasescaseIdfilesfileIdinfoOPTIONSC2BB332A",
        "DeaApiGatewaydeaapicasescaseIdfilesfileIdinfoF9BE4EE2",
        "DeaApiGatewaydeaapicasescaseIdfilesfileIdOPTIONS25DF38EE",
        "DeaApiGatewaydeaapicasescaseIdfilesfileId16B45CA0",
        "DeaApiGatewaydeaapicasescaseIdfilesGET13698780",
        "DeaApiGatewaydeaapicasescaseIdfilesOPTIONS7517D173",
        "DeaApiGatewaydeaapicasescaseIdfilesPOST3D5F353E",
        "DeaApiGatewaydeaapicasescaseIdfilesF29B9178",
        "DeaApiGatewaydeaapicasescaseIdOPTIONSED4E4189",
        "DeaApiGatewaydeaapicasescaseId3D754C88",
        "DeaApiGatewaydeaapicasescaseIduserMembershipsGET89A6E1EF",
        "DeaApiGatewaydeaapicasescaseIduserMembershipsOPTIONSA41AAFF1",
        "DeaApiGatewaydeaapicasescaseIduserMembershipsPOST9A7D9804",
        "DeaApiGatewaydeaapicasescaseIduserMemberships4457D242",
        "DeaApiGatewaydeaapicasescaseIdusersuserIdmembershipsDELETE8D61025A",
        "DeaApiGatewaydeaapicasescaseIdusersuserIdmembershipsOPTIONS0F1651A7",
        "DeaApiGatewaydeaapicasescaseIdusersuserIdmembershipsPUT6003274C",
        "DeaApiGatewaydeaapicasescaseIdusersuserIdmembershipsBA0A2E7C",
        "DeaApiGatewaydeaapicasescaseIdusersuserIdOPTIONS3B6673A7",
        "DeaApiGatewaydeaapicasescaseIdusersuserIdEE478FC8",
        "DeaApiGatewaydeaapicasescaseIdusersOPTIONS09886FE5",
        "DeaApiGatewaydeaapicasescaseIdusers2F3FB5C6",
        "DeaApiGatewaydeaapicasesallcasesGET92FB3B5C",
        "DeaApiGatewaydeaapicasesallcasesOPTIONSF976C9CD",
        "DeaApiGatewaydeaapicasesallcasesBDAE5421",
        "DeaApiGatewaydeaapicasesmycasesGET6F1F66A1",
        "DeaApiGatewaydeaapicasesmycasesOPTIONS4C431DB3",
        "DeaApiGatewaydeaapicasesmycases25599FEB",
        "DeaApiGatewaydeaapicasesOPTIONS4FE777E3",
        "DeaApiGatewaydeaapicasesPOST966FABAB",
        "DeaApiGatewaydeaapicasesC01D624D",
        "DeaApiGatewaydeaapiOPTIONS098252F2",
        "DeaApiGatewaydeaapiuiproxyGETD7F3590B",
        "DeaApiGatewaydeaapiuiproxyOPTIONS7D1A7859",
        "DeaApiGatewaydeaapiuiproxy57F1250D",
        "DeaApiGatewaydeaapiuiauthtestGET744C7E45",
        "DeaApiGatewaydeaapiuiauthtestOPTIONSD475105E",
        "DeaApiGatewaydeaapiuiauthtest0A8A5523",
        "DeaApiGatewaydeaapiuicasedetailGETD21EB4EB",
        "DeaApiGatewaydeaapiuicasedetailOPTIONSC371556A",
        "DeaApiGatewaydeaapiuicasedetail096431E3",
        "DeaApiGatewaydeaapiuicreatecasesGET6E1F559E",
        "DeaApiGatewaydeaapiuicreatecasesOPTIONS4DF4B902",
        "DeaApiGatewaydeaapiuicreatecases51731CAC",
        "DeaApiGatewaydeaapiuiGET4360368B",
        "DeaApiGatewaydeaapiuiloginGETF8B1569E",
        "DeaApiGatewaydeaapiuiloginOPTIONS72139AA0",
        "DeaApiGatewaydeaapiuilogin44F28D1A",
        "DeaApiGatewaydeaapiuiOPTIONSF590A754",
        "DeaApiGatewaydeaapiui838E08AB",
        "DeaApiGatewaydeaapiuiuploadfilesGET18F68E99",
        "DeaApiGatewaydeaapiuiuploadfilesOPTIONS447589BB",
        "DeaApiGatewaydeaapiuiuploadfilesD316EB71",
        "DeaApiGatewaydeaapiusersGETDBF3AD6C",
        "DeaApiGatewaydeaapiusersOPTIONS330C13A7",
        "DeaApiGatewaydeaapiusersCC765E55",
      ],
      "Properties": Object {
        "Description": "Backend API",
        "RestApiId": Object {
          "Ref": "DeaApiGatewaydeaapi822A9228",
        },
      },
      "Type": "AWS::ApiGateway::Deployment",
    },
    "DeaApiGatewaydeaapiDeploymentStage[STAGE-REMOVED][HASH REMOVED]": Object {
      "DependsOn": Array [
        "DeaApiGatewaydeaapiAccountBA9E69BF",
      ],
      "Properties": Object {
        "AccessLogSetting": Object {
          "DestinationArn": Object {
            "Fn::GetAtt": Array [
              "DeaApiGatewayAPIGatewayAccessLogs1571FA9D",
              "Arn",
            ],
          },
          "Format": "{\\"stage\\":\\"$context.stage\\",\\"requestId\\":\\"$context.requestId\\",\\"integrationRequestId\\":\\"$context.integration.requestId\\",\\"status\\":\\"$context.status\\",\\"apiId\\":\\"$context.apiId\\",\\"resourcePath\\":\\"$context.resourcePath\\",\\"path\\":\\"$context.path\\",\\"resourceId\\":\\"$context.resourceId\\",\\"httpMethod\\":\\"$context.httpMethod\\",\\"sourceIp\\":\\"$context.identity.sourceIp\\",\\"userAgent\\":\\"$context.identity.userAgent\\"}",
        },
        "DeploymentId": Object {
<<<<<<< HEAD
          "Ref": "DeaApiGatewaydeaapiDeployment99E776295e94bfa604771d1f461d641c04597a0c",
=======
          "Ref": "DeaApiGatewaydeaapiDeployment99E77629d46cfff7f67ec1b32156e95f40839d48",
>>>>>>> 698693ef
        },
        "RestApiId": Object {
          "Ref": "DeaApiGatewaydeaapi822A9228",
        },
        "StageName": "[STAGE-REMOVED]",
      },
      "Type": "AWS::ApiGateway::Stage",
    },
    "DeaApiGatewaydeaapiOPTIONS098252F2": Object {
      "Properties": Object {
        "AuthorizationType": "NONE",
        "HttpMethod": "OPTIONS",
        "Integration": Object {
          "IntegrationResponses": Array [
            Object {
              "ResponseParameters": Object {
                "method.response.header.Access-Control-Allow-Credentials": "'true'",
                "method.response.header.Access-Control-Allow-Headers": "'Content-Type,X-Amz-Date,Authorization,X-Api-Key,CSRF-Token,idToken,x-amz-security-token'",
                "method.response.header.Access-Control-Allow-Methods": "'OPTIONS,GET,POST,PUT,PATCH,DELETE'",
                "method.response.header.Access-Control-Allow-Origin": "'*'",
              },
              "StatusCode": "204",
            },
          ],
          "RequestTemplates": Object {
            "application/json": "{ statusCode: 200 }",
          },
          "Type": "MOCK",
        },
        "MethodResponses": Array [
          Object {
            "ResponseParameters": Object {
              "method.response.header.Access-Control-Allow-Credentials": true,
              "method.response.header.Access-Control-Allow-Headers": true,
              "method.response.header.Access-Control-Allow-Methods": true,
              "method.response.header.Access-Control-Allow-Origin": true,
            },
            "StatusCode": "204",
          },
        ],
        "ResourceId": Object {
          "Fn::GetAtt": Array [
            "DeaApiGatewaydeaapi822A9228",
            "RootResourceId",
          ],
        },
        "RestApiId": Object {
          "Ref": "DeaApiGatewaydeaapi822A9228",
        },
      },
      "Type": "AWS::ApiGateway::Method",
    },
    "DeaApiGatewaydeaapiauth42A62286": Object {
      "Properties": Object {
        "ParentId": Object {
          "Fn::GetAtt": Array [
            "DeaApiGatewaydeaapi822A9228",
            "RootResourceId",
          ],
        },
        "PathPart": "auth",
        "RestApiId": Object {
          "Ref": "DeaApiGatewaydeaapi822A9228",
        },
      },
      "Type": "AWS::ApiGateway::Resource",
    },
    "DeaApiGatewaydeaapiauthOPTIONS95F6C2CF": Object {
      "Properties": Object {
        "AuthorizationType": "NONE",
        "HttpMethod": "OPTIONS",
        "Integration": Object {
          "IntegrationResponses": Array [
            Object {
              "ResponseParameters": Object {
                "method.response.header.Access-Control-Allow-Credentials": "'true'",
                "method.response.header.Access-Control-Allow-Headers": "'Content-Type,X-Amz-Date,Authorization,X-Api-Key,CSRF-Token,idToken,x-amz-security-token'",
                "method.response.header.Access-Control-Allow-Methods": "'OPTIONS,GET,POST,PUT,PATCH,DELETE'",
                "method.response.header.Access-Control-Allow-Origin": "'*'",
              },
              "StatusCode": "204",
            },
          ],
          "RequestTemplates": Object {
            "application/json": "{ statusCode: 200 }",
          },
          "Type": "MOCK",
        },
        "MethodResponses": Array [
          Object {
            "ResponseParameters": Object {
              "method.response.header.Access-Control-Allow-Credentials": true,
              "method.response.header.Access-Control-Allow-Headers": true,
              "method.response.header.Access-Control-Allow-Methods": true,
              "method.response.header.Access-Control-Allow-Origin": true,
            },
            "StatusCode": "204",
          },
        ],
        "ResourceId": Object {
          "Ref": "DeaApiGatewaydeaapiauth42A62286",
        },
        "RestApiId": Object {
          "Ref": "DeaApiGatewaydeaapi822A9228",
        },
      },
      "Type": "AWS::ApiGateway::Method",
    },
    "DeaApiGatewaydeaapiauthauthCodeFC92ADBD": Object {
      "Properties": Object {
        "ParentId": Object {
          "Ref": "DeaApiGatewaydeaapiauth42A62286",
        },
        "PathPart": "{authCode}",
        "RestApiId": Object {
          "Ref": "DeaApiGatewaydeaapi822A9228",
        },
      },
      "Type": "AWS::ApiGateway::Resource",
    },
    "DeaApiGatewaydeaapiauthauthCodeOPTIONS8EA9BA0F": Object {
      "Properties": Object {
        "AuthorizationType": "NONE",
        "HttpMethod": "OPTIONS",
        "Integration": Object {
          "IntegrationResponses": Array [
            Object {
              "ResponseParameters": Object {
                "method.response.header.Access-Control-Allow-Credentials": "'true'",
                "method.response.header.Access-Control-Allow-Headers": "'Content-Type,X-Amz-Date,Authorization,X-Api-Key,CSRF-Token,idToken,x-amz-security-token'",
                "method.response.header.Access-Control-Allow-Methods": "'OPTIONS,GET,POST,PUT,PATCH,DELETE'",
                "method.response.header.Access-Control-Allow-Origin": "'*'",
              },
              "StatusCode": "204",
            },
          ],
          "RequestTemplates": Object {
            "application/json": "{ statusCode: 200 }",
          },
          "Type": "MOCK",
        },
        "MethodResponses": Array [
          Object {
            "ResponseParameters": Object {
              "method.response.header.Access-Control-Allow-Credentials": true,
              "method.response.header.Access-Control-Allow-Headers": true,
              "method.response.header.Access-Control-Allow-Methods": true,
              "method.response.header.Access-Control-Allow-Origin": true,
            },
            "StatusCode": "204",
          },
        ],
        "ResourceId": Object {
          "Ref": "DeaApiGatewaydeaapiauthauthCodeFC92ADBD",
        },
        "RestApiId": Object {
          "Ref": "DeaApiGatewaydeaapi822A9228",
        },
      },
      "Type": "AWS::ApiGateway::Method",
    },
    "DeaApiGatewaydeaapiauthauthCodetoken7071838E": Object {
      "Properties": Object {
        "ParentId": Object {
          "Ref": "DeaApiGatewaydeaapiauthauthCodeFC92ADBD",
        },
        "PathPart": "token",
        "RestApiId": Object {
          "Ref": "DeaApiGatewaydeaapi822A9228",
        },
      },
      "Type": "AWS::ApiGateway::Resource",
    },
    "DeaApiGatewaydeaapiauthauthCodetokenOPTIONSECFF39C3": Object {
      "Properties": Object {
        "AuthorizationType": "NONE",
        "HttpMethod": "OPTIONS",
        "Integration": Object {
          "IntegrationResponses": Array [
            Object {
              "ResponseParameters": Object {
                "method.response.header.Access-Control-Allow-Credentials": "'true'",
                "method.response.header.Access-Control-Allow-Headers": "'Content-Type,X-Amz-Date,Authorization,X-Api-Key,CSRF-Token,idToken,x-amz-security-token'",
                "method.response.header.Access-Control-Allow-Methods": "'OPTIONS,GET,POST,PUT,PATCH,DELETE'",
                "method.response.header.Access-Control-Allow-Origin": "'*'",
              },
              "StatusCode": "204",
            },
          ],
          "RequestTemplates": Object {
            "application/json": "{ statusCode: 200 }",
          },
          "Type": "MOCK",
        },
        "MethodResponses": Array [
          Object {
            "ResponseParameters": Object {
              "method.response.header.Access-Control-Allow-Credentials": true,
              "method.response.header.Access-Control-Allow-Headers": true,
              "method.response.header.Access-Control-Allow-Methods": true,
              "method.response.header.Access-Control-Allow-Origin": true,
            },
            "StatusCode": "204",
          },
        ],
        "ResourceId": Object {
          "Ref": "DeaApiGatewaydeaapiauthauthCodetoken7071838E",
        },
        "RestApiId": Object {
          "Ref": "DeaApiGatewaydeaapi822A9228",
        },
      },
      "Type": "AWS::ApiGateway::Method",
    },
    "DeaApiGatewaydeaapiauthauthCodetokenPOST7CE36F34": Object {
      "Properties": Object {
        "AuthorizationType": "NONE",
        "HttpMethod": "POST",
        "Integration": Object {
          "IntegrationHttpMethod": "POST",
          "Type": "AWS_PROXY",
          "Uri": Object {
            "Fn::Join": Array [
              "",
              Array [
                "arn:",
                Object {
                  "Ref": "AWS::Partition",
                },
                ":apigateway:",
                Object {
                  "Ref": "AWS::Region",
                },
                ":lambda:path/2015-03-31/functions/",
                Object {
                  "Fn::GetAtt": Array [
                    "DeaApiGatewayPOSTGetAuthenticationToken5718D484",
                    "Arn",
                  ],
                },
                "/invocations",
              ],
            ],
          },
        },
        "ResourceId": Object {
          "Ref": "DeaApiGatewaydeaapiauthauthCodetoken7071838E",
        },
        "RestApiId": Object {
          "Ref": "DeaApiGatewaydeaapi822A9228",
        },
      },
      "Type": "AWS::ApiGateway::Method",
    },
    "DeaApiGatewaydeaapiauthauthCodetokenPOSTApiPermissionDeaMainStackDeaApiGatewaydeaapi25A632E9POSTauthauthCodetoken9B5873D4": Object {
      "Properties": Object {
        "Action": "lambda:InvokeFunction",
        "FunctionName": Object {
          "Fn::GetAtt": Array [
            "DeaApiGatewayPOSTGetAuthenticationToken5718D484",
            "Arn",
          ],
        },
        "Principal": "apigateway.amazonaws.com",
        "SourceArn": Object {
          "Fn::Join": Array [
            "",
            Array [
              "arn:",
              Object {
                "Ref": "AWS::Partition",
              },
              ":execute-api:",
              Object {
                "Ref": "AWS::Region",
              },
              ":",
              Object {
                "Ref": "AWS::AccountId",
              },
              ":",
              Object {
                "Ref": "DeaApiGatewaydeaapi822A9228",
              },
              "/",
              Object {
                "Ref": "DeaApiGatewaydeaapiDeploymentStage[STAGE-REMOVED][HASH REMOVED]",
              },
              "/POST/auth/*/token",
            ],
          ],
        },
      },
      "Type": "AWS::Lambda::Permission",
    },
    "DeaApiGatewaydeaapiauthauthCodetokenPOSTApiPermissionTestDeaMainStackDeaApiGatewaydeaapi25A632E9POSTauthauthCodetokenF01BAD47": Object {
      "Properties": Object {
        "Action": "lambda:InvokeFunction",
        "FunctionName": Object {
          "Fn::GetAtt": Array [
            "DeaApiGatewayPOSTGetAuthenticationToken5718D484",
            "Arn",
          ],
        },
        "Principal": "apigateway.amazonaws.com",
        "SourceArn": Object {
          "Fn::Join": Array [
            "",
            Array [
              "arn:",
              Object {
                "Ref": "AWS::Partition",
              },
              ":execute-api:",
              Object {
                "Ref": "AWS::Region",
              },
              ":",
              Object {
                "Ref": "AWS::AccountId",
              },
              ":",
              Object {
                "Ref": "DeaApiGatewaydeaapi822A9228",
              },
              "/test-invoke-stage/POST/auth/*/token",
            ],
          ],
        },
      },
      "Type": "AWS::Lambda::Permission",
    },
    "DeaApiGatewaydeaapiauthcredentials9DE853F5": Object {
      "Properties": Object {
        "ParentId": Object {
          "Ref": "DeaApiGatewaydeaapiauth42A62286",
        },
        "PathPart": "credentials",
        "RestApiId": Object {
          "Ref": "DeaApiGatewaydeaapi822A9228",
        },
      },
      "Type": "AWS::ApiGateway::Resource",
    },
    "DeaApiGatewaydeaapiauthcredentialsOPTIONSC76ADF0D": Object {
      "Properties": Object {
        "AuthorizationType": "NONE",
        "HttpMethod": "OPTIONS",
        "Integration": Object {
          "IntegrationResponses": Array [
            Object {
              "ResponseParameters": Object {
                "method.response.header.Access-Control-Allow-Credentials": "'true'",
                "method.response.header.Access-Control-Allow-Headers": "'Content-Type,X-Amz-Date,Authorization,X-Api-Key,CSRF-Token,idToken,x-amz-security-token'",
                "method.response.header.Access-Control-Allow-Methods": "'OPTIONS,GET,POST,PUT,PATCH,DELETE'",
                "method.response.header.Access-Control-Allow-Origin": "'*'",
              },
              "StatusCode": "204",
            },
          ],
          "RequestTemplates": Object {
            "application/json": "{ statusCode: 200 }",
          },
          "Type": "MOCK",
        },
        "MethodResponses": Array [
          Object {
            "ResponseParameters": Object {
              "method.response.header.Access-Control-Allow-Credentials": true,
              "method.response.header.Access-Control-Allow-Headers": true,
              "method.response.header.Access-Control-Allow-Methods": true,
              "method.response.header.Access-Control-Allow-Origin": true,
            },
            "StatusCode": "204",
          },
        ],
        "ResourceId": Object {
          "Ref": "DeaApiGatewaydeaapiauthcredentials9DE853F5",
        },
        "RestApiId": Object {
          "Ref": "DeaApiGatewaydeaapi822A9228",
        },
      },
      "Type": "AWS::ApiGateway::Method",
    },
    "DeaApiGatewaydeaapiauthcredentialsidToken1565B5B1": Object {
      "Properties": Object {
        "ParentId": Object {
          "Ref": "DeaApiGatewaydeaapiauthcredentials9DE853F5",
        },
        "PathPart": "{idToken}",
        "RestApiId": Object {
          "Ref": "DeaApiGatewaydeaapi822A9228",
        },
      },
      "Type": "AWS::ApiGateway::Resource",
    },
    "DeaApiGatewaydeaapiauthcredentialsidTokenOPTIONS90889E9B": Object {
      "Properties": Object {
        "AuthorizationType": "NONE",
        "HttpMethod": "OPTIONS",
        "Integration": Object {
          "IntegrationResponses": Array [
            Object {
              "ResponseParameters": Object {
                "method.response.header.Access-Control-Allow-Credentials": "'true'",
                "method.response.header.Access-Control-Allow-Headers": "'Content-Type,X-Amz-Date,Authorization,X-Api-Key,CSRF-Token,idToken,x-amz-security-token'",
                "method.response.header.Access-Control-Allow-Methods": "'OPTIONS,GET,POST,PUT,PATCH,DELETE'",
                "method.response.header.Access-Control-Allow-Origin": "'*'",
              },
              "StatusCode": "204",
            },
          ],
          "RequestTemplates": Object {
            "application/json": "{ statusCode: 200 }",
          },
          "Type": "MOCK",
        },
        "MethodResponses": Array [
          Object {
            "ResponseParameters": Object {
              "method.response.header.Access-Control-Allow-Credentials": true,
              "method.response.header.Access-Control-Allow-Headers": true,
              "method.response.header.Access-Control-Allow-Methods": true,
              "method.response.header.Access-Control-Allow-Origin": true,
            },
            "StatusCode": "204",
          },
        ],
        "ResourceId": Object {
          "Ref": "DeaApiGatewaydeaapiauthcredentialsidToken1565B5B1",
        },
        "RestApiId": Object {
          "Ref": "DeaApiGatewaydeaapi822A9228",
        },
      },
      "Type": "AWS::ApiGateway::Method",
    },
    "DeaApiGatewaydeaapiauthcredentialsidTokenexchange7A31FC2E": Object {
      "Properties": Object {
        "ParentId": Object {
          "Ref": "DeaApiGatewaydeaapiauthcredentialsidToken1565B5B1",
        },
        "PathPart": "exchange",
        "RestApiId": Object {
          "Ref": "DeaApiGatewaydeaapi822A9228",
        },
      },
      "Type": "AWS::ApiGateway::Resource",
    },
    "DeaApiGatewaydeaapiauthcredentialsidTokenexchangeGET0080A216": Object {
      "Properties": Object {
        "AuthorizationType": "NONE",
        "HttpMethod": "GET",
        "Integration": Object {
          "IntegrationHttpMethod": "POST",
          "Type": "AWS_PROXY",
          "Uri": Object {
            "Fn::Join": Array [
              "",
              Array [
                "arn:",
                Object {
                  "Ref": "AWS::Partition",
                },
                ":apigateway:",
                Object {
                  "Ref": "AWS::Region",
                },
                ":lambda:path/2015-03-31/functions/",
                Object {
                  "Fn::GetAtt": Array [
                    "DeaApiGatewayGETExchangeAuthTokenForCredentials18777BF4",
                    "Arn",
                  ],
                },
                "/invocations",
              ],
            ],
          },
        },
        "ResourceId": Object {
          "Ref": "DeaApiGatewaydeaapiauthcredentialsidTokenexchange7A31FC2E",
        },
        "RestApiId": Object {
          "Ref": "DeaApiGatewaydeaapi822A9228",
        },
      },
      "Type": "AWS::ApiGateway::Method",
    },
    "DeaApiGatewaydeaapiauthcredentialsidTokenexchangeGETApiPermissionDeaMainStackDeaApiGatewaydeaapi25A632E9GETauthcredentialsidTokenexchange534CD314": Object {
      "Properties": Object {
        "Action": "lambda:InvokeFunction",
        "FunctionName": Object {
          "Fn::GetAtt": Array [
            "DeaApiGatewayGETExchangeAuthTokenForCredentials18777BF4",
            "Arn",
          ],
        },
        "Principal": "apigateway.amazonaws.com",
        "SourceArn": Object {
          "Fn::Join": Array [
            "",
            Array [
              "arn:",
              Object {
                "Ref": "AWS::Partition",
              },
              ":execute-api:",
              Object {
                "Ref": "AWS::Region",
              },
              ":",
              Object {
                "Ref": "AWS::AccountId",
              },
              ":",
              Object {
                "Ref": "DeaApiGatewaydeaapi822A9228",
              },
              "/",
              Object {
                "Ref": "DeaApiGatewaydeaapiDeploymentStage[STAGE-REMOVED][HASH REMOVED]",
              },
              "/GET/auth/credentials/*/exchange",
            ],
          ],
        },
      },
      "Type": "AWS::Lambda::Permission",
    },
    "DeaApiGatewaydeaapiauthcredentialsidTokenexchangeGETApiPermissionTestDeaMainStackDeaApiGatewaydeaapi25A632E9GETauthcredentialsidTokenexchange990493FF": Object {
      "Properties": Object {
        "Action": "lambda:InvokeFunction",
        "FunctionName": Object {
          "Fn::GetAtt": Array [
            "DeaApiGatewayGETExchangeAuthTokenForCredentials18777BF4",
            "Arn",
          ],
        },
        "Principal": "apigateway.amazonaws.com",
        "SourceArn": Object {
          "Fn::Join": Array [
            "",
            Array [
              "arn:",
              Object {
                "Ref": "AWS::Partition",
              },
              ":execute-api:",
              Object {
                "Ref": "AWS::Region",
              },
              ":",
              Object {
                "Ref": "AWS::AccountId",
              },
              ":",
              Object {
                "Ref": "DeaApiGatewaydeaapi822A9228",
              },
              "/test-invoke-stage/GET/auth/credentials/*/exchange",
            ],
          ],
        },
      },
      "Type": "AWS::Lambda::Permission",
    },
    "DeaApiGatewaydeaapiauthcredentialsidTokenexchangeOPTIONS9A9B0680": Object {
      "Properties": Object {
        "AuthorizationType": "NONE",
        "HttpMethod": "OPTIONS",
        "Integration": Object {
          "IntegrationResponses": Array [
            Object {
              "ResponseParameters": Object {
                "method.response.header.Access-Control-Allow-Credentials": "'true'",
                "method.response.header.Access-Control-Allow-Headers": "'Content-Type,X-Amz-Date,Authorization,X-Api-Key,CSRF-Token,idToken,x-amz-security-token'",
                "method.response.header.Access-Control-Allow-Methods": "'OPTIONS,GET,POST,PUT,PATCH,DELETE'",
                "method.response.header.Access-Control-Allow-Origin": "'*'",
              },
              "StatusCode": "204",
            },
          ],
          "RequestTemplates": Object {
            "application/json": "{ statusCode: 200 }",
          },
          "Type": "MOCK",
        },
        "MethodResponses": Array [
          Object {
            "ResponseParameters": Object {
              "method.response.header.Access-Control-Allow-Credentials": true,
              "method.response.header.Access-Control-Allow-Headers": true,
              "method.response.header.Access-Control-Allow-Methods": true,
              "method.response.header.Access-Control-Allow-Origin": true,
            },
            "StatusCode": "204",
          },
        ],
        "ResourceId": Object {
          "Ref": "DeaApiGatewaydeaapiauthcredentialsidTokenexchange7A31FC2E",
        },
        "RestApiId": Object {
          "Ref": "DeaApiGatewaydeaapi822A9228",
        },
      },
      "Type": "AWS::ApiGateway::Method",
    },
    "DeaApiGatewaydeaapiauthloginUrlDBEB32CD": Object {
      "Properties": Object {
        "ParentId": Object {
          "Ref": "DeaApiGatewaydeaapiauth42A62286",
        },
        "PathPart": "loginUrl",
        "RestApiId": Object {
          "Ref": "DeaApiGatewaydeaapi822A9228",
        },
      },
      "Type": "AWS::ApiGateway::Resource",
    },
    "DeaApiGatewaydeaapiauthloginUrlGETA4078375": Object {
      "Properties": Object {
        "AuthorizationType": "NONE",
        "HttpMethod": "GET",
        "Integration": Object {
          "IntegrationHttpMethod": "POST",
          "Type": "AWS_PROXY",
          "Uri": Object {
            "Fn::Join": Array [
              "",
              Array [
                "arn:",
                Object {
                  "Ref": "AWS::Partition",
                },
                ":apigateway:",
                Object {
                  "Ref": "AWS::Region",
                },
                ":lambda:path/2015-03-31/functions/",
                Object {
                  "Fn::GetAtt": Array [
                    "DeaApiGatewayGETGetLoginUrl6676EA3E",
                    "Arn",
                  ],
                },
                "/invocations",
              ],
            ],
          },
        },
        "ResourceId": Object {
          "Ref": "DeaApiGatewaydeaapiauthloginUrlDBEB32CD",
        },
        "RestApiId": Object {
          "Ref": "DeaApiGatewaydeaapi822A9228",
        },
      },
      "Type": "AWS::ApiGateway::Method",
    },
    "DeaApiGatewaydeaapiauthloginUrlGETApiPermissionDeaMainStackDeaApiGatewaydeaapi25A632E9GETauthloginUrl5CC8D391": Object {
      "Properties": Object {
        "Action": "lambda:InvokeFunction",
        "FunctionName": Object {
          "Fn::GetAtt": Array [
            "DeaApiGatewayGETGetLoginUrl6676EA3E",
            "Arn",
          ],
        },
        "Principal": "apigateway.amazonaws.com",
        "SourceArn": Object {
          "Fn::Join": Array [
            "",
            Array [
              "arn:",
              Object {
                "Ref": "AWS::Partition",
              },
              ":execute-api:",
              Object {
                "Ref": "AWS::Region",
              },
              ":",
              Object {
                "Ref": "AWS::AccountId",
              },
              ":",
              Object {
                "Ref": "DeaApiGatewaydeaapi822A9228",
              },
              "/",
              Object {
                "Ref": "DeaApiGatewaydeaapiDeploymentStage[STAGE-REMOVED][HASH REMOVED]",
              },
              "/GET/auth/loginUrl",
            ],
          ],
        },
      },
      "Type": "AWS::Lambda::Permission",
    },
    "DeaApiGatewaydeaapiauthloginUrlGETApiPermissionTestDeaMainStackDeaApiGatewaydeaapi25A632E9GETauthloginUrlB20E499C": Object {
      "Properties": Object {
        "Action": "lambda:InvokeFunction",
        "FunctionName": Object {
          "Fn::GetAtt": Array [
            "DeaApiGatewayGETGetLoginUrl6676EA3E",
            "Arn",
          ],
        },
        "Principal": "apigateway.amazonaws.com",
        "SourceArn": Object {
          "Fn::Join": Array [
            "",
            Array [
              "arn:",
              Object {
                "Ref": "AWS::Partition",
              },
              ":execute-api:",
              Object {
                "Ref": "AWS::Region",
              },
              ":",
              Object {
                "Ref": "AWS::AccountId",
              },
              ":",
              Object {
                "Ref": "DeaApiGatewaydeaapi822A9228",
              },
              "/test-invoke-stage/GET/auth/loginUrl",
            ],
          ],
        },
      },
      "Type": "AWS::Lambda::Permission",
    },
    "DeaApiGatewaydeaapiauthloginUrlOPTIONSC71EAA7B": Object {
      "Properties": Object {
        "AuthorizationType": "NONE",
        "HttpMethod": "OPTIONS",
        "Integration": Object {
          "IntegrationResponses": Array [
            Object {
              "ResponseParameters": Object {
                "method.response.header.Access-Control-Allow-Credentials": "'true'",
                "method.response.header.Access-Control-Allow-Headers": "'Content-Type,X-Amz-Date,Authorization,X-Api-Key,CSRF-Token,idToken,x-amz-security-token'",
                "method.response.header.Access-Control-Allow-Methods": "'OPTIONS,GET,POST,PUT,PATCH,DELETE'",
                "method.response.header.Access-Control-Allow-Origin": "'*'",
              },
              "StatusCode": "204",
            },
          ],
          "RequestTemplates": Object {
            "application/json": "{ statusCode: 200 }",
          },
          "Type": "MOCK",
        },
        "MethodResponses": Array [
          Object {
            "ResponseParameters": Object {
              "method.response.header.Access-Control-Allow-Credentials": true,
              "method.response.header.Access-Control-Allow-Headers": true,
              "method.response.header.Access-Control-Allow-Methods": true,
              "method.response.header.Access-Control-Allow-Origin": true,
            },
            "StatusCode": "204",
          },
        ],
        "ResourceId": Object {
          "Ref": "DeaApiGatewaydeaapiauthloginUrlDBEB32CD",
        },
        "RestApiId": Object {
          "Ref": "DeaApiGatewaydeaapi822A9228",
        },
      },
      "Type": "AWS::ApiGateway::Method",
    },
    "DeaApiGatewaydeaapiauthlogoutUrlD5D9A02E": Object {
      "Properties": Object {
        "ParentId": Object {
          "Ref": "DeaApiGatewaydeaapiauth42A62286",
        },
        "PathPart": "logoutUrl",
        "RestApiId": Object {
          "Ref": "DeaApiGatewaydeaapi822A9228",
        },
      },
      "Type": "AWS::ApiGateway::Resource",
    },
    "DeaApiGatewaydeaapiauthlogoutUrlGET44834196": Object {
      "Properties": Object {
        "AuthorizationType": "NONE",
        "HttpMethod": "GET",
        "Integration": Object {
          "IntegrationHttpMethod": "POST",
          "Type": "AWS_PROXY",
          "Uri": Object {
            "Fn::Join": Array [
              "",
              Array [
                "arn:",
                Object {
                  "Ref": "AWS::Partition",
                },
                ":apigateway:",
                Object {
                  "Ref": "AWS::Region",
                },
                ":lambda:path/2015-03-31/functions/",
                Object {
                  "Fn::GetAtt": Array [
                    "DeaApiGatewayGETGetLogoutUrl36676722",
                    "Arn",
                  ],
                },
                "/invocations",
              ],
            ],
          },
        },
        "ResourceId": Object {
          "Ref": "DeaApiGatewaydeaapiauthlogoutUrlD5D9A02E",
        },
        "RestApiId": Object {
          "Ref": "DeaApiGatewaydeaapi822A9228",
        },
      },
      "Type": "AWS::ApiGateway::Method",
    },
    "DeaApiGatewaydeaapiauthlogoutUrlGETApiPermissionDeaMainStackDeaApiGatewaydeaapi25A632E9GETauthlogoutUrl430C249B": Object {
      "Properties": Object {
        "Action": "lambda:InvokeFunction",
        "FunctionName": Object {
          "Fn::GetAtt": Array [
            "DeaApiGatewayGETGetLogoutUrl36676722",
            "Arn",
          ],
        },
        "Principal": "apigateway.amazonaws.com",
        "SourceArn": Object {
          "Fn::Join": Array [
            "",
            Array [
              "arn:",
              Object {
                "Ref": "AWS::Partition",
              },
              ":execute-api:",
              Object {
                "Ref": "AWS::Region",
              },
              ":",
              Object {
                "Ref": "AWS::AccountId",
              },
              ":",
              Object {
                "Ref": "DeaApiGatewaydeaapi822A9228",
              },
              "/",
              Object {
                "Ref": "DeaApiGatewaydeaapiDeploymentStage[STAGE-REMOVED][HASH REMOVED]",
              },
              "/GET/auth/logoutUrl",
            ],
          ],
        },
      },
      "Type": "AWS::Lambda::Permission",
    },
    "DeaApiGatewaydeaapiauthlogoutUrlGETApiPermissionTestDeaMainStackDeaApiGatewaydeaapi25A632E9GETauthlogoutUrlB37EA100": Object {
      "Properties": Object {
        "Action": "lambda:InvokeFunction",
        "FunctionName": Object {
          "Fn::GetAtt": Array [
            "DeaApiGatewayGETGetLogoutUrl36676722",
            "Arn",
          ],
        },
        "Principal": "apigateway.amazonaws.com",
        "SourceArn": Object {
          "Fn::Join": Array [
            "",
            Array [
              "arn:",
              Object {
                "Ref": "AWS::Partition",
              },
              ":execute-api:",
              Object {
                "Ref": "AWS::Region",
              },
              ":",
              Object {
                "Ref": "AWS::AccountId",
              },
              ":",
              Object {
                "Ref": "DeaApiGatewaydeaapi822A9228",
              },
              "/test-invoke-stage/GET/auth/logoutUrl",
            ],
          ],
        },
      },
      "Type": "AWS::Lambda::Permission",
    },
    "DeaApiGatewaydeaapiauthlogoutUrlOPTIONSA32BAB71": Object {
      "Properties": Object {
        "AuthorizationType": "NONE",
        "HttpMethod": "OPTIONS",
        "Integration": Object {
          "IntegrationResponses": Array [
            Object {
              "ResponseParameters": Object {
                "method.response.header.Access-Control-Allow-Credentials": "'true'",
                "method.response.header.Access-Control-Allow-Headers": "'Content-Type,X-Amz-Date,Authorization,X-Api-Key,CSRF-Token,idToken,x-amz-security-token'",
                "method.response.header.Access-Control-Allow-Methods": "'OPTIONS,GET,POST,PUT,PATCH,DELETE'",
                "method.response.header.Access-Control-Allow-Origin": "'*'",
              },
              "StatusCode": "204",
            },
          ],
          "RequestTemplates": Object {
            "application/json": "{ statusCode: 200 }",
          },
          "Type": "MOCK",
        },
        "MethodResponses": Array [
          Object {
            "ResponseParameters": Object {
              "method.response.header.Access-Control-Allow-Credentials": true,
              "method.response.header.Access-Control-Allow-Headers": true,
              "method.response.header.Access-Control-Allow-Methods": true,
              "method.response.header.Access-Control-Allow-Origin": true,
            },
            "StatusCode": "204",
          },
        ],
        "ResourceId": Object {
          "Ref": "DeaApiGatewaydeaapiauthlogoutUrlD5D9A02E",
        },
        "RestApiId": Object {
          "Ref": "DeaApiGatewaydeaapi822A9228",
        },
      },
      "Type": "AWS::ApiGateway::Method",
    },
    "DeaApiGatewaydeaapiauthrevokeTokenE3DB92E3": Object {
      "Properties": Object {
        "ParentId": Object {
          "Ref": "DeaApiGatewaydeaapiauth42A62286",
        },
        "PathPart": "revokeToken",
        "RestApiId": Object {
          "Ref": "DeaApiGatewaydeaapi822A9228",
        },
      },
      "Type": "AWS::ApiGateway::Resource",
    },
    "DeaApiGatewaydeaapiauthrevokeTokenOPTIONS2D8639A5": Object {
      "Properties": Object {
        "AuthorizationType": "NONE",
        "HttpMethod": "OPTIONS",
        "Integration": Object {
          "IntegrationResponses": Array [
            Object {
              "ResponseParameters": Object {
                "method.response.header.Access-Control-Allow-Credentials": "'true'",
                "method.response.header.Access-Control-Allow-Headers": "'Content-Type,X-Amz-Date,Authorization,X-Api-Key,CSRF-Token,idToken,x-amz-security-token'",
                "method.response.header.Access-Control-Allow-Methods": "'OPTIONS,GET,POST,PUT,PATCH,DELETE'",
                "method.response.header.Access-Control-Allow-Origin": "'*'",
              },
              "StatusCode": "204",
            },
          ],
          "RequestTemplates": Object {
            "application/json": "{ statusCode: 200 }",
          },
          "Type": "MOCK",
        },
        "MethodResponses": Array [
          Object {
            "ResponseParameters": Object {
              "method.response.header.Access-Control-Allow-Credentials": true,
              "method.response.header.Access-Control-Allow-Headers": true,
              "method.response.header.Access-Control-Allow-Methods": true,
              "method.response.header.Access-Control-Allow-Origin": true,
            },
            "StatusCode": "204",
          },
        ],
        "ResourceId": Object {
          "Ref": "DeaApiGatewaydeaapiauthrevokeTokenE3DB92E3",
        },
        "RestApiId": Object {
          "Ref": "DeaApiGatewaydeaapi822A9228",
        },
      },
      "Type": "AWS::ApiGateway::Method",
    },
    "DeaApiGatewaydeaapiauthrevokeTokenPOSTApiPermissionDeaMainStackDeaApiGatewaydeaapi25A632E9POSTauthrevokeTokenAABF3021": Object {
      "Properties": Object {
        "Action": "lambda:InvokeFunction",
        "FunctionName": Object {
          "Fn::GetAtt": Array [
            "DeaApiGatewayPOSTRevokeAuthTokenFC739416",
            "Arn",
          ],
        },
        "Principal": "apigateway.amazonaws.com",
        "SourceArn": Object {
          "Fn::Join": Array [
            "",
            Array [
              "arn:",
              Object {
                "Ref": "AWS::Partition",
              },
              ":execute-api:",
              Object {
                "Ref": "AWS::Region",
              },
              ":",
              Object {
                "Ref": "AWS::AccountId",
              },
              ":",
              Object {
                "Ref": "DeaApiGatewaydeaapi822A9228",
              },
              "/",
              Object {
                "Ref": "DeaApiGatewaydeaapiDeploymentStage[STAGE-REMOVED][HASH REMOVED]",
              },
              "/POST/auth/revokeToken",
            ],
          ],
        },
      },
      "Type": "AWS::Lambda::Permission",
    },
    "DeaApiGatewaydeaapiauthrevokeTokenPOSTApiPermissionTestDeaMainStackDeaApiGatewaydeaapi25A632E9POSTauthrevokeTokenF1BC5D37": Object {
      "Properties": Object {
        "Action": "lambda:InvokeFunction",
        "FunctionName": Object {
          "Fn::GetAtt": Array [
            "DeaApiGatewayPOSTRevokeAuthTokenFC739416",
            "Arn",
          ],
        },
        "Principal": "apigateway.amazonaws.com",
        "SourceArn": Object {
          "Fn::Join": Array [
            "",
            Array [
              "arn:",
              Object {
                "Ref": "AWS::Partition",
              },
              ":execute-api:",
              Object {
                "Ref": "AWS::Region",
              },
              ":",
              Object {
                "Ref": "AWS::AccountId",
              },
              ":",
              Object {
                "Ref": "DeaApiGatewaydeaapi822A9228",
              },
              "/test-invoke-stage/POST/auth/revokeToken",
            ],
          ],
        },
      },
      "Type": "AWS::Lambda::Permission",
    },
    "DeaApiGatewaydeaapiauthrevokeTokenPOSTE5A8C6B9": Object {
      "Properties": Object {
        "AuthorizationType": "AWS_IAM",
        "HttpMethod": "POST",
        "Integration": Object {
          "IntegrationHttpMethod": "POST",
          "Type": "AWS_PROXY",
          "Uri": Object {
            "Fn::Join": Array [
              "",
              Array [
                "arn:",
                Object {
                  "Ref": "AWS::Partition",
                },
                ":apigateway:",
                Object {
                  "Ref": "AWS::Region",
                },
                ":lambda:path/2015-03-31/functions/",
                Object {
                  "Fn::GetAtt": Array [
                    "DeaApiGatewayPOSTRevokeAuthTokenFC739416",
                    "Arn",
                  ],
                },
                "/invocations",
              ],
            ],
          },
        },
        "ResourceId": Object {
          "Ref": "DeaApiGatewaydeaapiauthrevokeTokenE3DB92E3",
        },
        "RestApiId": Object {
          "Ref": "DeaApiGatewaydeaapi822A9228",
        },
      },
      "Type": "AWS::ApiGateway::Method",
    },
    "DeaApiGatewaydeaapicasesC01D624D": Object {
      "Properties": Object {
        "ParentId": Object {
          "Fn::GetAtt": Array [
            "DeaApiGatewaydeaapi822A9228",
            "RootResourceId",
          ],
        },
        "PathPart": "cases",
        "RestApiId": Object {
          "Ref": "DeaApiGatewaydeaapi822A9228",
        },
      },
      "Type": "AWS::ApiGateway::Resource",
    },
    "DeaApiGatewaydeaapicasesOPTIONS4FE777E3": Object {
      "Properties": Object {
        "AuthorizationType": "NONE",
        "HttpMethod": "OPTIONS",
        "Integration": Object {
          "IntegrationResponses": Array [
            Object {
              "ResponseParameters": Object {
                "method.response.header.Access-Control-Allow-Credentials": "'true'",
                "method.response.header.Access-Control-Allow-Headers": "'Content-Type,X-Amz-Date,Authorization,X-Api-Key,CSRF-Token,idToken,x-amz-security-token'",
                "method.response.header.Access-Control-Allow-Methods": "'OPTIONS,GET,POST,PUT,PATCH,DELETE'",
                "method.response.header.Access-Control-Allow-Origin": "'*'",
              },
              "StatusCode": "204",
            },
          ],
          "RequestTemplates": Object {
            "application/json": "{ statusCode: 200 }",
          },
          "Type": "MOCK",
        },
        "MethodResponses": Array [
          Object {
            "ResponseParameters": Object {
              "method.response.header.Access-Control-Allow-Credentials": true,
              "method.response.header.Access-Control-Allow-Headers": true,
              "method.response.header.Access-Control-Allow-Methods": true,
              "method.response.header.Access-Control-Allow-Origin": true,
            },
            "StatusCode": "204",
          },
        ],
        "ResourceId": Object {
          "Ref": "DeaApiGatewaydeaapicasesC01D624D",
        },
        "RestApiId": Object {
          "Ref": "DeaApiGatewaydeaapi822A9228",
        },
      },
      "Type": "AWS::ApiGateway::Method",
    },
    "DeaApiGatewaydeaapicasesPOST966FABAB": Object {
      "Properties": Object {
        "AuthorizationType": "AWS_IAM",
        "HttpMethod": "POST",
        "Integration": Object {
          "IntegrationHttpMethod": "POST",
          "Type": "AWS_PROXY",
          "Uri": Object {
            "Fn::Join": Array [
              "",
              Array [
                "arn:",
                Object {
                  "Ref": "AWS::Partition",
                },
                ":apigateway:",
                Object {
                  "Ref": "AWS::Region",
                },
                ":lambda:path/2015-03-31/functions/",
                Object {
                  "Fn::GetAtt": Array [
                    "DeaApiGatewayPOSTCreateCaseFBDDC364",
                    "Arn",
                  ],
                },
                "/invocations",
              ],
            ],
          },
        },
        "ResourceId": Object {
          "Ref": "DeaApiGatewaydeaapicasesC01D624D",
        },
        "RestApiId": Object {
          "Ref": "DeaApiGatewaydeaapi822A9228",
        },
      },
      "Type": "AWS::ApiGateway::Method",
    },
    "DeaApiGatewaydeaapicasesPOSTApiPermissionDeaMainStackDeaApiGatewaydeaapi25A632E9POSTcases87C8F16F": Object {
      "Properties": Object {
        "Action": "lambda:InvokeFunction",
        "FunctionName": Object {
          "Fn::GetAtt": Array [
            "DeaApiGatewayPOSTCreateCaseFBDDC364",
            "Arn",
          ],
        },
        "Principal": "apigateway.amazonaws.com",
        "SourceArn": Object {
          "Fn::Join": Array [
            "",
            Array [
              "arn:",
              Object {
                "Ref": "AWS::Partition",
              },
              ":execute-api:",
              Object {
                "Ref": "AWS::Region",
              },
              ":",
              Object {
                "Ref": "AWS::AccountId",
              },
              ":",
              Object {
                "Ref": "DeaApiGatewaydeaapi822A9228",
              },
              "/",
              Object {
                "Ref": "DeaApiGatewaydeaapiDeploymentStage[STAGE-REMOVED][HASH REMOVED]",
              },
              "/POST/cases",
            ],
          ],
        },
      },
      "Type": "AWS::Lambda::Permission",
    },
    "DeaApiGatewaydeaapicasesPOSTApiPermissionTestDeaMainStackDeaApiGatewaydeaapi25A632E9POSTcases87E8FD3D": Object {
      "Properties": Object {
        "Action": "lambda:InvokeFunction",
        "FunctionName": Object {
          "Fn::GetAtt": Array [
            "DeaApiGatewayPOSTCreateCaseFBDDC364",
            "Arn",
          ],
        },
        "Principal": "apigateway.amazonaws.com",
        "SourceArn": Object {
          "Fn::Join": Array [
            "",
            Array [
              "arn:",
              Object {
                "Ref": "AWS::Partition",
              },
              ":execute-api:",
              Object {
                "Ref": "AWS::Region",
              },
              ":",
              Object {
                "Ref": "AWS::AccountId",
              },
              ":",
              Object {
                "Ref": "DeaApiGatewaydeaapi822A9228",
              },
              "/test-invoke-stage/POST/cases",
            ],
          ],
        },
      },
      "Type": "AWS::Lambda::Permission",
    },
    "DeaApiGatewaydeaapicasesallcasesBDAE5421": Object {
      "Properties": Object {
        "ParentId": Object {
          "Ref": "DeaApiGatewaydeaapicasesC01D624D",
        },
        "PathPart": "all-cases",
        "RestApiId": Object {
          "Ref": "DeaApiGatewaydeaapi822A9228",
        },
      },
      "Type": "AWS::ApiGateway::Resource",
    },
    "DeaApiGatewaydeaapicasesallcasesGET92FB3B5C": Object {
      "Properties": Object {
        "AuthorizationType": "AWS_IAM",
        "HttpMethod": "GET",
        "Integration": Object {
          "IntegrationHttpMethod": "POST",
          "RequestParameters": Object {
            "integration.request.querystring.limit": "method.request.querystring.limit",
            "integration.request.querystring.next": "method.request.querystring.next",
          },
          "Type": "AWS_PROXY",
          "Uri": Object {
            "Fn::Join": Array [
              "",
              Array [
                "arn:",
                Object {
                  "Ref": "AWS::Partition",
                },
                ":apigateway:",
                Object {
                  "Ref": "AWS::Region",
                },
                ":lambda:path/2015-03-31/functions/",
                Object {
                  "Fn::GetAtt": Array [
                    "DeaApiGatewayGETGetAllCases83536312",
                    "Arn",
                  ],
                },
                "/invocations",
              ],
            ],
          },
        },
        "RequestParameters": Object {
          "method.request.querystring.limit": false,
          "method.request.querystring.next": false,
        },
        "ResourceId": Object {
          "Ref": "DeaApiGatewaydeaapicasesallcasesBDAE5421",
        },
        "RestApiId": Object {
          "Ref": "DeaApiGatewaydeaapi822A9228",
        },
      },
      "Type": "AWS::ApiGateway::Method",
    },
    "DeaApiGatewaydeaapicasesallcasesGETApiPermissionDeaMainStackDeaApiGatewaydeaapi25A632E9GETcasesallcases1F8DA228": Object {
      "Properties": Object {
        "Action": "lambda:InvokeFunction",
        "FunctionName": Object {
          "Fn::GetAtt": Array [
            "DeaApiGatewayGETGetAllCases83536312",
            "Arn",
          ],
        },
        "Principal": "apigateway.amazonaws.com",
        "SourceArn": Object {
          "Fn::Join": Array [
            "",
            Array [
              "arn:",
              Object {
                "Ref": "AWS::Partition",
              },
              ":execute-api:",
              Object {
                "Ref": "AWS::Region",
              },
              ":",
              Object {
                "Ref": "AWS::AccountId",
              },
              ":",
              Object {
                "Ref": "DeaApiGatewaydeaapi822A9228",
              },
              "/",
              Object {
                "Ref": "DeaApiGatewaydeaapiDeploymentStage[STAGE-REMOVED][HASH REMOVED]",
              },
              "/GET/cases/all-cases",
            ],
          ],
        },
      },
      "Type": "AWS::Lambda::Permission",
    },
    "DeaApiGatewaydeaapicasesallcasesGETApiPermissionTestDeaMainStackDeaApiGatewaydeaapi25A632E9GETcasesallcasesB4DD5CAB": Object {
      "Properties": Object {
        "Action": "lambda:InvokeFunction",
        "FunctionName": Object {
          "Fn::GetAtt": Array [
            "DeaApiGatewayGETGetAllCases83536312",
            "Arn",
          ],
        },
        "Principal": "apigateway.amazonaws.com",
        "SourceArn": Object {
          "Fn::Join": Array [
            "",
            Array [
              "arn:",
              Object {
                "Ref": "AWS::Partition",
              },
              ":execute-api:",
              Object {
                "Ref": "AWS::Region",
              },
              ":",
              Object {
                "Ref": "AWS::AccountId",
              },
              ":",
              Object {
                "Ref": "DeaApiGatewaydeaapi822A9228",
              },
              "/test-invoke-stage/GET/cases/all-cases",
            ],
          ],
        },
      },
      "Type": "AWS::Lambda::Permission",
    },
    "DeaApiGatewaydeaapicasesallcasesOPTIONSF976C9CD": Object {
      "Properties": Object {
        "AuthorizationType": "NONE",
        "HttpMethod": "OPTIONS",
        "Integration": Object {
          "IntegrationResponses": Array [
            Object {
              "ResponseParameters": Object {
                "method.response.header.Access-Control-Allow-Credentials": "'true'",
                "method.response.header.Access-Control-Allow-Headers": "'Content-Type,X-Amz-Date,Authorization,X-Api-Key,CSRF-Token,idToken,x-amz-security-token'",
                "method.response.header.Access-Control-Allow-Methods": "'OPTIONS,GET,POST,PUT,PATCH,DELETE'",
                "method.response.header.Access-Control-Allow-Origin": "'*'",
              },
              "StatusCode": "204",
            },
          ],
          "RequestTemplates": Object {
            "application/json": "{ statusCode: 200 }",
          },
          "Type": "MOCK",
        },
        "MethodResponses": Array [
          Object {
            "ResponseParameters": Object {
              "method.response.header.Access-Control-Allow-Credentials": true,
              "method.response.header.Access-Control-Allow-Headers": true,
              "method.response.header.Access-Control-Allow-Methods": true,
              "method.response.header.Access-Control-Allow-Origin": true,
            },
            "StatusCode": "204",
          },
        ],
        "ResourceId": Object {
          "Ref": "DeaApiGatewaydeaapicasesallcasesBDAE5421",
        },
        "RestApiId": Object {
          "Ref": "DeaApiGatewaydeaapi822A9228",
        },
      },
      "Type": "AWS::ApiGateway::Method",
    },
    "DeaApiGatewaydeaapicasescaseId3D754C88": Object {
      "Properties": Object {
        "ParentId": Object {
          "Ref": "DeaApiGatewaydeaapicasesC01D624D",
        },
        "PathPart": "{caseId}",
        "RestApiId": Object {
          "Ref": "DeaApiGatewaydeaapi822A9228",
        },
      },
      "Type": "AWS::ApiGateway::Resource",
    },
    "DeaApiGatewaydeaapicasescaseIdOPTIONSED4E4189": Object {
      "Properties": Object {
        "AuthorizationType": "NONE",
        "HttpMethod": "OPTIONS",
        "Integration": Object {
          "IntegrationResponses": Array [
            Object {
              "ResponseParameters": Object {
                "method.response.header.Access-Control-Allow-Credentials": "'true'",
                "method.response.header.Access-Control-Allow-Headers": "'Content-Type,X-Amz-Date,Authorization,X-Api-Key,CSRF-Token,idToken,x-amz-security-token'",
                "method.response.header.Access-Control-Allow-Methods": "'OPTIONS,GET,POST,PUT,PATCH,DELETE'",
                "method.response.header.Access-Control-Allow-Origin": "'*'",
              },
              "StatusCode": "204",
            },
          ],
          "RequestTemplates": Object {
            "application/json": "{ statusCode: 200 }",
          },
          "Type": "MOCK",
        },
        "MethodResponses": Array [
          Object {
            "ResponseParameters": Object {
              "method.response.header.Access-Control-Allow-Credentials": true,
              "method.response.header.Access-Control-Allow-Headers": true,
              "method.response.header.Access-Control-Allow-Methods": true,
              "method.response.header.Access-Control-Allow-Origin": true,
            },
            "StatusCode": "204",
          },
        ],
        "ResourceId": Object {
          "Ref": "DeaApiGatewaydeaapicasescaseId3D754C88",
        },
        "RestApiId": Object {
          "Ref": "DeaApiGatewaydeaapi822A9228",
        },
      },
      "Type": "AWS::ApiGateway::Method",
    },
    "DeaApiGatewaydeaapicasescaseIddetailsDELETEApiPermissionDeaMainStackDeaApiGatewaydeaapi25A632E9DELETEcasescaseIddetails2C70D817": Object {
      "Properties": Object {
        "Action": "lambda:InvokeFunction",
        "FunctionName": Object {
          "Fn::GetAtt": Array [
            "DeaApiGatewayDELETEDeleteCase91CB5F89",
            "Arn",
          ],
        },
        "Principal": "apigateway.amazonaws.com",
        "SourceArn": Object {
          "Fn::Join": Array [
            "",
            Array [
              "arn:",
              Object {
                "Ref": "AWS::Partition",
              },
              ":execute-api:",
              Object {
                "Ref": "AWS::Region",
              },
              ":",
              Object {
                "Ref": "AWS::AccountId",
              },
              ":",
              Object {
                "Ref": "DeaApiGatewaydeaapi822A9228",
              },
              "/",
              Object {
                "Ref": "DeaApiGatewaydeaapiDeploymentStage[STAGE-REMOVED][HASH REMOVED]",
              },
              "/DELETE/cases/*/details",
            ],
          ],
        },
      },
      "Type": "AWS::Lambda::Permission",
    },
    "DeaApiGatewaydeaapicasescaseIddetailsDELETEApiPermissionTestDeaMainStackDeaApiGatewaydeaapi25A632E9DELETEcasescaseIddetails86ADF27E": Object {
      "Properties": Object {
        "Action": "lambda:InvokeFunction",
        "FunctionName": Object {
          "Fn::GetAtt": Array [
            "DeaApiGatewayDELETEDeleteCase91CB5F89",
            "Arn",
          ],
        },
        "Principal": "apigateway.amazonaws.com",
        "SourceArn": Object {
          "Fn::Join": Array [
            "",
            Array [
              "arn:",
              Object {
                "Ref": "AWS::Partition",
              },
              ":execute-api:",
              Object {
                "Ref": "AWS::Region",
              },
              ":",
              Object {
                "Ref": "AWS::AccountId",
              },
              ":",
              Object {
                "Ref": "DeaApiGatewaydeaapi822A9228",
              },
              "/test-invoke-stage/DELETE/cases/*/details",
            ],
          ],
        },
      },
      "Type": "AWS::Lambda::Permission",
    },
    "DeaApiGatewaydeaapicasescaseIddetailsDELETEE7B8E1B0": Object {
      "Properties": Object {
        "AuthorizationType": "AWS_IAM",
        "HttpMethod": "DELETE",
        "Integration": Object {
          "IntegrationHttpMethod": "POST",
          "Type": "AWS_PROXY",
          "Uri": Object {
            "Fn::Join": Array [
              "",
              Array [
                "arn:",
                Object {
                  "Ref": "AWS::Partition",
                },
                ":apigateway:",
                Object {
                  "Ref": "AWS::Region",
                },
                ":lambda:path/2015-03-31/functions/",
                Object {
                  "Fn::GetAtt": Array [
                    "DeaApiGatewayDELETEDeleteCase91CB5F89",
                    "Arn",
                  ],
                },
                "/invocations",
              ],
            ],
          },
        },
        "ResourceId": Object {
          "Ref": "DeaApiGatewaydeaapicasescaseIddetailsE86153E3",
        },
        "RestApiId": Object {
          "Ref": "DeaApiGatewaydeaapi822A9228",
        },
      },
      "Type": "AWS::ApiGateway::Method",
    },
    "DeaApiGatewaydeaapicasescaseIddetailsE86153E3": Object {
      "Properties": Object {
        "ParentId": Object {
          "Ref": "DeaApiGatewaydeaapicasescaseId3D754C88",
        },
        "PathPart": "details",
        "RestApiId": Object {
          "Ref": "DeaApiGatewaydeaapi822A9228",
        },
      },
      "Type": "AWS::ApiGateway::Resource",
    },
    "DeaApiGatewaydeaapicasescaseIddetailsGET41929CBD": Object {
      "Properties": Object {
        "AuthorizationType": "AWS_IAM",
        "HttpMethod": "GET",
        "Integration": Object {
          "IntegrationHttpMethod": "POST",
          "Type": "AWS_PROXY",
          "Uri": Object {
            "Fn::Join": Array [
              "",
              Array [
                "arn:",
                Object {
                  "Ref": "AWS::Partition",
                },
                ":apigateway:",
                Object {
                  "Ref": "AWS::Region",
                },
                ":lambda:path/2015-03-31/functions/",
                Object {
                  "Fn::GetAtt": Array [
                    "DeaApiGatewayGETGetCaseDetails2DAE602F",
                    "Arn",
                  ],
                },
                "/invocations",
              ],
            ],
          },
        },
        "ResourceId": Object {
          "Ref": "DeaApiGatewaydeaapicasescaseIddetailsE86153E3",
        },
        "RestApiId": Object {
          "Ref": "DeaApiGatewaydeaapi822A9228",
        },
      },
      "Type": "AWS::ApiGateway::Method",
    },
    "DeaApiGatewaydeaapicasescaseIddetailsGETApiPermissionDeaMainStackDeaApiGatewaydeaapi25A632E9GETcasescaseIddetailsAA4D9CB6": Object {
      "Properties": Object {
        "Action": "lambda:InvokeFunction",
        "FunctionName": Object {
          "Fn::GetAtt": Array [
            "DeaApiGatewayGETGetCaseDetails2DAE602F",
            "Arn",
          ],
        },
        "Principal": "apigateway.amazonaws.com",
        "SourceArn": Object {
          "Fn::Join": Array [
            "",
            Array [
              "arn:",
              Object {
                "Ref": "AWS::Partition",
              },
              ":execute-api:",
              Object {
                "Ref": "AWS::Region",
              },
              ":",
              Object {
                "Ref": "AWS::AccountId",
              },
              ":",
              Object {
                "Ref": "DeaApiGatewaydeaapi822A9228",
              },
              "/",
              Object {
                "Ref": "DeaApiGatewaydeaapiDeploymentStage[STAGE-REMOVED][HASH REMOVED]",
              },
              "/GET/cases/*/details",
            ],
          ],
        },
      },
      "Type": "AWS::Lambda::Permission",
    },
    "DeaApiGatewaydeaapicasescaseIddetailsGETApiPermissionTestDeaMainStackDeaApiGatewaydeaapi25A632E9GETcasescaseIddetails4472EF26": Object {
      "Properties": Object {
        "Action": "lambda:InvokeFunction",
        "FunctionName": Object {
          "Fn::GetAtt": Array [
            "DeaApiGatewayGETGetCaseDetails2DAE602F",
            "Arn",
          ],
        },
        "Principal": "apigateway.amazonaws.com",
        "SourceArn": Object {
          "Fn::Join": Array [
            "",
            Array [
              "arn:",
              Object {
                "Ref": "AWS::Partition",
              },
              ":execute-api:",
              Object {
                "Ref": "AWS::Region",
              },
              ":",
              Object {
                "Ref": "AWS::AccountId",
              },
              ":",
              Object {
                "Ref": "DeaApiGatewaydeaapi822A9228",
              },
              "/test-invoke-stage/GET/cases/*/details",
            ],
          ],
        },
      },
      "Type": "AWS::Lambda::Permission",
    },
    "DeaApiGatewaydeaapicasescaseIddetailsOPTIONS53E2D203": Object {
      "Properties": Object {
        "AuthorizationType": "NONE",
        "HttpMethod": "OPTIONS",
        "Integration": Object {
          "IntegrationResponses": Array [
            Object {
              "ResponseParameters": Object {
                "method.response.header.Access-Control-Allow-Credentials": "'true'",
                "method.response.header.Access-Control-Allow-Headers": "'Content-Type,X-Amz-Date,Authorization,X-Api-Key,CSRF-Token,idToken,x-amz-security-token'",
                "method.response.header.Access-Control-Allow-Methods": "'OPTIONS,GET,POST,PUT,PATCH,DELETE'",
                "method.response.header.Access-Control-Allow-Origin": "'*'",
              },
              "StatusCode": "204",
            },
          ],
          "RequestTemplates": Object {
            "application/json": "{ statusCode: 200 }",
          },
          "Type": "MOCK",
        },
        "MethodResponses": Array [
          Object {
            "ResponseParameters": Object {
              "method.response.header.Access-Control-Allow-Credentials": true,
              "method.response.header.Access-Control-Allow-Headers": true,
              "method.response.header.Access-Control-Allow-Methods": true,
              "method.response.header.Access-Control-Allow-Origin": true,
            },
            "StatusCode": "204",
          },
        ],
        "ResourceId": Object {
          "Ref": "DeaApiGatewaydeaapicasescaseIddetailsE86153E3",
        },
        "RestApiId": Object {
          "Ref": "DeaApiGatewaydeaapi822A9228",
        },
      },
      "Type": "AWS::ApiGateway::Method",
    },
    "DeaApiGatewaydeaapicasescaseIddetailsPUT3D9BC22B": Object {
      "Properties": Object {
        "AuthorizationType": "AWS_IAM",
        "HttpMethod": "PUT",
        "Integration": Object {
          "IntegrationHttpMethod": "POST",
          "Type": "AWS_PROXY",
          "Uri": Object {
            "Fn::Join": Array [
              "",
              Array [
                "arn:",
                Object {
                  "Ref": "AWS::Partition",
                },
                ":apigateway:",
                Object {
                  "Ref": "AWS::Region",
                },
                ":lambda:path/2015-03-31/functions/",
                Object {
                  "Fn::GetAtt": Array [
                    "DeaApiGatewayPUTUpdateCaseDetails69D719BE",
                    "Arn",
                  ],
                },
                "/invocations",
              ],
            ],
          },
        },
        "ResourceId": Object {
          "Ref": "DeaApiGatewaydeaapicasescaseIddetailsE86153E3",
        },
        "RestApiId": Object {
          "Ref": "DeaApiGatewaydeaapi822A9228",
        },
      },
      "Type": "AWS::ApiGateway::Method",
    },
    "DeaApiGatewaydeaapicasescaseIddetailsPUTApiPermissionDeaMainStackDeaApiGatewaydeaapi25A632E9PUTcasescaseIddetailsD766813D": Object {
      "Properties": Object {
        "Action": "lambda:InvokeFunction",
        "FunctionName": Object {
          "Fn::GetAtt": Array [
            "DeaApiGatewayPUTUpdateCaseDetails69D719BE",
            "Arn",
          ],
        },
        "Principal": "apigateway.amazonaws.com",
        "SourceArn": Object {
          "Fn::Join": Array [
            "",
            Array [
              "arn:",
              Object {
                "Ref": "AWS::Partition",
              },
              ":execute-api:",
              Object {
                "Ref": "AWS::Region",
              },
              ":",
              Object {
                "Ref": "AWS::AccountId",
              },
              ":",
              Object {
                "Ref": "DeaApiGatewaydeaapi822A9228",
              },
              "/",
              Object {
                "Ref": "DeaApiGatewaydeaapiDeploymentStage[STAGE-REMOVED][HASH REMOVED]",
              },
              "/PUT/cases/*/details",
            ],
          ],
        },
      },
      "Type": "AWS::Lambda::Permission",
    },
    "DeaApiGatewaydeaapicasescaseIddetailsPUTApiPermissionTestDeaMainStackDeaApiGatewaydeaapi25A632E9PUTcasescaseIddetails9A2A063C": Object {
      "Properties": Object {
        "Action": "lambda:InvokeFunction",
        "FunctionName": Object {
          "Fn::GetAtt": Array [
            "DeaApiGatewayPUTUpdateCaseDetails69D719BE",
            "Arn",
          ],
        },
        "Principal": "apigateway.amazonaws.com",
        "SourceArn": Object {
          "Fn::Join": Array [
            "",
            Array [
              "arn:",
              Object {
                "Ref": "AWS::Partition",
              },
              ":execute-api:",
              Object {
                "Ref": "AWS::Region",
              },
              ":",
              Object {
                "Ref": "AWS::AccountId",
              },
              ":",
              Object {
                "Ref": "DeaApiGatewaydeaapi822A9228",
              },
              "/test-invoke-stage/PUT/cases/*/details",
            ],
          ],
        },
      },
      "Type": "AWS::Lambda::Permission",
    },
    "DeaApiGatewaydeaapicasescaseIdfilesF29B9178": Object {
      "Properties": Object {
        "ParentId": Object {
          "Ref": "DeaApiGatewaydeaapicasescaseId3D754C88",
        },
        "PathPart": "files",
        "RestApiId": Object {
          "Ref": "DeaApiGatewaydeaapi822A9228",
        },
      },
      "Type": "AWS::ApiGateway::Resource",
    },
    "DeaApiGatewaydeaapicasescaseIdfilesGET13698780": Object {
      "Properties": Object {
        "AuthorizationType": "AWS_IAM",
        "HttpMethod": "GET",
        "Integration": Object {
          "IntegrationHttpMethod": "POST",
          "Type": "AWS_PROXY",
          "Uri": Object {
            "Fn::Join": Array [
              "",
              Array [
                "arn:",
                Object {
                  "Ref": "AWS::Partition",
                },
                ":apigateway:",
                Object {
                  "Ref": "AWS::Region",
                },
                ":lambda:path/2015-03-31/functions/",
                Object {
                  "Fn::GetAtt": Array [
                    "DeaApiGatewayGETGetCaseFiles5D776CE0",
                    "Arn",
                  ],
                },
                "/invocations",
              ],
            ],
          },
        },
        "ResourceId": Object {
          "Ref": "DeaApiGatewaydeaapicasescaseIdfilesF29B9178",
        },
        "RestApiId": Object {
          "Ref": "DeaApiGatewaydeaapi822A9228",
        },
      },
      "Type": "AWS::ApiGateway::Method",
    },
    "DeaApiGatewaydeaapicasescaseIdfilesGETApiPermissionDeaMainStackDeaApiGatewaydeaapi25A632E9GETcasescaseIdfiles2C1EE942": Object {
      "Properties": Object {
        "Action": "lambda:InvokeFunction",
        "FunctionName": Object {
          "Fn::GetAtt": Array [
            "DeaApiGatewayGETGetCaseFiles5D776CE0",
            "Arn",
          ],
        },
        "Principal": "apigateway.amazonaws.com",
        "SourceArn": Object {
          "Fn::Join": Array [
            "",
            Array [
              "arn:",
              Object {
                "Ref": "AWS::Partition",
              },
              ":execute-api:",
              Object {
                "Ref": "AWS::Region",
              },
              ":",
              Object {
                "Ref": "AWS::AccountId",
              },
              ":",
              Object {
                "Ref": "DeaApiGatewaydeaapi822A9228",
              },
              "/",
              Object {
                "Ref": "DeaApiGatewaydeaapiDeploymentStage[STAGE-REMOVED][HASH REMOVED]",
              },
              "/GET/cases/*/files",
            ],
          ],
        },
      },
      "Type": "AWS::Lambda::Permission",
    },
    "DeaApiGatewaydeaapicasescaseIdfilesGETApiPermissionTestDeaMainStackDeaApiGatewaydeaapi25A632E9GETcasescaseIdfiles1B592EBC": Object {
      "Properties": Object {
        "Action": "lambda:InvokeFunction",
        "FunctionName": Object {
          "Fn::GetAtt": Array [
            "DeaApiGatewayGETGetCaseFiles5D776CE0",
            "Arn",
          ],
        },
        "Principal": "apigateway.amazonaws.com",
        "SourceArn": Object {
          "Fn::Join": Array [
            "",
            Array [
              "arn:",
              Object {
                "Ref": "AWS::Partition",
              },
              ":execute-api:",
              Object {
                "Ref": "AWS::Region",
              },
              ":",
              Object {
                "Ref": "AWS::AccountId",
              },
              ":",
              Object {
                "Ref": "DeaApiGatewaydeaapi822A9228",
              },
              "/test-invoke-stage/GET/cases/*/files",
            ],
          ],
        },
      },
      "Type": "AWS::Lambda::Permission",
    },
    "DeaApiGatewaydeaapicasescaseIdfilesOPTIONS7517D173": Object {
      "Properties": Object {
        "AuthorizationType": "NONE",
        "HttpMethod": "OPTIONS",
        "Integration": Object {
          "IntegrationResponses": Array [
            Object {
              "ResponseParameters": Object {
                "method.response.header.Access-Control-Allow-Credentials": "'true'",
                "method.response.header.Access-Control-Allow-Headers": "'Content-Type,X-Amz-Date,Authorization,X-Api-Key,CSRF-Token,idToken,x-amz-security-token'",
                "method.response.header.Access-Control-Allow-Methods": "'OPTIONS,GET,POST,PUT,PATCH,DELETE'",
                "method.response.header.Access-Control-Allow-Origin": "'*'",
              },
              "StatusCode": "204",
            },
          ],
          "RequestTemplates": Object {
            "application/json": "{ statusCode: 200 }",
          },
          "Type": "MOCK",
        },
        "MethodResponses": Array [
          Object {
            "ResponseParameters": Object {
              "method.response.header.Access-Control-Allow-Credentials": true,
              "method.response.header.Access-Control-Allow-Headers": true,
              "method.response.header.Access-Control-Allow-Methods": true,
              "method.response.header.Access-Control-Allow-Origin": true,
            },
            "StatusCode": "204",
          },
        ],
        "ResourceId": Object {
          "Ref": "DeaApiGatewaydeaapicasescaseIdfilesF29B9178",
        },
        "RestApiId": Object {
          "Ref": "DeaApiGatewaydeaapi822A9228",
        },
      },
      "Type": "AWS::ApiGateway::Method",
    },
    "DeaApiGatewaydeaapicasescaseIdfilesPOST3D5F353E": Object {
      "Properties": Object {
        "AuthorizationType": "AWS_IAM",
        "HttpMethod": "POST",
        "Integration": Object {
          "IntegrationHttpMethod": "POST",
          "Type": "AWS_PROXY",
          "Uri": Object {
            "Fn::Join": Array [
              "",
              Array [
                "arn:",
                Object {
                  "Ref": "AWS::Partition",
                },
                ":apigateway:",
                Object {
                  "Ref": "AWS::Region",
                },
                ":lambda:path/2015-03-31/functions/",
                Object {
                  "Fn::GetAtt": Array [
                    "DeaApiGatewayPOSTInitiateCaseFileUpload060E0D60",
                    "Arn",
                  ],
                },
                "/invocations",
              ],
            ],
          },
        },
        "ResourceId": Object {
          "Ref": "DeaApiGatewaydeaapicasescaseIdfilesF29B9178",
        },
        "RestApiId": Object {
          "Ref": "DeaApiGatewaydeaapi822A9228",
        },
      },
      "Type": "AWS::ApiGateway::Method",
    },
    "DeaApiGatewaydeaapicasescaseIdfilesPOSTApiPermissionDeaMainStackDeaApiGatewaydeaapi25A632E9POSTcasescaseIdfiles29AFF255": Object {
      "Properties": Object {
        "Action": "lambda:InvokeFunction",
        "FunctionName": Object {
          "Fn::GetAtt": Array [
            "DeaApiGatewayPOSTInitiateCaseFileUpload060E0D60",
            "Arn",
          ],
        },
        "Principal": "apigateway.amazonaws.com",
        "SourceArn": Object {
          "Fn::Join": Array [
            "",
            Array [
              "arn:",
              Object {
                "Ref": "AWS::Partition",
              },
              ":execute-api:",
              Object {
                "Ref": "AWS::Region",
              },
              ":",
              Object {
                "Ref": "AWS::AccountId",
              },
              ":",
              Object {
                "Ref": "DeaApiGatewaydeaapi822A9228",
              },
              "/",
              Object {
                "Ref": "DeaApiGatewaydeaapiDeploymentStage[STAGE-REMOVED][HASH REMOVED]",
              },
              "/POST/cases/*/files",
            ],
          ],
        },
      },
      "Type": "AWS::Lambda::Permission",
    },
    "DeaApiGatewaydeaapicasescaseIdfilesPOSTApiPermissionTestDeaMainStackDeaApiGatewaydeaapi25A632E9POSTcasescaseIdfiles74542E67": Object {
      "Properties": Object {
        "Action": "lambda:InvokeFunction",
        "FunctionName": Object {
          "Fn::GetAtt": Array [
            "DeaApiGatewayPOSTInitiateCaseFileUpload060E0D60",
            "Arn",
          ],
        },
        "Principal": "apigateway.amazonaws.com",
        "SourceArn": Object {
          "Fn::Join": Array [
            "",
            Array [
              "arn:",
              Object {
                "Ref": "AWS::Partition",
              },
              ":execute-api:",
              Object {
                "Ref": "AWS::Region",
              },
              ":",
              Object {
                "Ref": "AWS::AccountId",
              },
              ":",
              Object {
                "Ref": "DeaApiGatewaydeaapi822A9228",
              },
              "/test-invoke-stage/POST/cases/*/files",
            ],
          ],
        },
      },
      "Type": "AWS::Lambda::Permission",
    },
    "DeaApiGatewaydeaapicasescaseIdfilesfileId16B45CA0": Object {
      "Properties": Object {
        "ParentId": Object {
          "Ref": "DeaApiGatewaydeaapicasescaseIdfilesF29B9178",
        },
        "PathPart": "{fileId}",
        "RestApiId": Object {
          "Ref": "DeaApiGatewaydeaapi822A9228",
        },
      },
      "Type": "AWS::ApiGateway::Resource",
    },
    "DeaApiGatewaydeaapicasescaseIdfilesfileIdOPTIONS25DF38EE": Object {
      "Properties": Object {
        "AuthorizationType": "NONE",
        "HttpMethod": "OPTIONS",
        "Integration": Object {
          "IntegrationResponses": Array [
            Object {
              "ResponseParameters": Object {
                "method.response.header.Access-Control-Allow-Credentials": "'true'",
                "method.response.header.Access-Control-Allow-Headers": "'Content-Type,X-Amz-Date,Authorization,X-Api-Key,CSRF-Token,idToken,x-amz-security-token'",
                "method.response.header.Access-Control-Allow-Methods": "'OPTIONS,GET,POST,PUT,PATCH,DELETE'",
                "method.response.header.Access-Control-Allow-Origin": "'*'",
              },
              "StatusCode": "204",
            },
          ],
          "RequestTemplates": Object {
            "application/json": "{ statusCode: 200 }",
          },
          "Type": "MOCK",
        },
        "MethodResponses": Array [
          Object {
            "ResponseParameters": Object {
              "method.response.header.Access-Control-Allow-Credentials": true,
              "method.response.header.Access-Control-Allow-Headers": true,
              "method.response.header.Access-Control-Allow-Methods": true,
              "method.response.header.Access-Control-Allow-Origin": true,
            },
            "StatusCode": "204",
          },
        ],
        "ResourceId": Object {
          "Ref": "DeaApiGatewaydeaapicasescaseIdfilesfileId16B45CA0",
        },
        "RestApiId": Object {
          "Ref": "DeaApiGatewaydeaapi822A9228",
        },
      },
      "Type": "AWS::ApiGateway::Method",
    },
    "DeaApiGatewaydeaapicasescaseIdfilesfileIdcontents21AB00FB": Object {
      "Properties": Object {
        "ParentId": Object {
          "Ref": "DeaApiGatewaydeaapicasescaseIdfilesfileId16B45CA0",
        },
        "PathPart": "contents",
        "RestApiId": Object {
          "Ref": "DeaApiGatewaydeaapi822A9228",
        },
      },
      "Type": "AWS::ApiGateway::Resource",
    },
    "DeaApiGatewaydeaapicasescaseIdfilesfileIdcontentsGETApiPermissionDeaMainStackDeaApiGatewaydeaapi25A632E9GETcasescaseIdfilesfileIdcontents3718517A": Object {
      "Properties": Object {
        "Action": "lambda:InvokeFunction",
        "FunctionName": Object {
          "Fn::GetAtt": Array [
            "DeaApiGatewayGETDownloadCaseFile32575192",
            "Arn",
          ],
        },
        "Principal": "apigateway.amazonaws.com",
        "SourceArn": Object {
          "Fn::Join": Array [
            "",
            Array [
              "arn:",
              Object {
                "Ref": "AWS::Partition",
              },
              ":execute-api:",
              Object {
                "Ref": "AWS::Region",
              },
              ":",
              Object {
                "Ref": "AWS::AccountId",
              },
              ":",
              Object {
                "Ref": "DeaApiGatewaydeaapi822A9228",
              },
              "/",
              Object {
                "Ref": "DeaApiGatewaydeaapiDeploymentStage[STAGE-REMOVED][HASH REMOVED]",
              },
              "/GET/cases/*/files/*/contents",
            ],
          ],
        },
      },
      "Type": "AWS::Lambda::Permission",
    },
    "DeaApiGatewaydeaapicasescaseIdfilesfileIdcontentsGETApiPermissionTestDeaMainStackDeaApiGatewaydeaapi25A632E9GETcasescaseIdfilesfileIdcontentsABB5AD19": Object {
      "Properties": Object {
        "Action": "lambda:InvokeFunction",
        "FunctionName": Object {
          "Fn::GetAtt": Array [
            "DeaApiGatewayGETDownloadCaseFile32575192",
            "Arn",
          ],
        },
        "Principal": "apigateway.amazonaws.com",
        "SourceArn": Object {
          "Fn::Join": Array [
            "",
            Array [
              "arn:",
              Object {
                "Ref": "AWS::Partition",
              },
              ":execute-api:",
              Object {
                "Ref": "AWS::Region",
              },
              ":",
              Object {
                "Ref": "AWS::AccountId",
              },
              ":",
              Object {
                "Ref": "DeaApiGatewaydeaapi822A9228",
              },
              "/test-invoke-stage/GET/cases/*/files/*/contents",
            ],
          ],
        },
      },
      "Type": "AWS::Lambda::Permission",
    },
    "DeaApiGatewaydeaapicasescaseIdfilesfileIdcontentsGETD43BFE99": Object {
      "Properties": Object {
        "AuthorizationType": "AWS_IAM",
        "HttpMethod": "GET",
        "Integration": Object {
          "IntegrationHttpMethod": "POST",
          "Type": "AWS_PROXY",
          "Uri": Object {
            "Fn::Join": Array [
              "",
              Array [
                "arn:",
                Object {
                  "Ref": "AWS::Partition",
                },
                ":apigateway:",
                Object {
                  "Ref": "AWS::Region",
                },
                ":lambda:path/2015-03-31/functions/",
                Object {
                  "Fn::GetAtt": Array [
                    "DeaApiGatewayGETDownloadCaseFile32575192",
                    "Arn",
                  ],
                },
                "/invocations",
              ],
            ],
          },
        },
        "ResourceId": Object {
          "Ref": "DeaApiGatewaydeaapicasescaseIdfilesfileIdcontents21AB00FB",
        },
        "RestApiId": Object {
          "Ref": "DeaApiGatewaydeaapi822A9228",
        },
      },
      "Type": "AWS::ApiGateway::Method",
    },
    "DeaApiGatewaydeaapicasescaseIdfilesfileIdcontentsOPTIONS1DC417CA": Object {
      "Properties": Object {
        "AuthorizationType": "NONE",
        "HttpMethod": "OPTIONS",
        "Integration": Object {
          "IntegrationResponses": Array [
            Object {
              "ResponseParameters": Object {
                "method.response.header.Access-Control-Allow-Credentials": "'true'",
                "method.response.header.Access-Control-Allow-Headers": "'Content-Type,X-Amz-Date,Authorization,X-Api-Key,CSRF-Token,idToken,x-amz-security-token'",
                "method.response.header.Access-Control-Allow-Methods": "'OPTIONS,GET,POST,PUT,PATCH,DELETE'",
                "method.response.header.Access-Control-Allow-Origin": "'*'",
              },
              "StatusCode": "204",
            },
          ],
          "RequestTemplates": Object {
            "application/json": "{ statusCode: 200 }",
          },
          "Type": "MOCK",
        },
        "MethodResponses": Array [
          Object {
            "ResponseParameters": Object {
              "method.response.header.Access-Control-Allow-Credentials": true,
              "method.response.header.Access-Control-Allow-Headers": true,
              "method.response.header.Access-Control-Allow-Methods": true,
              "method.response.header.Access-Control-Allow-Origin": true,
            },
            "StatusCode": "204",
          },
        ],
        "ResourceId": Object {
          "Ref": "DeaApiGatewaydeaapicasescaseIdfilesfileIdcontents21AB00FB",
        },
        "RestApiId": Object {
          "Ref": "DeaApiGatewaydeaapi822A9228",
        },
      },
      "Type": "AWS::ApiGateway::Method",
    },
    "DeaApiGatewaydeaapicasescaseIdfilesfileIdcontentsPUTApiPermissionDeaMainStackDeaApiGatewaydeaapi25A632E9PUTcasescaseIdfilesfileIdcontentsC2DBDB31": Object {
      "Properties": Object {
        "Action": "lambda:InvokeFunction",
        "FunctionName": Object {
          "Fn::GetAtt": Array [
            "DeaApiGatewayPUTCompleteCaseFileUploadF4BF98F1",
            "Arn",
          ],
        },
        "Principal": "apigateway.amazonaws.com",
        "SourceArn": Object {
          "Fn::Join": Array [
            "",
            Array [
              "arn:",
              Object {
                "Ref": "AWS::Partition",
              },
              ":execute-api:",
              Object {
                "Ref": "AWS::Region",
              },
              ":",
              Object {
                "Ref": "AWS::AccountId",
              },
              ":",
              Object {
                "Ref": "DeaApiGatewaydeaapi822A9228",
              },
              "/",
              Object {
                "Ref": "DeaApiGatewaydeaapiDeploymentStage[STAGE-REMOVED][HASH REMOVED]",
              },
              "/PUT/cases/*/files/*/contents",
            ],
          ],
        },
      },
      "Type": "AWS::Lambda::Permission",
    },
    "DeaApiGatewaydeaapicasescaseIdfilesfileIdcontentsPUTApiPermissionTestDeaMainStackDeaApiGatewaydeaapi25A632E9PUTcasescaseIdfilesfileIdcontents4825A2D8": Object {
      "Properties": Object {
        "Action": "lambda:InvokeFunction",
        "FunctionName": Object {
          "Fn::GetAtt": Array [
            "DeaApiGatewayPUTCompleteCaseFileUploadF4BF98F1",
            "Arn",
          ],
        },
        "Principal": "apigateway.amazonaws.com",
        "SourceArn": Object {
          "Fn::Join": Array [
            "",
            Array [
              "arn:",
              Object {
                "Ref": "AWS::Partition",
              },
              ":execute-api:",
              Object {
                "Ref": "AWS::Region",
              },
              ":",
              Object {
                "Ref": "AWS::AccountId",
              },
              ":",
              Object {
                "Ref": "DeaApiGatewaydeaapi822A9228",
              },
              "/test-invoke-stage/PUT/cases/*/files/*/contents",
            ],
          ],
        },
      },
      "Type": "AWS::Lambda::Permission",
    },
    "DeaApiGatewaydeaapicasescaseIdfilesfileIdcontentsPUTF6AA4CB8": Object {
      "Properties": Object {
        "AuthorizationType": "AWS_IAM",
        "HttpMethod": "PUT",
        "Integration": Object {
          "IntegrationHttpMethod": "POST",
          "Type": "AWS_PROXY",
          "Uri": Object {
            "Fn::Join": Array [
              "",
              Array [
                "arn:",
                Object {
                  "Ref": "AWS::Partition",
                },
                ":apigateway:",
                Object {
                  "Ref": "AWS::Region",
                },
                ":lambda:path/2015-03-31/functions/",
                Object {
                  "Fn::GetAtt": Array [
                    "DeaApiGatewayPUTCompleteCaseFileUploadF4BF98F1",
                    "Arn",
                  ],
                },
                "/invocations",
              ],
            ],
          },
        },
        "ResourceId": Object {
          "Ref": "DeaApiGatewaydeaapicasescaseIdfilesfileIdcontents21AB00FB",
        },
        "RestApiId": Object {
          "Ref": "DeaApiGatewaydeaapi822A9228",
        },
      },
      "Type": "AWS::ApiGateway::Method",
    },
    "DeaApiGatewaydeaapicasescaseIdfilesfileIdinfoF9BE4EE2": Object {
      "Properties": Object {
        "ParentId": Object {
          "Ref": "DeaApiGatewaydeaapicasescaseIdfilesfileId16B45CA0",
        },
        "PathPart": "info",
        "RestApiId": Object {
          "Ref": "DeaApiGatewaydeaapi822A9228",
        },
      },
      "Type": "AWS::ApiGateway::Resource",
    },
    "DeaApiGatewaydeaapicasescaseIdfilesfileIdinfoGET4FE96B29": Object {
      "Properties": Object {
        "AuthorizationType": "AWS_IAM",
        "HttpMethod": "GET",
        "Integration": Object {
          "IntegrationHttpMethod": "POST",
          "Type": "AWS_PROXY",
          "Uri": Object {
            "Fn::Join": Array [
              "",
              Array [
                "arn:",
                Object {
                  "Ref": "AWS::Partition",
                },
                ":apigateway:",
                Object {
                  "Ref": "AWS::Region",
                },
                ":lambda:path/2015-03-31/functions/",
                Object {
                  "Fn::GetAtt": Array [
                    "DeaApiGatewayGETGetCaseFileDetail9C46D770",
                    "Arn",
                  ],
                },
                "/invocations",
              ],
            ],
          },
        },
        "ResourceId": Object {
          "Ref": "DeaApiGatewaydeaapicasescaseIdfilesfileIdinfoF9BE4EE2",
        },
        "RestApiId": Object {
          "Ref": "DeaApiGatewaydeaapi822A9228",
        },
      },
      "Type": "AWS::ApiGateway::Method",
    },
    "DeaApiGatewaydeaapicasescaseIdfilesfileIdinfoGETApiPermissionDeaMainStackDeaApiGatewaydeaapi25A632E9GETcasescaseIdfilesfileIdinfo4EED31E6": Object {
      "Properties": Object {
        "Action": "lambda:InvokeFunction",
        "FunctionName": Object {
          "Fn::GetAtt": Array [
            "DeaApiGatewayGETGetCaseFileDetail9C46D770",
            "Arn",
          ],
        },
        "Principal": "apigateway.amazonaws.com",
        "SourceArn": Object {
          "Fn::Join": Array [
            "",
            Array [
              "arn:",
              Object {
                "Ref": "AWS::Partition",
              },
              ":execute-api:",
              Object {
                "Ref": "AWS::Region",
              },
              ":",
              Object {
                "Ref": "AWS::AccountId",
              },
              ":",
              Object {
                "Ref": "DeaApiGatewaydeaapi822A9228",
              },
              "/",
              Object {
                "Ref": "DeaApiGatewaydeaapiDeploymentStage[STAGE-REMOVED][HASH REMOVED]",
              },
              "/GET/cases/*/files/*/info",
            ],
          ],
        },
      },
      "Type": "AWS::Lambda::Permission",
    },
    "DeaApiGatewaydeaapicasescaseIdfilesfileIdinfoGETApiPermissionTestDeaMainStackDeaApiGatewaydeaapi25A632E9GETcasescaseIdfilesfileIdinfo4F0E68C5": Object {
      "Properties": Object {
        "Action": "lambda:InvokeFunction",
        "FunctionName": Object {
          "Fn::GetAtt": Array [
            "DeaApiGatewayGETGetCaseFileDetail9C46D770",
            "Arn",
          ],
        },
        "Principal": "apigateway.amazonaws.com",
        "SourceArn": Object {
          "Fn::Join": Array [
            "",
            Array [
              "arn:",
              Object {
                "Ref": "AWS::Partition",
              },
              ":execute-api:",
              Object {
                "Ref": "AWS::Region",
              },
              ":",
              Object {
                "Ref": "AWS::AccountId",
              },
              ":",
              Object {
                "Ref": "DeaApiGatewaydeaapi822A9228",
              },
              "/test-invoke-stage/GET/cases/*/files/*/info",
            ],
          ],
        },
      },
      "Type": "AWS::Lambda::Permission",
    },
    "DeaApiGatewaydeaapicasescaseIdfilesfileIdinfoOPTIONSC2BB332A": Object {
      "Properties": Object {
        "AuthorizationType": "NONE",
        "HttpMethod": "OPTIONS",
        "Integration": Object {
          "IntegrationResponses": Array [
            Object {
              "ResponseParameters": Object {
                "method.response.header.Access-Control-Allow-Credentials": "'true'",
                "method.response.header.Access-Control-Allow-Headers": "'Content-Type,X-Amz-Date,Authorization,X-Api-Key,CSRF-Token,idToken,x-amz-security-token'",
                "method.response.header.Access-Control-Allow-Methods": "'OPTIONS,GET,POST,PUT,PATCH,DELETE'",
                "method.response.header.Access-Control-Allow-Origin": "'*'",
              },
              "StatusCode": "204",
            },
          ],
          "RequestTemplates": Object {
            "application/json": "{ statusCode: 200 }",
          },
          "Type": "MOCK",
        },
        "MethodResponses": Array [
          Object {
            "ResponseParameters": Object {
              "method.response.header.Access-Control-Allow-Credentials": true,
              "method.response.header.Access-Control-Allow-Headers": true,
              "method.response.header.Access-Control-Allow-Methods": true,
              "method.response.header.Access-Control-Allow-Origin": true,
            },
            "StatusCode": "204",
          },
        ],
        "ResourceId": Object {
          "Ref": "DeaApiGatewaydeaapicasescaseIdfilesfileIdinfoF9BE4EE2",
        },
        "RestApiId": Object {
          "Ref": "DeaApiGatewaydeaapi822A9228",
        },
      },
      "Type": "AWS::ApiGateway::Method",
    },
    "DeaApiGatewaydeaapicasescaseIduserMemberships4457D242": Object {
      "Properties": Object {
        "ParentId": Object {
          "Ref": "DeaApiGatewaydeaapicasescaseId3D754C88",
        },
        "PathPart": "userMemberships",
        "RestApiId": Object {
          "Ref": "DeaApiGatewaydeaapi822A9228",
        },
      },
      "Type": "AWS::ApiGateway::Resource",
    },
    "DeaApiGatewaydeaapicasescaseIduserMembershipsGET89A6E1EF": Object {
      "Properties": Object {
        "AuthorizationType": "AWS_IAM",
        "HttpMethod": "GET",
        "Integration": Object {
          "IntegrationHttpMethod": "POST",
          "Type": "AWS_PROXY",
          "Uri": Object {
            "Fn::Join": Array [
              "",
              Array [
                "arn:",
                Object {
                  "Ref": "AWS::Partition",
                },
                ":apigateway:",
                Object {
                  "Ref": "AWS::Region",
                },
                ":lambda:path/2015-03-31/functions/",
                Object {
                  "Fn::GetAtt": Array [
                    "DeaApiGatewayGETGetUsersFromCaseDF0ABA41",
                    "Arn",
                  ],
                },
                "/invocations",
              ],
            ],
          },
        },
        "ResourceId": Object {
          "Ref": "DeaApiGatewaydeaapicasescaseIduserMemberships4457D242",
        },
        "RestApiId": Object {
          "Ref": "DeaApiGatewaydeaapi822A9228",
        },
      },
      "Type": "AWS::ApiGateway::Method",
    },
    "DeaApiGatewaydeaapicasescaseIduserMembershipsGETApiPermissionDeaMainStackDeaApiGatewaydeaapi25A632E9GETcasescaseIduserMemberships96997C99": Object {
      "Properties": Object {
        "Action": "lambda:InvokeFunction",
        "FunctionName": Object {
          "Fn::GetAtt": Array [
            "DeaApiGatewayGETGetUsersFromCaseDF0ABA41",
            "Arn",
          ],
        },
        "Principal": "apigateway.amazonaws.com",
        "SourceArn": Object {
          "Fn::Join": Array [
            "",
            Array [
              "arn:",
              Object {
                "Ref": "AWS::Partition",
              },
              ":execute-api:",
              Object {
                "Ref": "AWS::Region",
              },
              ":",
              Object {
                "Ref": "AWS::AccountId",
              },
              ":",
              Object {
                "Ref": "DeaApiGatewaydeaapi822A9228",
              },
              "/",
              Object {
                "Ref": "DeaApiGatewaydeaapiDeploymentStage[STAGE-REMOVED][HASH REMOVED]",
              },
              "/GET/cases/*/userMemberships",
            ],
          ],
        },
      },
      "Type": "AWS::Lambda::Permission",
    },
    "DeaApiGatewaydeaapicasescaseIduserMembershipsGETApiPermissionTestDeaMainStackDeaApiGatewaydeaapi25A632E9GETcasescaseIduserMembershipsCE758452": Object {
      "Properties": Object {
        "Action": "lambda:InvokeFunction",
        "FunctionName": Object {
          "Fn::GetAtt": Array [
            "DeaApiGatewayGETGetUsersFromCaseDF0ABA41",
            "Arn",
          ],
        },
        "Principal": "apigateway.amazonaws.com",
        "SourceArn": Object {
          "Fn::Join": Array [
            "",
            Array [
              "arn:",
              Object {
                "Ref": "AWS::Partition",
              },
              ":execute-api:",
              Object {
                "Ref": "AWS::Region",
              },
              ":",
              Object {
                "Ref": "AWS::AccountId",
              },
              ":",
              Object {
                "Ref": "DeaApiGatewaydeaapi822A9228",
              },
              "/test-invoke-stage/GET/cases/*/userMemberships",
            ],
          ],
        },
      },
      "Type": "AWS::Lambda::Permission",
    },
    "DeaApiGatewaydeaapicasescaseIduserMembershipsOPTIONSA41AAFF1": Object {
      "Properties": Object {
        "AuthorizationType": "NONE",
        "HttpMethod": "OPTIONS",
        "Integration": Object {
          "IntegrationResponses": Array [
            Object {
              "ResponseParameters": Object {
                "method.response.header.Access-Control-Allow-Credentials": "'true'",
                "method.response.header.Access-Control-Allow-Headers": "'Content-Type,X-Amz-Date,Authorization,X-Api-Key,CSRF-Token,idToken,x-amz-security-token'",
                "method.response.header.Access-Control-Allow-Methods": "'OPTIONS,GET,POST,PUT,PATCH,DELETE'",
                "method.response.header.Access-Control-Allow-Origin": "'*'",
              },
              "StatusCode": "204",
            },
          ],
          "RequestTemplates": Object {
            "application/json": "{ statusCode: 200 }",
          },
          "Type": "MOCK",
        },
        "MethodResponses": Array [
          Object {
            "ResponseParameters": Object {
              "method.response.header.Access-Control-Allow-Credentials": true,
              "method.response.header.Access-Control-Allow-Headers": true,
              "method.response.header.Access-Control-Allow-Methods": true,
              "method.response.header.Access-Control-Allow-Origin": true,
            },
            "StatusCode": "204",
          },
        ],
        "ResourceId": Object {
          "Ref": "DeaApiGatewaydeaapicasescaseIduserMemberships4457D242",
        },
        "RestApiId": Object {
          "Ref": "DeaApiGatewaydeaapi822A9228",
        },
      },
      "Type": "AWS::ApiGateway::Method",
    },
    "DeaApiGatewaydeaapicasescaseIduserMembershipsPOST9A7D9804": Object {
      "Properties": Object {
        "AuthorizationType": "AWS_IAM",
        "HttpMethod": "POST",
        "Integration": Object {
          "IntegrationHttpMethod": "POST",
          "Type": "AWS_PROXY",
          "Uri": Object {
            "Fn::Join": Array [
              "",
              Array [
                "arn:",
                Object {
                  "Ref": "AWS::Partition",
                },
                ":apigateway:",
                Object {
                  "Ref": "AWS::Region",
                },
                ":lambda:path/2015-03-31/functions/",
                Object {
                  "Fn::GetAtt": Array [
                    "DeaApiGatewayPOSTInviteUserToCaseB26DE4D4",
                    "Arn",
                  ],
                },
                "/invocations",
              ],
            ],
          },
        },
        "ResourceId": Object {
          "Ref": "DeaApiGatewaydeaapicasescaseIduserMemberships4457D242",
        },
        "RestApiId": Object {
          "Ref": "DeaApiGatewaydeaapi822A9228",
        },
      },
      "Type": "AWS::ApiGateway::Method",
    },
    "DeaApiGatewaydeaapicasescaseIduserMembershipsPOSTApiPermissionDeaMainStackDeaApiGatewaydeaapi25A632E9POSTcasescaseIduserMemberships1569B97D": Object {
      "Properties": Object {
        "Action": "lambda:InvokeFunction",
        "FunctionName": Object {
          "Fn::GetAtt": Array [
            "DeaApiGatewayPOSTInviteUserToCaseB26DE4D4",
            "Arn",
          ],
        },
        "Principal": "apigateway.amazonaws.com",
        "SourceArn": Object {
          "Fn::Join": Array [
            "",
            Array [
              "arn:",
              Object {
                "Ref": "AWS::Partition",
              },
              ":execute-api:",
              Object {
                "Ref": "AWS::Region",
              },
              ":",
              Object {
                "Ref": "AWS::AccountId",
              },
              ":",
              Object {
                "Ref": "DeaApiGatewaydeaapi822A9228",
              },
              "/",
              Object {
                "Ref": "DeaApiGatewaydeaapiDeploymentStage[STAGE-REMOVED][HASH REMOVED]",
              },
              "/POST/cases/*/userMemberships",
            ],
          ],
        },
      },
      "Type": "AWS::Lambda::Permission",
    },
    "DeaApiGatewaydeaapicasescaseIduserMembershipsPOSTApiPermissionTestDeaMainStackDeaApiGatewaydeaapi25A632E9POSTcasescaseIduserMemberships9016B401": Object {
      "Properties": Object {
        "Action": "lambda:InvokeFunction",
        "FunctionName": Object {
          "Fn::GetAtt": Array [
            "DeaApiGatewayPOSTInviteUserToCaseB26DE4D4",
            "Arn",
          ],
        },
        "Principal": "apigateway.amazonaws.com",
        "SourceArn": Object {
          "Fn::Join": Array [
            "",
            Array [
              "arn:",
              Object {
                "Ref": "AWS::Partition",
              },
              ":execute-api:",
              Object {
                "Ref": "AWS::Region",
              },
              ":",
              Object {
                "Ref": "AWS::AccountId",
              },
              ":",
              Object {
                "Ref": "DeaApiGatewaydeaapi822A9228",
              },
              "/test-invoke-stage/POST/cases/*/userMemberships",
            ],
          ],
        },
      },
      "Type": "AWS::Lambda::Permission",
    },
    "DeaApiGatewaydeaapicasescaseIdusers2F3FB5C6": Object {
      "Properties": Object {
        "ParentId": Object {
          "Ref": "DeaApiGatewaydeaapicasescaseId3D754C88",
        },
        "PathPart": "users",
        "RestApiId": Object {
          "Ref": "DeaApiGatewaydeaapi822A9228",
        },
      },
      "Type": "AWS::ApiGateway::Resource",
    },
    "DeaApiGatewaydeaapicasescaseIdusersOPTIONS09886FE5": Object {
      "Properties": Object {
        "AuthorizationType": "NONE",
        "HttpMethod": "OPTIONS",
        "Integration": Object {
          "IntegrationResponses": Array [
            Object {
              "ResponseParameters": Object {
                "method.response.header.Access-Control-Allow-Credentials": "'true'",
                "method.response.header.Access-Control-Allow-Headers": "'Content-Type,X-Amz-Date,Authorization,X-Api-Key,CSRF-Token,idToken,x-amz-security-token'",
                "method.response.header.Access-Control-Allow-Methods": "'OPTIONS,GET,POST,PUT,PATCH,DELETE'",
                "method.response.header.Access-Control-Allow-Origin": "'*'",
              },
              "StatusCode": "204",
            },
          ],
          "RequestTemplates": Object {
            "application/json": "{ statusCode: 200 }",
          },
          "Type": "MOCK",
        },
        "MethodResponses": Array [
          Object {
            "ResponseParameters": Object {
              "method.response.header.Access-Control-Allow-Credentials": true,
              "method.response.header.Access-Control-Allow-Headers": true,
              "method.response.header.Access-Control-Allow-Methods": true,
              "method.response.header.Access-Control-Allow-Origin": true,
            },
            "StatusCode": "204",
          },
        ],
        "ResourceId": Object {
          "Ref": "DeaApiGatewaydeaapicasescaseIdusers2F3FB5C6",
        },
        "RestApiId": Object {
          "Ref": "DeaApiGatewaydeaapi822A9228",
        },
      },
      "Type": "AWS::ApiGateway::Method",
    },
    "DeaApiGatewaydeaapicasescaseIdusersuserIdEE478FC8": Object {
      "Properties": Object {
        "ParentId": Object {
          "Ref": "DeaApiGatewaydeaapicasescaseIdusers2F3FB5C6",
        },
        "PathPart": "{userId}",
        "RestApiId": Object {
          "Ref": "DeaApiGatewaydeaapi822A9228",
        },
      },
      "Type": "AWS::ApiGateway::Resource",
    },
    "DeaApiGatewaydeaapicasescaseIdusersuserIdOPTIONS3B6673A7": Object {
      "Properties": Object {
        "AuthorizationType": "NONE",
        "HttpMethod": "OPTIONS",
        "Integration": Object {
          "IntegrationResponses": Array [
            Object {
              "ResponseParameters": Object {
                "method.response.header.Access-Control-Allow-Credentials": "'true'",
                "method.response.header.Access-Control-Allow-Headers": "'Content-Type,X-Amz-Date,Authorization,X-Api-Key,CSRF-Token,idToken,x-amz-security-token'",
                "method.response.header.Access-Control-Allow-Methods": "'OPTIONS,GET,POST,PUT,PATCH,DELETE'",
                "method.response.header.Access-Control-Allow-Origin": "'*'",
              },
              "StatusCode": "204",
            },
          ],
          "RequestTemplates": Object {
            "application/json": "{ statusCode: 200 }",
          },
          "Type": "MOCK",
        },
        "MethodResponses": Array [
          Object {
            "ResponseParameters": Object {
              "method.response.header.Access-Control-Allow-Credentials": true,
              "method.response.header.Access-Control-Allow-Headers": true,
              "method.response.header.Access-Control-Allow-Methods": true,
              "method.response.header.Access-Control-Allow-Origin": true,
            },
            "StatusCode": "204",
          },
        ],
        "ResourceId": Object {
          "Ref": "DeaApiGatewaydeaapicasescaseIdusersuserIdEE478FC8",
        },
        "RestApiId": Object {
          "Ref": "DeaApiGatewaydeaapi822A9228",
        },
      },
      "Type": "AWS::ApiGateway::Method",
    },
    "DeaApiGatewaydeaapicasescaseIdusersuserIdmembershipsBA0A2E7C": Object {
      "Properties": Object {
        "ParentId": Object {
          "Ref": "DeaApiGatewaydeaapicasescaseIdusersuserIdEE478FC8",
        },
        "PathPart": "memberships",
        "RestApiId": Object {
          "Ref": "DeaApiGatewaydeaapi822A9228",
        },
      },
      "Type": "AWS::ApiGateway::Resource",
    },
    "DeaApiGatewaydeaapicasescaseIdusersuserIdmembershipsDELETE8D61025A": Object {
      "Properties": Object {
        "AuthorizationType": "AWS_IAM",
        "HttpMethod": "DELETE",
        "Integration": Object {
          "IntegrationHttpMethod": "POST",
          "Type": "AWS_PROXY",
          "Uri": Object {
            "Fn::Join": Array [
              "",
              Array [
                "arn:",
                Object {
                  "Ref": "AWS::Partition",
                },
                ":apigateway:",
                Object {
                  "Ref": "AWS::Region",
                },
                ":lambda:path/2015-03-31/functions/",
                Object {
                  "Fn::GetAtt": Array [
                    "DeaApiGatewayDELETERemoveUserFromCaseD22CC76C",
                    "Arn",
                  ],
                },
                "/invocations",
              ],
            ],
          },
        },
        "ResourceId": Object {
          "Ref": "DeaApiGatewaydeaapicasescaseIdusersuserIdmembershipsBA0A2E7C",
        },
        "RestApiId": Object {
          "Ref": "DeaApiGatewaydeaapi822A9228",
        },
      },
      "Type": "AWS::ApiGateway::Method",
    },
    "DeaApiGatewaydeaapicasescaseIdusersuserIdmembershipsDELETEApiPermissionDeaMainStackDeaApiGatewaydeaapi25A632E9DELETEcasescaseIdusersuserIdmemberships2C9CC8B5": Object {
      "Properties": Object {
        "Action": "lambda:InvokeFunction",
        "FunctionName": Object {
          "Fn::GetAtt": Array [
            "DeaApiGatewayDELETERemoveUserFromCaseD22CC76C",
            "Arn",
          ],
        },
        "Principal": "apigateway.amazonaws.com",
        "SourceArn": Object {
          "Fn::Join": Array [
            "",
            Array [
              "arn:",
              Object {
                "Ref": "AWS::Partition",
              },
              ":execute-api:",
              Object {
                "Ref": "AWS::Region",
              },
              ":",
              Object {
                "Ref": "AWS::AccountId",
              },
              ":",
              Object {
                "Ref": "DeaApiGatewaydeaapi822A9228",
              },
              "/",
              Object {
                "Ref": "DeaApiGatewaydeaapiDeploymentStage[STAGE-REMOVED][HASH REMOVED]",
              },
              "/DELETE/cases/*/users/*/memberships",
            ],
          ],
        },
      },
      "Type": "AWS::Lambda::Permission",
    },
    "DeaApiGatewaydeaapicasescaseIdusersuserIdmembershipsDELETEApiPermissionTestDeaMainStackDeaApiGatewaydeaapi25A632E9DELETEcasescaseIdusersuserIdmembershipsC5C31048": Object {
      "Properties": Object {
        "Action": "lambda:InvokeFunction",
        "FunctionName": Object {
          "Fn::GetAtt": Array [
            "DeaApiGatewayDELETERemoveUserFromCaseD22CC76C",
            "Arn",
          ],
        },
        "Principal": "apigateway.amazonaws.com",
        "SourceArn": Object {
          "Fn::Join": Array [
            "",
            Array [
              "arn:",
              Object {
                "Ref": "AWS::Partition",
              },
              ":execute-api:",
              Object {
                "Ref": "AWS::Region",
              },
              ":",
              Object {
                "Ref": "AWS::AccountId",
              },
              ":",
              Object {
                "Ref": "DeaApiGatewaydeaapi822A9228",
              },
              "/test-invoke-stage/DELETE/cases/*/users/*/memberships",
            ],
          ],
        },
      },
      "Type": "AWS::Lambda::Permission",
    },
    "DeaApiGatewaydeaapicasescaseIdusersuserIdmembershipsOPTIONS0F1651A7": Object {
      "Properties": Object {
        "AuthorizationType": "NONE",
        "HttpMethod": "OPTIONS",
        "Integration": Object {
          "IntegrationResponses": Array [
            Object {
              "ResponseParameters": Object {
                "method.response.header.Access-Control-Allow-Credentials": "'true'",
                "method.response.header.Access-Control-Allow-Headers": "'Content-Type,X-Amz-Date,Authorization,X-Api-Key,CSRF-Token,idToken,x-amz-security-token'",
                "method.response.header.Access-Control-Allow-Methods": "'OPTIONS,GET,POST,PUT,PATCH,DELETE'",
                "method.response.header.Access-Control-Allow-Origin": "'*'",
              },
              "StatusCode": "204",
            },
          ],
          "RequestTemplates": Object {
            "application/json": "{ statusCode: 200 }",
          },
          "Type": "MOCK",
        },
        "MethodResponses": Array [
          Object {
            "ResponseParameters": Object {
              "method.response.header.Access-Control-Allow-Credentials": true,
              "method.response.header.Access-Control-Allow-Headers": true,
              "method.response.header.Access-Control-Allow-Methods": true,
              "method.response.header.Access-Control-Allow-Origin": true,
            },
            "StatusCode": "204",
          },
        ],
        "ResourceId": Object {
          "Ref": "DeaApiGatewaydeaapicasescaseIdusersuserIdmembershipsBA0A2E7C",
        },
        "RestApiId": Object {
          "Ref": "DeaApiGatewaydeaapi822A9228",
        },
      },
      "Type": "AWS::ApiGateway::Method",
    },
    "DeaApiGatewaydeaapicasescaseIdusersuserIdmembershipsPUT6003274C": Object {
      "Properties": Object {
        "AuthorizationType": "AWS_IAM",
        "HttpMethod": "PUT",
        "Integration": Object {
          "IntegrationHttpMethod": "POST",
          "Type": "AWS_PROXY",
          "Uri": Object {
            "Fn::Join": Array [
              "",
              Array [
                "arn:",
                Object {
                  "Ref": "AWS::Partition",
                },
                ":apigateway:",
                Object {
                  "Ref": "AWS::Region",
                },
                ":lambda:path/2015-03-31/functions/",
                Object {
                  "Fn::GetAtt": Array [
                    "DeaApiGatewayPUTModifyUserCasePermissionsABF0FB7A",
                    "Arn",
                  ],
                },
                "/invocations",
              ],
            ],
          },
        },
        "ResourceId": Object {
          "Ref": "DeaApiGatewaydeaapicasescaseIdusersuserIdmembershipsBA0A2E7C",
        },
        "RestApiId": Object {
          "Ref": "DeaApiGatewaydeaapi822A9228",
        },
      },
      "Type": "AWS::ApiGateway::Method",
    },
    "DeaApiGatewaydeaapicasescaseIdusersuserIdmembershipsPUTApiPermissionDeaMainStackDeaApiGatewaydeaapi25A632E9PUTcasescaseIdusersuserIdmemberships448538AB": Object {
      "Properties": Object {
        "Action": "lambda:InvokeFunction",
        "FunctionName": Object {
          "Fn::GetAtt": Array [
            "DeaApiGatewayPUTModifyUserCasePermissionsABF0FB7A",
            "Arn",
          ],
        },
        "Principal": "apigateway.amazonaws.com",
        "SourceArn": Object {
          "Fn::Join": Array [
            "",
            Array [
              "arn:",
              Object {
                "Ref": "AWS::Partition",
              },
              ":execute-api:",
              Object {
                "Ref": "AWS::Region",
              },
              ":",
              Object {
                "Ref": "AWS::AccountId",
              },
              ":",
              Object {
                "Ref": "DeaApiGatewaydeaapi822A9228",
              },
              "/",
              Object {
                "Ref": "DeaApiGatewaydeaapiDeploymentStage[STAGE-REMOVED][HASH REMOVED]",
              },
              "/PUT/cases/*/users/*/memberships",
            ],
          ],
        },
      },
      "Type": "AWS::Lambda::Permission",
    },
    "DeaApiGatewaydeaapicasescaseIdusersuserIdmembershipsPUTApiPermissionTestDeaMainStackDeaApiGatewaydeaapi25A632E9PUTcasescaseIdusersuserIdmembershipsB3E7C0CC": Object {
      "Properties": Object {
        "Action": "lambda:InvokeFunction",
        "FunctionName": Object {
          "Fn::GetAtt": Array [
            "DeaApiGatewayPUTModifyUserCasePermissionsABF0FB7A",
            "Arn",
          ],
        },
        "Principal": "apigateway.amazonaws.com",
        "SourceArn": Object {
          "Fn::Join": Array [
            "",
            Array [
              "arn:",
              Object {
                "Ref": "AWS::Partition",
              },
              ":execute-api:",
              Object {
                "Ref": "AWS::Region",
              },
              ":",
              Object {
                "Ref": "AWS::AccountId",
              },
              ":",
              Object {
                "Ref": "DeaApiGatewaydeaapi822A9228",
              },
              "/test-invoke-stage/PUT/cases/*/users/*/memberships",
            ],
          ],
        },
      },
      "Type": "AWS::Lambda::Permission",
    },
    "DeaApiGatewaydeaapicasesmycases25599FEB": Object {
      "Properties": Object {
        "ParentId": Object {
          "Ref": "DeaApiGatewaydeaapicasesC01D624D",
        },
        "PathPart": "my-cases",
        "RestApiId": Object {
          "Ref": "DeaApiGatewaydeaapi822A9228",
        },
      },
      "Type": "AWS::ApiGateway::Resource",
    },
    "DeaApiGatewaydeaapicasesmycasesGET6F1F66A1": Object {
      "Properties": Object {
        "AuthorizationType": "AWS_IAM",
        "HttpMethod": "GET",
        "Integration": Object {
          "IntegrationHttpMethod": "POST",
          "RequestParameters": Object {
            "integration.request.querystring.limit": "method.request.querystring.limit",
            "integration.request.querystring.next": "method.request.querystring.next",
          },
          "Type": "AWS_PROXY",
          "Uri": Object {
            "Fn::Join": Array [
              "",
              Array [
                "arn:",
                Object {
                  "Ref": "AWS::Partition",
                },
                ":apigateway:",
                Object {
                  "Ref": "AWS::Region",
                },
                ":lambda:path/2015-03-31/functions/",
                Object {
                  "Fn::GetAtt": Array [
                    "DeaApiGatewayGETGetMyCases60A3BAE4",
                    "Arn",
                  ],
                },
                "/invocations",
              ],
            ],
          },
        },
        "RequestParameters": Object {
          "method.request.querystring.limit": false,
          "method.request.querystring.next": false,
        },
        "ResourceId": Object {
          "Ref": "DeaApiGatewaydeaapicasesmycases25599FEB",
        },
        "RestApiId": Object {
          "Ref": "DeaApiGatewaydeaapi822A9228",
        },
      },
      "Type": "AWS::ApiGateway::Method",
    },
    "DeaApiGatewaydeaapicasesmycasesGETApiPermissionDeaMainStackDeaApiGatewaydeaapi25A632E9GETcasesmycases3B33517B": Object {
      "Properties": Object {
        "Action": "lambda:InvokeFunction",
        "FunctionName": Object {
          "Fn::GetAtt": Array [
            "DeaApiGatewayGETGetMyCases60A3BAE4",
            "Arn",
          ],
        },
        "Principal": "apigateway.amazonaws.com",
        "SourceArn": Object {
          "Fn::Join": Array [
            "",
            Array [
              "arn:",
              Object {
                "Ref": "AWS::Partition",
              },
              ":execute-api:",
              Object {
                "Ref": "AWS::Region",
              },
              ":",
              Object {
                "Ref": "AWS::AccountId",
              },
              ":",
              Object {
                "Ref": "DeaApiGatewaydeaapi822A9228",
              },
              "/",
              Object {
                "Ref": "DeaApiGatewaydeaapiDeploymentStage[STAGE-REMOVED][HASH REMOVED]",
              },
              "/GET/cases/my-cases",
            ],
          ],
        },
      },
      "Type": "AWS::Lambda::Permission",
    },
    "DeaApiGatewaydeaapicasesmycasesGETApiPermissionTestDeaMainStackDeaApiGatewaydeaapi25A632E9GETcasesmycases742BCA77": Object {
      "Properties": Object {
        "Action": "lambda:InvokeFunction",
        "FunctionName": Object {
          "Fn::GetAtt": Array [
            "DeaApiGatewayGETGetMyCases60A3BAE4",
            "Arn",
          ],
        },
        "Principal": "apigateway.amazonaws.com",
        "SourceArn": Object {
          "Fn::Join": Array [
            "",
            Array [
              "arn:",
              Object {
                "Ref": "AWS::Partition",
              },
              ":execute-api:",
              Object {
                "Ref": "AWS::Region",
              },
              ":",
              Object {
                "Ref": "AWS::AccountId",
              },
              ":",
              Object {
                "Ref": "DeaApiGatewaydeaapi822A9228",
              },
              "/test-invoke-stage/GET/cases/my-cases",
            ],
          ],
        },
      },
      "Type": "AWS::Lambda::Permission",
    },
    "DeaApiGatewaydeaapicasesmycasesOPTIONS4C431DB3": Object {
      "Properties": Object {
        "AuthorizationType": "NONE",
        "HttpMethod": "OPTIONS",
        "Integration": Object {
          "IntegrationResponses": Array [
            Object {
              "ResponseParameters": Object {
                "method.response.header.Access-Control-Allow-Credentials": "'true'",
                "method.response.header.Access-Control-Allow-Headers": "'Content-Type,X-Amz-Date,Authorization,X-Api-Key,CSRF-Token,idToken,x-amz-security-token'",
                "method.response.header.Access-Control-Allow-Methods": "'OPTIONS,GET,POST,PUT,PATCH,DELETE'",
                "method.response.header.Access-Control-Allow-Origin": "'*'",
              },
              "StatusCode": "204",
            },
          ],
          "RequestTemplates": Object {
            "application/json": "{ statusCode: 200 }",
          },
          "Type": "MOCK",
        },
        "MethodResponses": Array [
          Object {
            "ResponseParameters": Object {
              "method.response.header.Access-Control-Allow-Credentials": true,
              "method.response.header.Access-Control-Allow-Headers": true,
              "method.response.header.Access-Control-Allow-Methods": true,
              "method.response.header.Access-Control-Allow-Origin": true,
            },
            "StatusCode": "204",
          },
        ],
        "ResourceId": Object {
          "Ref": "DeaApiGatewaydeaapicasesmycases25599FEB",
        },
        "RestApiId": Object {
          "Ref": "DeaApiGatewaydeaapi822A9228",
        },
      },
      "Type": "AWS::ApiGateway::Method",
    },
    "DeaApiGatewaydeaapiui838E08AB": Object {
      "Properties": Object {
        "ParentId": Object {
          "Fn::GetAtt": Array [
            "DeaApiGatewaydeaapi822A9228",
            "RootResourceId",
          ],
        },
        "PathPart": "ui",
        "RestApiId": Object {
          "Ref": "DeaApiGatewaydeaapi822A9228",
        },
      },
      "Type": "AWS::ApiGateway::Resource",
    },
    "DeaApiGatewaydeaapiuiGET4360368B": Object {
      "Metadata": Object {
        "cfn_nag": Object {
          "rules_to_suppress": Array [
            Object {
              "id": "W59",
              "reason": "Auth not implemented yet, will revisit",
            },
          ],
        },
      },
      "Properties": Object {
        "AuthorizationType": "NONE",
        "HttpMethod": "GET",
        "Integration": Object {
          "ContentHandling": "CONVERT_TO_TEXT",
          "Credentials": Object {
            "Fn::GetAtt": Array [
              "DeaUiStackrole3432A944",
              "Arn",
            ],
          },
          "IntegrationHttpMethod": "GET",
          "IntegrationResponses": Array [
            Object {
              "ResponseParameters": Object {
                "method.response.header.Content-Type": "integration.response.header.Content-Type",
              },
              "StatusCode": "200",
            },
          ],
          "PassthroughBehavior": "WHEN_NO_TEMPLATES",
          "RequestParameters": Object {
            "integration.request.header.Accept": "method.request.header.Accept",
            "integration.request.header.Content-Type": "method.request.header.Content-Type",
            "integration.request.path.proxy": "method.request.path.proxy",
          },
          "Type": "AWS",
          "Uri": Object {
            "Fn::Join": Array [
              "",
              Array [
                "arn:",
                Object {
                  "Ref": "AWS::Partition",
                },
                ":apigateway:",
                Object {
                  "Ref": "AWS::Region",
                },
                ":s3:path/",
                Object {
                  "Ref": "DeaUiStackartifactbucketFFC87A37",
                },
                "/index.html",
              ],
            ],
          },
        },
        "MethodResponses": Array [
          Object {
            "ResponseModels": Object {
              "application/json": "Empty",
            },
            "ResponseParameters": Object {
              "method.response.header.Content-Length": true,
              "method.response.header.Content-Type": true,
            },
            "StatusCode": "200",
          },
        ],
        "RequestParameters": Object {
          "method.request.header.Accept": true,
          "method.request.header.Content-Type": true,
          "method.request.path.proxy": true,
        },
        "ResourceId": Object {
          "Ref": "DeaApiGatewaydeaapiui838E08AB",
        },
        "RestApiId": Object {
          "Ref": "DeaApiGatewaydeaapi822A9228",
        },
      },
      "Type": "AWS::ApiGateway::Method",
    },
    "DeaApiGatewaydeaapiuiOPTIONSF590A754": Object {
      "Properties": Object {
        "AuthorizationType": "NONE",
        "HttpMethod": "OPTIONS",
        "Integration": Object {
          "IntegrationResponses": Array [
            Object {
              "ResponseParameters": Object {
                "method.response.header.Access-Control-Allow-Credentials": "'true'",
                "method.response.header.Access-Control-Allow-Headers": "'Content-Type,X-Amz-Date,Authorization,X-Api-Key,CSRF-Token,idToken,x-amz-security-token'",
                "method.response.header.Access-Control-Allow-Methods": "'OPTIONS,GET,POST,PUT,PATCH,DELETE'",
                "method.response.header.Access-Control-Allow-Origin": "'*'",
              },
              "StatusCode": "204",
            },
          ],
          "RequestTemplates": Object {
            "application/json": "{ statusCode: 200 }",
          },
          "Type": "MOCK",
        },
        "MethodResponses": Array [
          Object {
            "ResponseParameters": Object {
              "method.response.header.Access-Control-Allow-Credentials": true,
              "method.response.header.Access-Control-Allow-Headers": true,
              "method.response.header.Access-Control-Allow-Methods": true,
              "method.response.header.Access-Control-Allow-Origin": true,
            },
            "StatusCode": "204",
          },
        ],
        "ResourceId": Object {
          "Ref": "DeaApiGatewaydeaapiui838E08AB",
        },
        "RestApiId": Object {
          "Ref": "DeaApiGatewaydeaapi822A9228",
        },
      },
      "Type": "AWS::ApiGateway::Method",
    },
    "DeaApiGatewaydeaapiuiauthtest0A8A5523": Object {
      "Properties": Object {
        "ParentId": Object {
          "Ref": "DeaApiGatewaydeaapiui838E08AB",
        },
        "PathPart": "auth-test",
        "RestApiId": Object {
          "Ref": "DeaApiGatewaydeaapi822A9228",
        },
      },
      "Type": "AWS::ApiGateway::Resource",
    },
    "DeaApiGatewaydeaapiuiauthtestGET744C7E45": Object {
      "Properties": Object {
        "AuthorizationType": "NONE",
        "HttpMethod": "GET",
        "Integration": Object {
          "ContentHandling": "CONVERT_TO_TEXT",
          "Credentials": Object {
            "Fn::GetAtt": Array [
              "DeaUiStackrole3432A944",
              "Arn",
            ],
          },
          "IntegrationHttpMethod": "GET",
          "IntegrationResponses": Array [
            Object {
              "ResponseParameters": Object {
                "method.response.header.Content-Type": "integration.response.header.Content-Type",
              },
              "StatusCode": "200",
            },
          ],
          "PassthroughBehavior": "WHEN_NO_TEMPLATES",
          "RequestParameters": Object {
            "integration.request.header.Accept": "method.request.header.Accept",
            "integration.request.header.Content-Type": "method.request.header.Content-Type",
            "integration.request.path.proxy": "method.request.path.proxy",
          },
          "Type": "AWS",
          "Uri": Object {
            "Fn::Join": Array [
              "",
              Array [
                "arn:",
                Object {
                  "Ref": "AWS::Partition",
                },
                ":apigateway:",
                Object {
                  "Ref": "AWS::Region",
                },
                ":s3:path/",
                Object {
                  "Ref": "DeaUiStackartifactbucketFFC87A37",
                },
                "/auth-test.html",
              ],
            ],
          },
        },
        "MethodResponses": Array [
          Object {
            "ResponseModels": Object {
              "application/json": "Empty",
            },
            "ResponseParameters": Object {
              "method.response.header.Content-Length": true,
              "method.response.header.Content-Type": true,
            },
            "StatusCode": "200",
          },
        ],
        "RequestParameters": Object {
          "method.request.header.Accept": true,
          "method.request.header.Content-Type": true,
          "method.request.path.proxy": true,
        },
        "ResourceId": Object {
          "Ref": "DeaApiGatewaydeaapiuiauthtest0A8A5523",
        },
        "RestApiId": Object {
          "Ref": "DeaApiGatewaydeaapi822A9228",
        },
      },
      "Type": "AWS::ApiGateway::Method",
    },
    "DeaApiGatewaydeaapiuiauthtestOPTIONSD475105E": Object {
      "Properties": Object {
        "AuthorizationType": "NONE",
        "HttpMethod": "OPTIONS",
        "Integration": Object {
          "IntegrationResponses": Array [
            Object {
              "ResponseParameters": Object {
                "method.response.header.Access-Control-Allow-Credentials": "'true'",
                "method.response.header.Access-Control-Allow-Headers": "'Content-Type,X-Amz-Date,Authorization,X-Api-Key,CSRF-Token,idToken,x-amz-security-token'",
                "method.response.header.Access-Control-Allow-Methods": "'OPTIONS,GET,POST,PUT,PATCH,DELETE'",
                "method.response.header.Access-Control-Allow-Origin": "'*'",
              },
              "StatusCode": "204",
            },
          ],
          "RequestTemplates": Object {
            "application/json": "{ statusCode: 200 }",
          },
          "Type": "MOCK",
        },
        "MethodResponses": Array [
          Object {
            "ResponseParameters": Object {
              "method.response.header.Access-Control-Allow-Credentials": true,
              "method.response.header.Access-Control-Allow-Headers": true,
              "method.response.header.Access-Control-Allow-Methods": true,
              "method.response.header.Access-Control-Allow-Origin": true,
            },
            "StatusCode": "204",
          },
        ],
        "ResourceId": Object {
          "Ref": "DeaApiGatewaydeaapiuiauthtest0A8A5523",
        },
        "RestApiId": Object {
          "Ref": "DeaApiGatewaydeaapi822A9228",
        },
      },
      "Type": "AWS::ApiGateway::Method",
    },
    "DeaApiGatewaydeaapiuicasedetail096431E3": Object {
      "Properties": Object {
        "ParentId": Object {
          "Ref": "DeaApiGatewaydeaapiui838E08AB",
        },
        "PathPart": "case-detail",
        "RestApiId": Object {
          "Ref": "DeaApiGatewaydeaapi822A9228",
        },
      },
      "Type": "AWS::ApiGateway::Resource",
    },
    "DeaApiGatewaydeaapiuicasedetailGETD21EB4EB": Object {
      "Properties": Object {
        "AuthorizationType": "NONE",
        "HttpMethod": "GET",
        "Integration": Object {
          "ContentHandling": "CONVERT_TO_TEXT",
          "Credentials": Object {
            "Fn::GetAtt": Array [
              "DeaUiStackrole3432A944",
              "Arn",
            ],
          },
          "IntegrationHttpMethod": "GET",
          "IntegrationResponses": Array [
            Object {
              "ResponseParameters": Object {
                "method.response.header.Content-Type": "integration.response.header.Content-Type",
              },
              "StatusCode": "200",
            },
          ],
          "PassthroughBehavior": "WHEN_NO_TEMPLATES",
          "RequestParameters": Object {
            "integration.request.header.Accept": "method.request.header.Accept",
            "integration.request.header.Content-Type": "method.request.header.Content-Type",
            "integration.request.path.proxy": "method.request.path.proxy",
          },
          "Type": "AWS",
          "Uri": Object {
            "Fn::Join": Array [
              "",
              Array [
                "arn:",
                Object {
                  "Ref": "AWS::Partition",
                },
                ":apigateway:",
                Object {
                  "Ref": "AWS::Region",
                },
                ":s3:path/",
                Object {
                  "Ref": "DeaUiStackartifactbucketFFC87A37",
                },
                "/case-detail.html",
              ],
            ],
          },
        },
        "MethodResponses": Array [
          Object {
            "ResponseModels": Object {
              "application/json": "Empty",
            },
            "ResponseParameters": Object {
              "method.response.header.Content-Length": true,
              "method.response.header.Content-Type": true,
            },
            "StatusCode": "200",
          },
        ],
        "RequestParameters": Object {
          "method.request.header.Accept": true,
          "method.request.header.Content-Type": true,
          "method.request.path.proxy": true,
        },
        "ResourceId": Object {
          "Ref": "DeaApiGatewaydeaapiuicasedetail096431E3",
        },
        "RestApiId": Object {
          "Ref": "DeaApiGatewaydeaapi822A9228",
        },
      },
      "Type": "AWS::ApiGateway::Method",
    },
    "DeaApiGatewaydeaapiuicasedetailOPTIONSC371556A": Object {
      "Properties": Object {
        "AuthorizationType": "NONE",
        "HttpMethod": "OPTIONS",
        "Integration": Object {
          "IntegrationResponses": Array [
            Object {
              "ResponseParameters": Object {
                "method.response.header.Access-Control-Allow-Credentials": "'true'",
                "method.response.header.Access-Control-Allow-Headers": "'Content-Type,X-Amz-Date,Authorization,X-Api-Key,CSRF-Token,idToken,x-amz-security-token'",
                "method.response.header.Access-Control-Allow-Methods": "'OPTIONS,GET,POST,PUT,PATCH,DELETE'",
                "method.response.header.Access-Control-Allow-Origin": "'*'",
              },
              "StatusCode": "204",
            },
          ],
          "RequestTemplates": Object {
            "application/json": "{ statusCode: 200 }",
          },
          "Type": "MOCK",
        },
        "MethodResponses": Array [
          Object {
            "ResponseParameters": Object {
              "method.response.header.Access-Control-Allow-Credentials": true,
              "method.response.header.Access-Control-Allow-Headers": true,
              "method.response.header.Access-Control-Allow-Methods": true,
              "method.response.header.Access-Control-Allow-Origin": true,
            },
            "StatusCode": "204",
          },
        ],
        "ResourceId": Object {
          "Ref": "DeaApiGatewaydeaapiuicasedetail096431E3",
        },
        "RestApiId": Object {
          "Ref": "DeaApiGatewaydeaapi822A9228",
        },
      },
      "Type": "AWS::ApiGateway::Method",
    },
    "DeaApiGatewaydeaapiuicreatecases51731CAC": Object {
      "Properties": Object {
        "ParentId": Object {
          "Ref": "DeaApiGatewaydeaapiui838E08AB",
        },
        "PathPart": "create-cases",
        "RestApiId": Object {
          "Ref": "DeaApiGatewaydeaapi822A9228",
        },
      },
      "Type": "AWS::ApiGateway::Resource",
    },
    "DeaApiGatewaydeaapiuicreatecasesGET6E1F559E": Object {
      "Properties": Object {
        "AuthorizationType": "NONE",
        "HttpMethod": "GET",
        "Integration": Object {
          "ContentHandling": "CONVERT_TO_TEXT",
          "Credentials": Object {
            "Fn::GetAtt": Array [
              "DeaUiStackrole3432A944",
              "Arn",
            ],
          },
          "IntegrationHttpMethod": "GET",
          "IntegrationResponses": Array [
            Object {
              "ResponseParameters": Object {
                "method.response.header.Content-Type": "integration.response.header.Content-Type",
              },
              "StatusCode": "200",
            },
          ],
          "PassthroughBehavior": "WHEN_NO_TEMPLATES",
          "RequestParameters": Object {
            "integration.request.header.Accept": "method.request.header.Accept",
            "integration.request.header.Content-Type": "method.request.header.Content-Type",
            "integration.request.path.proxy": "method.request.path.proxy",
          },
          "Type": "AWS",
          "Uri": Object {
            "Fn::Join": Array [
              "",
              Array [
                "arn:",
                Object {
                  "Ref": "AWS::Partition",
                },
                ":apigateway:",
                Object {
                  "Ref": "AWS::Region",
                },
                ":s3:path/",
                Object {
                  "Ref": "DeaUiStackartifactbucketFFC87A37",
                },
                "/create-cases.html",
              ],
            ],
          },
        },
        "MethodResponses": Array [
          Object {
            "ResponseModels": Object {
              "application/json": "Empty",
            },
            "ResponseParameters": Object {
              "method.response.header.Content-Length": true,
              "method.response.header.Content-Type": true,
            },
            "StatusCode": "200",
          },
        ],
        "RequestParameters": Object {
          "method.request.header.Accept": true,
          "method.request.header.Content-Type": true,
          "method.request.path.proxy": true,
        },
        "ResourceId": Object {
          "Ref": "DeaApiGatewaydeaapiuicreatecases51731CAC",
        },
        "RestApiId": Object {
          "Ref": "DeaApiGatewaydeaapi822A9228",
        },
      },
      "Type": "AWS::ApiGateway::Method",
    },
    "DeaApiGatewaydeaapiuicreatecasesOPTIONS4DF4B902": Object {
      "Properties": Object {
        "AuthorizationType": "NONE",
        "HttpMethod": "OPTIONS",
        "Integration": Object {
          "IntegrationResponses": Array [
            Object {
              "ResponseParameters": Object {
                "method.response.header.Access-Control-Allow-Credentials": "'true'",
                "method.response.header.Access-Control-Allow-Headers": "'Content-Type,X-Amz-Date,Authorization,X-Api-Key,CSRF-Token,idToken,x-amz-security-token'",
                "method.response.header.Access-Control-Allow-Methods": "'OPTIONS,GET,POST,PUT,PATCH,DELETE'",
                "method.response.header.Access-Control-Allow-Origin": "'*'",
              },
              "StatusCode": "204",
            },
          ],
          "RequestTemplates": Object {
            "application/json": "{ statusCode: 200 }",
          },
          "Type": "MOCK",
        },
        "MethodResponses": Array [
          Object {
            "ResponseParameters": Object {
              "method.response.header.Access-Control-Allow-Credentials": true,
              "method.response.header.Access-Control-Allow-Headers": true,
              "method.response.header.Access-Control-Allow-Methods": true,
              "method.response.header.Access-Control-Allow-Origin": true,
            },
            "StatusCode": "204",
          },
        ],
        "ResourceId": Object {
          "Ref": "DeaApiGatewaydeaapiuicreatecases51731CAC",
        },
        "RestApiId": Object {
          "Ref": "DeaApiGatewaydeaapi822A9228",
        },
      },
      "Type": "AWS::ApiGateway::Method",
    },
    "DeaApiGatewaydeaapiuilogin44F28D1A": Object {
      "Properties": Object {
        "ParentId": Object {
          "Ref": "DeaApiGatewaydeaapiui838E08AB",
        },
        "PathPart": "login",
        "RestApiId": Object {
          "Ref": "DeaApiGatewaydeaapi822A9228",
        },
      },
      "Type": "AWS::ApiGateway::Resource",
    },
    "DeaApiGatewaydeaapiuiloginGETF8B1569E": Object {
      "Properties": Object {
        "AuthorizationType": "NONE",
        "HttpMethod": "GET",
        "Integration": Object {
          "ContentHandling": "CONVERT_TO_TEXT",
          "Credentials": Object {
            "Fn::GetAtt": Array [
              "DeaUiStackrole3432A944",
              "Arn",
            ],
          },
          "IntegrationHttpMethod": "GET",
          "IntegrationResponses": Array [
            Object {
              "ResponseParameters": Object {
                "method.response.header.Content-Type": "integration.response.header.Content-Type",
              },
              "StatusCode": "200",
            },
          ],
          "PassthroughBehavior": "WHEN_NO_TEMPLATES",
          "RequestParameters": Object {
            "integration.request.header.Accept": "method.request.header.Accept",
            "integration.request.header.Content-Type": "method.request.header.Content-Type",
            "integration.request.path.proxy": "method.request.path.proxy",
          },
          "Type": "AWS",
          "Uri": Object {
            "Fn::Join": Array [
              "",
              Array [
                "arn:",
                Object {
                  "Ref": "AWS::Partition",
                },
                ":apigateway:",
                Object {
                  "Ref": "AWS::Region",
                },
                ":s3:path/",
                Object {
                  "Ref": "DeaUiStackartifactbucketFFC87A37",
                },
                "/login.html",
              ],
            ],
          },
        },
        "MethodResponses": Array [
          Object {
            "ResponseModels": Object {
              "application/json": "Empty",
            },
            "ResponseParameters": Object {
              "method.response.header.Content-Length": true,
              "method.response.header.Content-Type": true,
            },
            "StatusCode": "200",
          },
        ],
        "RequestParameters": Object {
          "method.request.header.Accept": true,
          "method.request.header.Content-Type": true,
          "method.request.path.proxy": true,
        },
        "ResourceId": Object {
          "Ref": "DeaApiGatewaydeaapiuilogin44F28D1A",
        },
        "RestApiId": Object {
          "Ref": "DeaApiGatewaydeaapi822A9228",
        },
      },
      "Type": "AWS::ApiGateway::Method",
    },
    "DeaApiGatewaydeaapiuiloginOPTIONS72139AA0": Object {
      "Properties": Object {
        "AuthorizationType": "NONE",
        "HttpMethod": "OPTIONS",
        "Integration": Object {
          "IntegrationResponses": Array [
            Object {
              "ResponseParameters": Object {
                "method.response.header.Access-Control-Allow-Credentials": "'true'",
                "method.response.header.Access-Control-Allow-Headers": "'Content-Type,X-Amz-Date,Authorization,X-Api-Key,CSRF-Token,idToken,x-amz-security-token'",
                "method.response.header.Access-Control-Allow-Methods": "'OPTIONS,GET,POST,PUT,PATCH,DELETE'",
                "method.response.header.Access-Control-Allow-Origin": "'*'",
              },
              "StatusCode": "204",
            },
          ],
          "RequestTemplates": Object {
            "application/json": "{ statusCode: 200 }",
          },
          "Type": "MOCK",
        },
        "MethodResponses": Array [
          Object {
            "ResponseParameters": Object {
              "method.response.header.Access-Control-Allow-Credentials": true,
              "method.response.header.Access-Control-Allow-Headers": true,
              "method.response.header.Access-Control-Allow-Methods": true,
              "method.response.header.Access-Control-Allow-Origin": true,
            },
            "StatusCode": "204",
          },
        ],
        "ResourceId": Object {
          "Ref": "DeaApiGatewaydeaapiuilogin44F28D1A",
        },
        "RestApiId": Object {
          "Ref": "DeaApiGatewaydeaapi822A9228",
        },
      },
      "Type": "AWS::ApiGateway::Method",
    },
    "DeaApiGatewaydeaapiuiproxy57F1250D": Object {
      "Properties": Object {
        "ParentId": Object {
          "Ref": "DeaApiGatewaydeaapiui838E08AB",
        },
        "PathPart": "{proxy+}",
        "RestApiId": Object {
          "Ref": "DeaApiGatewaydeaapi822A9228",
        },
      },
      "Type": "AWS::ApiGateway::Resource",
    },
    "DeaApiGatewaydeaapiuiproxyGETD7F3590B": Object {
      "Metadata": Object {
        "cfn_nag": Object {
          "rules_to_suppress": Array [
            Object {
              "id": "W59",
              "reason": "Auth not implemented yet, will revisit",
            },
          ],
        },
      },
      "Properties": Object {
        "AuthorizationType": "NONE",
        "HttpMethod": "GET",
        "Integration": Object {
          "ContentHandling": "CONVERT_TO_TEXT",
          "Credentials": Object {
            "Fn::GetAtt": Array [
              "DeaUiStackrole3432A944",
              "Arn",
            ],
          },
          "IntegrationHttpMethod": "GET",
          "IntegrationResponses": Array [
            Object {
              "ResponseParameters": Object {
                "method.response.header.Content-Type": "integration.response.header.Content-Type",
              },
              "StatusCode": "200",
            },
          ],
          "PassthroughBehavior": "WHEN_NO_TEMPLATES",
          "RequestParameters": Object {
            "integration.request.header.Accept": "method.request.header.Accept",
            "integration.request.header.Content-Type": "method.request.header.Content-Type",
            "integration.request.path.proxy": "method.request.path.proxy",
          },
          "Type": "AWS",
          "Uri": Object {
            "Fn::Join": Array [
              "",
              Array [
                "arn:",
                Object {
                  "Ref": "AWS::Partition",
                },
                ":apigateway:",
                Object {
                  "Ref": "AWS::Region",
                },
                ":s3:path/",
                Object {
                  "Ref": "DeaUiStackartifactbucketFFC87A37",
                },
                "/{proxy}",
              ],
            ],
          },
        },
        "MethodResponses": Array [
          Object {
            "ResponseModels": Object {
              "application/json": "Empty",
            },
            "ResponseParameters": Object {
              "method.response.header.Content-Length": true,
              "method.response.header.Content-Type": true,
            },
            "StatusCode": "200",
          },
        ],
        "RequestParameters": Object {
          "method.request.header.Accept": true,
          "method.request.header.Content-Type": true,
          "method.request.path.proxy": true,
        },
        "ResourceId": Object {
          "Ref": "DeaApiGatewaydeaapiuiproxy57F1250D",
        },
        "RestApiId": Object {
          "Ref": "DeaApiGatewaydeaapi822A9228",
        },
      },
      "Type": "AWS::ApiGateway::Method",
    },
    "DeaApiGatewaydeaapiuiproxyOPTIONS7D1A7859": Object {
      "Properties": Object {
        "AuthorizationType": "NONE",
        "HttpMethod": "OPTIONS",
        "Integration": Object {
          "IntegrationResponses": Array [
            Object {
              "ResponseParameters": Object {
                "method.response.header.Access-Control-Allow-Credentials": "'true'",
                "method.response.header.Access-Control-Allow-Headers": "'Content-Type,X-Amz-Date,Authorization,X-Api-Key,CSRF-Token,idToken,x-amz-security-token'",
                "method.response.header.Access-Control-Allow-Methods": "'OPTIONS,GET,POST,PUT,PATCH,DELETE'",
                "method.response.header.Access-Control-Allow-Origin": "'*'",
              },
              "StatusCode": "204",
            },
          ],
          "RequestTemplates": Object {
            "application/json": "{ statusCode: 200 }",
          },
          "Type": "MOCK",
        },
        "MethodResponses": Array [
          Object {
            "ResponseParameters": Object {
              "method.response.header.Access-Control-Allow-Credentials": true,
              "method.response.header.Access-Control-Allow-Headers": true,
              "method.response.header.Access-Control-Allow-Methods": true,
              "method.response.header.Access-Control-Allow-Origin": true,
            },
            "StatusCode": "204",
          },
        ],
        "ResourceId": Object {
          "Ref": "DeaApiGatewaydeaapiuiproxy57F1250D",
        },
        "RestApiId": Object {
          "Ref": "DeaApiGatewaydeaapi822A9228",
        },
      },
      "Type": "AWS::ApiGateway::Method",
    },
    "DeaApiGatewaydeaapiuiuploadfilesD316EB71": Object {
      "Properties": Object {
        "ParentId": Object {
          "Ref": "DeaApiGatewaydeaapiui838E08AB",
        },
        "PathPart": "upload-files",
        "RestApiId": Object {
          "Ref": "DeaApiGatewaydeaapi822A9228",
        },
      },
      "Type": "AWS::ApiGateway::Resource",
    },
    "DeaApiGatewaydeaapiuiuploadfilesGET18F68E99": Object {
      "Properties": Object {
        "AuthorizationType": "NONE",
        "HttpMethod": "GET",
        "Integration": Object {
          "ContentHandling": "CONVERT_TO_TEXT",
          "Credentials": Object {
            "Fn::GetAtt": Array [
              "DeaUiStackrole3432A944",
              "Arn",
            ],
          },
          "IntegrationHttpMethod": "GET",
          "IntegrationResponses": Array [
            Object {
              "ResponseParameters": Object {
                "method.response.header.Content-Type": "integration.response.header.Content-Type",
              },
              "StatusCode": "200",
            },
          ],
          "PassthroughBehavior": "WHEN_NO_TEMPLATES",
          "RequestParameters": Object {
            "integration.request.header.Accept": "method.request.header.Accept",
            "integration.request.header.Content-Type": "method.request.header.Content-Type",
            "integration.request.path.proxy": "method.request.path.proxy",
          },
          "Type": "AWS",
          "Uri": Object {
            "Fn::Join": Array [
              "",
              Array [
                "arn:",
                Object {
                  "Ref": "AWS::Partition",
                },
                ":apigateway:",
                Object {
                  "Ref": "AWS::Region",
                },
                ":s3:path/",
                Object {
                  "Ref": "DeaUiStackartifactbucketFFC87A37",
                },
                "/upload-files.html",
              ],
            ],
          },
        },
        "MethodResponses": Array [
          Object {
            "ResponseModels": Object {
              "application/json": "Empty",
            },
            "ResponseParameters": Object {
              "method.response.header.Content-Length": true,
              "method.response.header.Content-Type": true,
            },
            "StatusCode": "200",
          },
        ],
        "RequestParameters": Object {
          "method.request.header.Accept": true,
          "method.request.header.Content-Type": true,
          "method.request.path.proxy": true,
        },
        "ResourceId": Object {
          "Ref": "DeaApiGatewaydeaapiuiuploadfilesD316EB71",
        },
        "RestApiId": Object {
          "Ref": "DeaApiGatewaydeaapi822A9228",
        },
      },
      "Type": "AWS::ApiGateway::Method",
    },
    "DeaApiGatewaydeaapiuiuploadfilesOPTIONS447589BB": Object {
      "Properties": Object {
        "AuthorizationType": "NONE",
        "HttpMethod": "OPTIONS",
        "Integration": Object {
          "IntegrationResponses": Array [
            Object {
              "ResponseParameters": Object {
                "method.response.header.Access-Control-Allow-Credentials": "'true'",
                "method.response.header.Access-Control-Allow-Headers": "'Content-Type,X-Amz-Date,Authorization,X-Api-Key,CSRF-Token,idToken,x-amz-security-token'",
                "method.response.header.Access-Control-Allow-Methods": "'OPTIONS,GET,POST,PUT,PATCH,DELETE'",
                "method.response.header.Access-Control-Allow-Origin": "'*'",
              },
              "StatusCode": "204",
            },
          ],
          "RequestTemplates": Object {
            "application/json": "{ statusCode: 200 }",
          },
          "Type": "MOCK",
        },
        "MethodResponses": Array [
          Object {
            "ResponseParameters": Object {
              "method.response.header.Access-Control-Allow-Credentials": true,
              "method.response.header.Access-Control-Allow-Headers": true,
              "method.response.header.Access-Control-Allow-Methods": true,
              "method.response.header.Access-Control-Allow-Origin": true,
            },
            "StatusCode": "204",
          },
        ],
        "ResourceId": Object {
          "Ref": "DeaApiGatewaydeaapiuiuploadfilesD316EB71",
        },
        "RestApiId": Object {
          "Ref": "DeaApiGatewaydeaapi822A9228",
        },
      },
      "Type": "AWS::ApiGateway::Method",
    },
    "DeaApiGatewaydeaapiusersCC765E55": Object {
      "Properties": Object {
        "ParentId": Object {
          "Fn::GetAtt": Array [
            "DeaApiGatewaydeaapi822A9228",
            "RootResourceId",
          ],
        },
        "PathPart": "users",
        "RestApiId": Object {
          "Ref": "DeaApiGatewaydeaapi822A9228",
        },
      },
      "Type": "AWS::ApiGateway::Resource",
    },
    "DeaApiGatewaydeaapiusersGETApiPermissionDeaMainStackDeaApiGatewaydeaapi25A632E9GETusersDC199B18": Object {
      "Properties": Object {
        "Action": "lambda:InvokeFunction",
        "FunctionName": Object {
          "Fn::GetAtt": Array [
            "DeaApiGatewayGETGetAllUsersD6F48F6E",
            "Arn",
          ],
        },
        "Principal": "apigateway.amazonaws.com",
        "SourceArn": Object {
          "Fn::Join": Array [
            "",
            Array [
              "arn:",
              Object {
                "Ref": "AWS::Partition",
              },
              ":execute-api:",
              Object {
                "Ref": "AWS::Region",
              },
              ":",
              Object {
                "Ref": "AWS::AccountId",
              },
              ":",
              Object {
                "Ref": "DeaApiGatewaydeaapi822A9228",
              },
              "/",
              Object {
                "Ref": "DeaApiGatewaydeaapiDeploymentStage[STAGE-REMOVED][HASH REMOVED]",
              },
              "/GET/users",
            ],
          ],
        },
      },
      "Type": "AWS::Lambda::Permission",
    },
    "DeaApiGatewaydeaapiusersGETApiPermissionTestDeaMainStackDeaApiGatewaydeaapi25A632E9GETusers46F292AE": Object {
      "Properties": Object {
        "Action": "lambda:InvokeFunction",
        "FunctionName": Object {
          "Fn::GetAtt": Array [
            "DeaApiGatewayGETGetAllUsersD6F48F6E",
            "Arn",
          ],
        },
        "Principal": "apigateway.amazonaws.com",
        "SourceArn": Object {
          "Fn::Join": Array [
            "",
            Array [
              "arn:",
              Object {
                "Ref": "AWS::Partition",
              },
              ":execute-api:",
              Object {
                "Ref": "AWS::Region",
              },
              ":",
              Object {
                "Ref": "AWS::AccountId",
              },
              ":",
              Object {
                "Ref": "DeaApiGatewaydeaapi822A9228",
              },
              "/test-invoke-stage/GET/users",
            ],
          ],
        },
      },
      "Type": "AWS::Lambda::Permission",
    },
    "DeaApiGatewaydeaapiusersGETDBF3AD6C": Object {
      "Properties": Object {
        "AuthorizationType": "AWS_IAM",
        "HttpMethod": "GET",
        "Integration": Object {
          "IntegrationHttpMethod": "POST",
          "RequestParameters": Object {
            "integration.request.querystring.nameBeginsWith": "method.request.querystring.nameBeginsWith",
          },
          "Type": "AWS_PROXY",
          "Uri": Object {
            "Fn::Join": Array [
              "",
              Array [
                "arn:",
                Object {
                  "Ref": "AWS::Partition",
                },
                ":apigateway:",
                Object {
                  "Ref": "AWS::Region",
                },
                ":lambda:path/2015-03-31/functions/",
                Object {
                  "Fn::GetAtt": Array [
                    "DeaApiGatewayGETGetAllUsersD6F48F6E",
                    "Arn",
                  ],
                },
                "/invocations",
              ],
            ],
          },
        },
        "RequestParameters": Object {
          "method.request.querystring.nameBeginsWith": false,
        },
        "ResourceId": Object {
          "Ref": "DeaApiGatewaydeaapiusersCC765E55",
        },
        "RestApiId": Object {
          "Ref": "DeaApiGatewaydeaapi822A9228",
        },
      },
      "Type": "AWS::ApiGateway::Method",
    },
    "DeaApiGatewaydeaapiusersOPTIONS330C13A7": Object {
      "Properties": Object {
        "AuthorizationType": "NONE",
        "HttpMethod": "OPTIONS",
        "Integration": Object {
          "IntegrationResponses": Array [
            Object {
              "ResponseParameters": Object {
                "method.response.header.Access-Control-Allow-Credentials": "'true'",
                "method.response.header.Access-Control-Allow-Headers": "'Content-Type,X-Amz-Date,Authorization,X-Api-Key,CSRF-Token,idToken,x-amz-security-token'",
                "method.response.header.Access-Control-Allow-Methods": "'OPTIONS,GET,POST,PUT,PATCH,DELETE'",
                "method.response.header.Access-Control-Allow-Origin": "'*'",
              },
              "StatusCode": "204",
            },
          ],
          "RequestTemplates": Object {
            "application/json": "{ statusCode: 200 }",
          },
          "Type": "MOCK",
        },
        "MethodResponses": Array [
          Object {
            "ResponseParameters": Object {
              "method.response.header.Access-Control-Allow-Credentials": true,
              "method.response.header.Access-Control-Allow-Headers": true,
              "method.response.header.Access-Control-Allow-Methods": true,
              "method.response.header.Access-Control-Allow-Origin": true,
            },
            "StatusCode": "204",
          },
        ],
        "ResourceId": Object {
          "Ref": "DeaApiGatewaydeaapiusersCC765E55",
        },
        "RestApiId": Object {
          "Ref": "DeaApiGatewaydeaapi822A9228",
        },
      },
      "Type": "AWS::ApiGateway::Method",
    },
    "DeaApiGatewaydeaauthlambdarole4F5CC393": Object {
      "Properties": Object {
        "AssumeRolePolicyDocument": Object {
          "Statement": Array [
            Object {
              "Action": "sts:AssumeRole",
              "Effect": "Allow",
              "Principal": Object {
                "Service": "lambda.amazonaws.com",
              },
            },
          ],
          "Version": "2012-10-17",
        },
        "ManagedPolicyArns": Array [
          Object {
            "Fn::Join": Array [
              "",
              Array [
                "arn:",
                Object {
                  "Ref": "AWS::Partition",
                },
                ":iam::aws:policy/service-role/AWSLambdaBasicExecutionRole",
              ],
            ],
          },
        ],
      },
      "Type": "AWS::IAM::Role",
    },
    "DeaApiGatewaydeaauthlambdaroleDefaultPolicy1298F4B5": Object {
      "Properties": Object {
        "PolicyDocument": Object {
          "Statement": Array [
            Object {
              "Action": Array [
                "ssm:GetParameters",
                "ssm:GetParameter",
              ],
              "Effect": "Allow",
              "Resource": Object {
                "Fn::Join": Array [
                  "",
                  Array [
                    "arn:aws:ssm:",
                    Object {
                      "Ref": "AWS::Region",
                    },
                    ":",
                    Object {
                      "Ref": "AWS::AccountId",
                    },
                    ":parameter/dea/",
                    Object {
                      "Ref": "AWS::Region",
                    },
                    "/*",
                  ],
                ],
              },
            },
          ],
          "Version": "2012-10-17",
        },
        "PolicyName": "DeaApiGatewaydeaauthlambdaroleDefaultPolicy1298F4B5",
        "Roles": Array [
          Object {
            "Ref": "DeaApiGatewaydeaauthlambdarole4F5CC393",
          },
        ],
      },
      "Type": "AWS::IAM::Policy",
    },
    "DeaApiGatewaydeabaselambdarole91512884": Object {
      "Properties": Object {
        "AssumeRolePolicyDocument": Object {
          "Statement": Array [
            Object {
              "Action": "sts:AssumeRole",
              "Effect": "Allow",
              "Principal": Object {
                "Service": "lambda.amazonaws.com",
              },
            },
          ],
          "Version": "2012-10-17",
        },
        "ManagedPolicyArns": Array [
          Object {
            "Fn::Join": Array [
              "",
              Array [
                "arn:",
                Object {
                  "Ref": "AWS::Partition",
                },
                ":iam::aws:policy/service-role/AWSLambdaBasicExecutionRole",
              ],
            ],
          },
        ],
      },
      "Type": "AWS::IAM::Role",
    },
    "DeaApiGatewaydeabaselambdaroleDefaultPolicy124421D1": Object {
      "Properties": Object {
        "PolicyDocument": Object {
          "Statement": Array [
            Object {
              "Action": Array [
                "dynamodb:GetItem",
                "dynamodb:DeleteItem",
                "dynamodb:BatchGetItem",
                "dynamodb:BatchWriteItem",
                "dynamodb:PutItem",
                "dynamodb:Query",
                "dynamodb:UpdateItem",
              ],
              "Effect": "Allow",
              "Resource": Array [
                Object {
                  "Fn::GetAtt": Array [
                    "DeaBackendStackDeaTableE9FE4A05",
                    "Arn",
                  ],
                },
                Object {
                  "Fn::Join": Array [
                    "",
                    Array [
                      Object {
                        "Fn::GetAtt": Array [
                          "DeaBackendStackDeaTableE9FE4A05",
                          "Arn",
                        ],
                      },
                      "/index/GSI1",
                    ],
                  ],
                },
                Object {
                  "Fn::Join": Array [
                    "",
                    Array [
                      Object {
                        "Fn::GetAtt": Array [
                          "DeaBackendStackDeaTableE9FE4A05",
                          "Arn",
                        ],
                      },
                      "/index/GSI2",
                    ],
                  ],
                },
              ],
            },
            Object {
              "Action": Array [
                "s3:AbortMultipartUpload",
                "s3:ListMultipartUploadParts",
                "s3:PutObject",
                "s3:GetObject",
                "s3:GetObjectVersion",
                "s3:GetObjectLegalHold",
                "s3:PutObjectLegalHold",
              ],
              "Effect": "Allow",
              "Resource": Object {
                "Fn::Join": Array [
                  "",
                  Array [
                    Object {
                      "Fn::GetAtt": Array [
                        "DeaBackendStackS3DatasetsBucket408FF954",
                        "Arn",
                      ],
                    },
                    "/*",
                  ],
                ],
              },
            },
            Object {
              "Action": Array [
                "kms:Encrypt",
                "kms:Decrypt",
                "kms:GenerateDataKey",
              ],
              "Effect": "Allow",
              "Resource": Object {
                "Fn::GetAtt": Array [
                  "primaryCustomerKey87EC2263",
                  "Arn",
                ],
              },
            },
            Object {
              "Action": Array [
                "ssm:GetParameters",
                "ssm:GetParameter",
              ],
              "Effect": "Allow",
              "Resource": Object {
                "Fn::Join": Array [
                  "",
                  Array [
                    "arn:aws:ssm:",
                    Object {
                      "Ref": "AWS::Region",
                    },
                    ":",
                    Object {
                      "Ref": "AWS::AccountId",
                    },
                    ":parameter/dea/",
                    Object {
                      "Ref": "AWS::Region",
                    },
                    "/*",
                  ],
                ],
              },
            },
          ],
          "Version": "2012-10-17",
        },
        "PolicyName": "DeaApiGatewaydeabaselambdaroleDefaultPolicy124421D1",
        "Roles": Array [
          Object {
            "Ref": "DeaApiGatewaydeabaselambdarole91512884",
          },
        ],
      },
      "Type": "AWS::IAM::Policy",
    },
    "DeaAuditdeaTrailBucket4819FF43": Object {
      "DeletionPolicy": "Delete",
      "Properties": Object {
        "BucketEncryption": Object {
          "ServerSideEncryptionConfiguration": Array [
            Object {
              "ServerSideEncryptionByDefault": Object {
                "KMSMasterKeyID": Object {
                  "Fn::GetAtt": Array [
                    "primaryCustomerKey87EC2263",
                    "Arn",
                  ],
                },
                "SSEAlgorithm": "aws:kms",
              },
            },
          ],
        },
        "PublicAccessBlockConfiguration": Object {
          "BlockPublicAcls": true,
          "BlockPublicPolicy": true,
          "IgnorePublicAcls": true,
          "RestrictPublicBuckets": true,
        },
        "Tags": Array [
          Object {
            "Key": "aws-cdk:auto-delete-objects",
            "Value": "true",
          },
        ],
      },
      "Type": "AWS::S3::Bucket",
      "UpdateReplacePolicy": "Delete",
    },
    "DeaAuditdeaTrailBucketAutoDeleteObjectsCustomResourceA4FC66B6": Object {
      "DeletionPolicy": "Delete",
      "DependsOn": Array [
        "DeaAuditdeaTrailBucketPolicyA68DF945",
      ],
      "Properties": Object {
        "BucketName": Object {
          "Ref": "DeaAuditdeaTrailBucket4819FF43",
        },
        "ServiceToken": Object {
          "Fn::GetAtt": Array [
            "CustomS3AutoDeleteObjectsCustomResourceProviderHandler9D90184F",
            "Arn",
          ],
        },
      },
      "Type": "Custom::S3AutoDeleteObjects",
      "UpdateReplacePolicy": "Delete",
    },
    "DeaAuditdeaTrailBucketPolicyA68DF945": Object {
      "Properties": Object {
        "Bucket": Object {
          "Ref": "DeaAuditdeaTrailBucket4819FF43",
        },
        "PolicyDocument": Object {
          "Statement": Array [
            Object {
              "Action": "s3:*",
              "Condition": Object {
                "Bool": Object {
                  "aws:SecureTransport": "false",
                },
              },
              "Effect": "Deny",
              "Principal": Object {
                "AWS": "*",
              },
              "Resource": Array [
                Object {
                  "Fn::GetAtt": Array [
                    "DeaAuditdeaTrailBucket4819FF43",
                    "Arn",
                  ],
                },
                Object {
                  "Fn::Join": Array [
                    "",
                    Array [
                      Object {
                        "Fn::GetAtt": Array [
                          "DeaAuditdeaTrailBucket4819FF43",
                          "Arn",
                        ],
                      },
                      "/*",
                    ],
                  ],
                },
              ],
            },
            Object {
              "Action": Array [
                "s3:GetBucket*",
                "s3:List*",
                "s3:DeleteObject*",
              ],
              "Effect": "Allow",
              "Principal": Object {
                "AWS": Object {
                  "Fn::GetAtt": Array [
                    "CustomS3AutoDeleteObjectsCustomResourceProviderRole3B1BD092",
                    "Arn",
                  ],
                },
              },
              "Resource": Array [
                Object {
                  "Fn::GetAtt": Array [
                    "DeaAuditdeaTrailBucket4819FF43",
                    "Arn",
                  ],
                },
                Object {
                  "Fn::Join": Array [
                    "",
                    Array [
                      Object {
                        "Fn::GetAtt": Array [
                          "DeaAuditdeaTrailBucket4819FF43",
                          "Arn",
                        ],
                      },
                      "/*",
                    ],
                  ],
                },
              ],
            },
            Object {
              "Action": "s3:GetBucketAcl",
              "Effect": "Allow",
              "Principal": Object {
                "Service": "cloudtrail.amazonaws.com",
              },
              "Resource": Object {
                "Fn::GetAtt": Array [
                  "DeaAuditdeaTrailBucket4819FF43",
                  "Arn",
                ],
              },
            },
            Object {
              "Action": "s3:PutObject",
              "Condition": Object {
                "StringEquals": Object {
                  "s3:x-amz-acl": "bucket-owner-full-control",
                },
              },
              "Effect": "Allow",
              "Principal": Object {
                "Service": "cloudtrail.amazonaws.com",
              },
              "Resource": Object {
                "Fn::Join": Array [
                  "",
                  Array [
                    Object {
                      "Fn::GetAtt": Array [
                        "DeaAuditdeaTrailBucket4819FF43",
                        "Arn",
                      ],
                    },
                    "/AWSLogs/",
                    Object {
                      "Ref": "AWS::AccountId",
                    },
                    "/*",
                  ],
                ],
              },
            },
          ],
          "Version": "2012-10-17",
        },
      },
      "Type": "AWS::S3::BucketPolicy",
    },
    "DeaAuthAllowDenyTestCompleteCaseFileUploadRole8AE13990": Object {
      "Properties": Object {
        "AssumeRolePolicyDocument": Object {
          "Statement": Array [
            Object {
              "Action": "sts:AssumeRoleWithWebIdentity",
              "Condition": Object {
                "ForAnyValue:StringLike": Object {
                  "cognito-identity.amazonaws.com:amr": "authenticated",
                },
                "StringEquals": Object {
                  "cognito-identity.amazonaws.com:aud": Object {
                    "Ref": "DeaAuthDEAIdentityPool0B891C1B",
                  },
                },
              },
              "Effect": "Allow",
              "Principal": Object {
                "Federated": "cognito-identity.amazonaws.com",
              },
            },
          ],
          "Version": "2012-10-17",
        },
        "Description": "Role PUT_/cases/{caseId}/files/{fileId}/contents",
      },
      "Type": "AWS::IAM::Role",
    },
    "DeaAuthAllowDenyTestCompleteCaseFileUploadRolePolicy835E25F8": Object {
      "Properties": Object {
        "PolicyDocument": Object {
          "Statement": Array [
            Object {
              "Action": "execute-api:Invoke",
              "Effect": "Allow",
              "Resource": Object {
                "Fn::Join": Array [
                  "",
                  Array [
                    "arn:",
                    Object {
                      "Ref": "AWS::Partition",
                    },
                    ":execute-api:",
                    Object {
                      "Ref": "AWS::Region",
                    },
                    ":",
                    Object {
                      "Ref": "AWS::AccountId",
                    },
                    ":",
                    Object {
                      "Ref": "DeaApiGatewaydeaapi822A9228",
                    },
                    "/",
                    Object {
                      "Ref": "DeaApiGatewaydeaapiDeploymentStage[STAGE-REMOVED][HASH REMOVED]",
                    },
                    "/PUT/cases/*/files/*/contents",
                  ],
                ],
              },
            },
          ],
          "Version": "2012-10-17",
        },
        "PolicyName": "DeaAuthAllowDenyTestCompleteCaseFileUploadRolePolicy835E25F8",
        "Roles": Array [
          Object {
            "Ref": "DeaAuthAllowDenyTestCompleteCaseFileUploadRole8AE13990",
          },
        ],
      },
      "Type": "AWS::IAM::Policy",
    },
    "DeaAuthAllowDenyTestCreateCaseRoleF01FFE55": Object {
      "Properties": Object {
        "AssumeRolePolicyDocument": Object {
          "Statement": Array [
            Object {
              "Action": "sts:AssumeRoleWithWebIdentity",
              "Condition": Object {
                "ForAnyValue:StringLike": Object {
                  "cognito-identity.amazonaws.com:amr": "authenticated",
                },
                "StringEquals": Object {
                  "cognito-identity.amazonaws.com:aud": Object {
                    "Ref": "DeaAuthDEAIdentityPool0B891C1B",
                  },
                },
              },
              "Effect": "Allow",
              "Principal": Object {
                "Federated": "cognito-identity.amazonaws.com",
              },
            },
          ],
          "Version": "2012-10-17",
        },
        "Description": "Role POST_/cases",
      },
      "Type": "AWS::IAM::Role",
    },
    "DeaAuthAllowDenyTestCreateCaseRolePolicy89E62718": Object {
      "Properties": Object {
        "PolicyDocument": Object {
          "Statement": Array [
            Object {
              "Action": "execute-api:Invoke",
              "Effect": "Allow",
              "Resource": Object {
                "Fn::Join": Array [
                  "",
                  Array [
                    "arn:",
                    Object {
                      "Ref": "AWS::Partition",
                    },
                    ":execute-api:",
                    Object {
                      "Ref": "AWS::Region",
                    },
                    ":",
                    Object {
                      "Ref": "AWS::AccountId",
                    },
                    ":",
                    Object {
                      "Ref": "DeaApiGatewaydeaapi822A9228",
                    },
                    "/",
                    Object {
                      "Ref": "DeaApiGatewaydeaapiDeploymentStage[STAGE-REMOVED][HASH REMOVED]",
                    },
                    "/POST/cases",
                  ],
                ],
              },
            },
          ],
          "Version": "2012-10-17",
        },
        "PolicyName": "DeaAuthAllowDenyTestCreateCaseRolePolicy89E62718",
        "Roles": Array [
          Object {
            "Ref": "DeaAuthAllowDenyTestCreateCaseRoleF01FFE55",
          },
        ],
      },
      "Type": "AWS::IAM::Policy",
    },
    "DeaAuthAllowDenyTestDeleteCaseRoleBAF1B9D5": Object {
      "Properties": Object {
        "AssumeRolePolicyDocument": Object {
          "Statement": Array [
            Object {
              "Action": "sts:AssumeRoleWithWebIdentity",
              "Condition": Object {
                "ForAnyValue:StringLike": Object {
                  "cognito-identity.amazonaws.com:amr": "authenticated",
                },
                "StringEquals": Object {
                  "cognito-identity.amazonaws.com:aud": Object {
                    "Ref": "DeaAuthDEAIdentityPool0B891C1B",
                  },
                },
              },
              "Effect": "Allow",
              "Principal": Object {
                "Federated": "cognito-identity.amazonaws.com",
              },
            },
          ],
          "Version": "2012-10-17",
        },
        "Description": "Role DELETE_/cases/{caseId}/details",
      },
      "Type": "AWS::IAM::Role",
    },
    "DeaAuthAllowDenyTestDeleteCaseRolePolicy07A79EC8": Object {
      "Properties": Object {
        "PolicyDocument": Object {
          "Statement": Array [
            Object {
              "Action": "execute-api:Invoke",
              "Effect": "Allow",
              "Resource": Object {
                "Fn::Join": Array [
                  "",
                  Array [
                    "arn:",
                    Object {
                      "Ref": "AWS::Partition",
                    },
                    ":execute-api:",
                    Object {
                      "Ref": "AWS::Region",
                    },
                    ":",
                    Object {
                      "Ref": "AWS::AccountId",
                    },
                    ":",
                    Object {
                      "Ref": "DeaApiGatewaydeaapi822A9228",
                    },
                    "/",
                    Object {
                      "Ref": "DeaApiGatewaydeaapiDeploymentStage[STAGE-REMOVED][HASH REMOVED]",
                    },
                    "/DELETE/cases/*/details",
                  ],
                ],
              },
            },
          ],
          "Version": "2012-10-17",
        },
        "PolicyName": "DeaAuthAllowDenyTestDeleteCaseRolePolicy07A79EC8",
        "Roles": Array [
          Object {
            "Ref": "DeaAuthAllowDenyTestDeleteCaseRoleBAF1B9D5",
          },
        ],
      },
      "Type": "AWS::IAM::Policy",
    },
    "DeaAuthAllowDenyTestDownloadCaseFileRole55A3A9D6": Object {
      "Properties": Object {
        "AssumeRolePolicyDocument": Object {
          "Statement": Array [
            Object {
              "Action": "sts:AssumeRoleWithWebIdentity",
              "Condition": Object {
                "ForAnyValue:StringLike": Object {
                  "cognito-identity.amazonaws.com:amr": "authenticated",
                },
                "StringEquals": Object {
                  "cognito-identity.amazonaws.com:aud": Object {
                    "Ref": "DeaAuthDEAIdentityPool0B891C1B",
                  },
                },
              },
              "Effect": "Allow",
              "Principal": Object {
                "Federated": "cognito-identity.amazonaws.com",
              },
            },
          ],
          "Version": "2012-10-17",
        },
        "Description": "Role GET_/cases/{caseId}/files/{fileId}/contents",
      },
      "Type": "AWS::IAM::Role",
    },
    "DeaAuthAllowDenyTestDownloadCaseFileRolePolicy61DF8AC5": Object {
      "Properties": Object {
        "PolicyDocument": Object {
          "Statement": Array [
            Object {
              "Action": "execute-api:Invoke",
              "Effect": "Allow",
              "Resource": Object {
                "Fn::Join": Array [
                  "",
                  Array [
                    "arn:",
                    Object {
                      "Ref": "AWS::Partition",
                    },
                    ":execute-api:",
                    Object {
                      "Ref": "AWS::Region",
                    },
                    ":",
                    Object {
                      "Ref": "AWS::AccountId",
                    },
                    ":",
                    Object {
                      "Ref": "DeaApiGatewaydeaapi822A9228",
                    },
                    "/",
                    Object {
                      "Ref": "DeaApiGatewaydeaapiDeploymentStage[STAGE-REMOVED][HASH REMOVED]",
                    },
                    "/GET/cases/*/files/*/contents",
                  ],
                ],
              },
            },
          ],
          "Version": "2012-10-17",
        },
        "PolicyName": "DeaAuthAllowDenyTestDownloadCaseFileRolePolicy61DF8AC5",
        "Roles": Array [
          Object {
            "Ref": "DeaAuthAllowDenyTestDownloadCaseFileRole55A3A9D6",
          },
        ],
      },
      "Type": "AWS::IAM::Policy",
    },
    "DeaAuthAllowDenyTestGetAllCasesRole4BE93388": Object {
      "Properties": Object {
        "AssumeRolePolicyDocument": Object {
          "Statement": Array [
            Object {
              "Action": "sts:AssumeRoleWithWebIdentity",
              "Condition": Object {
                "ForAnyValue:StringLike": Object {
                  "cognito-identity.amazonaws.com:amr": "authenticated",
                },
                "StringEquals": Object {
                  "cognito-identity.amazonaws.com:aud": Object {
                    "Ref": "DeaAuthDEAIdentityPool0B891C1B",
                  },
                },
              },
              "Effect": "Allow",
              "Principal": Object {
                "Federated": "cognito-identity.amazonaws.com",
              },
            },
          ],
          "Version": "2012-10-17",
        },
        "Description": "Role GET_/cases/all-cases",
      },
      "Type": "AWS::IAM::Role",
    },
    "DeaAuthAllowDenyTestGetAllCasesRolePolicy783449F2": Object {
      "Properties": Object {
        "PolicyDocument": Object {
          "Statement": Array [
            Object {
              "Action": "execute-api:Invoke",
              "Effect": "Allow",
              "Resource": Object {
                "Fn::Join": Array [
                  "",
                  Array [
                    "arn:",
                    Object {
                      "Ref": "AWS::Partition",
                    },
                    ":execute-api:",
                    Object {
                      "Ref": "AWS::Region",
                    },
                    ":",
                    Object {
                      "Ref": "AWS::AccountId",
                    },
                    ":",
                    Object {
                      "Ref": "DeaApiGatewaydeaapi822A9228",
                    },
                    "/",
                    Object {
                      "Ref": "DeaApiGatewaydeaapiDeploymentStage[STAGE-REMOVED][HASH REMOVED]",
                    },
                    "/GET/cases/all-cases",
                  ],
                ],
              },
            },
          ],
          "Version": "2012-10-17",
        },
        "PolicyName": "DeaAuthAllowDenyTestGetAllCasesRolePolicy783449F2",
        "Roles": Array [
          Object {
            "Ref": "DeaAuthAllowDenyTestGetAllCasesRole4BE93388",
          },
        ],
      },
      "Type": "AWS::IAM::Policy",
    },
    "DeaAuthAllowDenyTestGetAllUsersRoleCCB4B128": Object {
      "Properties": Object {
        "AssumeRolePolicyDocument": Object {
          "Statement": Array [
            Object {
              "Action": "sts:AssumeRoleWithWebIdentity",
              "Condition": Object {
                "ForAnyValue:StringLike": Object {
                  "cognito-identity.amazonaws.com:amr": "authenticated",
                },
                "StringEquals": Object {
                  "cognito-identity.amazonaws.com:aud": Object {
                    "Ref": "DeaAuthDEAIdentityPool0B891C1B",
                  },
                },
              },
              "Effect": "Allow",
              "Principal": Object {
                "Federated": "cognito-identity.amazonaws.com",
              },
            },
          ],
          "Version": "2012-10-17",
        },
        "Description": "Role GET_/users",
      },
      "Type": "AWS::IAM::Role",
    },
    "DeaAuthAllowDenyTestGetAllUsersRolePolicy3D312F87": Object {
      "Properties": Object {
        "PolicyDocument": Object {
          "Statement": Array [
            Object {
              "Action": "execute-api:Invoke",
              "Effect": "Allow",
              "Resource": Object {
                "Fn::Join": Array [
                  "",
                  Array [
                    "arn:",
                    Object {
                      "Ref": "AWS::Partition",
                    },
                    ":execute-api:",
                    Object {
                      "Ref": "AWS::Region",
                    },
                    ":",
                    Object {
                      "Ref": "AWS::AccountId",
                    },
                    ":",
                    Object {
                      "Ref": "DeaApiGatewaydeaapi822A9228",
                    },
                    "/",
                    Object {
                      "Ref": "DeaApiGatewaydeaapiDeploymentStage[STAGE-REMOVED][HASH REMOVED]",
                    },
                    "/GET/users",
                  ],
                ],
              },
            },
          ],
          "Version": "2012-10-17",
        },
        "PolicyName": "DeaAuthAllowDenyTestGetAllUsersRolePolicy3D312F87",
        "Roles": Array [
          Object {
            "Ref": "DeaAuthAllowDenyTestGetAllUsersRoleCCB4B128",
          },
        ],
      },
      "Type": "AWS::IAM::Policy",
    },
    "DeaAuthAllowDenyTestGetCaseDetailsRole776FE5A3": Object {
      "Properties": Object {
        "AssumeRolePolicyDocument": Object {
          "Statement": Array [
            Object {
              "Action": "sts:AssumeRoleWithWebIdentity",
              "Condition": Object {
                "ForAnyValue:StringLike": Object {
                  "cognito-identity.amazonaws.com:amr": "authenticated",
                },
                "StringEquals": Object {
                  "cognito-identity.amazonaws.com:aud": Object {
                    "Ref": "DeaAuthDEAIdentityPool0B891C1B",
                  },
                },
              },
              "Effect": "Allow",
              "Principal": Object {
                "Federated": "cognito-identity.amazonaws.com",
              },
            },
          ],
          "Version": "2012-10-17",
        },
        "Description": "Role GET_/cases/{caseId}/details",
      },
      "Type": "AWS::IAM::Role",
    },
    "DeaAuthAllowDenyTestGetCaseDetailsRolePolicy4C978454": Object {
      "Properties": Object {
        "PolicyDocument": Object {
          "Statement": Array [
            Object {
              "Action": "execute-api:Invoke",
              "Effect": "Allow",
              "Resource": Object {
                "Fn::Join": Array [
                  "",
                  Array [
                    "arn:",
                    Object {
                      "Ref": "AWS::Partition",
                    },
                    ":execute-api:",
                    Object {
                      "Ref": "AWS::Region",
                    },
                    ":",
                    Object {
                      "Ref": "AWS::AccountId",
                    },
                    ":",
                    Object {
                      "Ref": "DeaApiGatewaydeaapi822A9228",
                    },
                    "/",
                    Object {
                      "Ref": "DeaApiGatewaydeaapiDeploymentStage[STAGE-REMOVED][HASH REMOVED]",
                    },
                    "/GET/cases/*/details",
                  ],
                ],
              },
            },
          ],
          "Version": "2012-10-17",
        },
        "PolicyName": "DeaAuthAllowDenyTestGetCaseDetailsRolePolicy4C978454",
        "Roles": Array [
          Object {
            "Ref": "DeaAuthAllowDenyTestGetCaseDetailsRole776FE5A3",
          },
        ],
      },
      "Type": "AWS::IAM::Policy",
    },
    "DeaAuthAllowDenyTestGetCaseFileDetailRoleAF53915D": Object {
      "Properties": Object {
        "AssumeRolePolicyDocument": Object {
          "Statement": Array [
            Object {
              "Action": "sts:AssumeRoleWithWebIdentity",
              "Condition": Object {
                "ForAnyValue:StringLike": Object {
                  "cognito-identity.amazonaws.com:amr": "authenticated",
                },
                "StringEquals": Object {
                  "cognito-identity.amazonaws.com:aud": Object {
                    "Ref": "DeaAuthDEAIdentityPool0B891C1B",
                  },
                },
              },
              "Effect": "Allow",
              "Principal": Object {
                "Federated": "cognito-identity.amazonaws.com",
              },
            },
          ],
          "Version": "2012-10-17",
        },
        "Description": "Role GET_/cases/{caseId}/files/{fileId}/info",
      },
      "Type": "AWS::IAM::Role",
    },
    "DeaAuthAllowDenyTestGetCaseFileDetailRolePolicyFF7C3115": Object {
      "Properties": Object {
        "PolicyDocument": Object {
          "Statement": Array [
            Object {
              "Action": "execute-api:Invoke",
              "Effect": "Allow",
              "Resource": Object {
                "Fn::Join": Array [
                  "",
                  Array [
                    "arn:",
                    Object {
                      "Ref": "AWS::Partition",
                    },
                    ":execute-api:",
                    Object {
                      "Ref": "AWS::Region",
                    },
                    ":",
                    Object {
                      "Ref": "AWS::AccountId",
                    },
                    ":",
                    Object {
                      "Ref": "DeaApiGatewaydeaapi822A9228",
                    },
                    "/",
                    Object {
                      "Ref": "DeaApiGatewaydeaapiDeploymentStage[STAGE-REMOVED][HASH REMOVED]",
                    },
                    "/GET/cases/*/files/*/info",
                  ],
                ],
              },
            },
          ],
          "Version": "2012-10-17",
        },
        "PolicyName": "DeaAuthAllowDenyTestGetCaseFileDetailRolePolicyFF7C3115",
        "Roles": Array [
          Object {
            "Ref": "DeaAuthAllowDenyTestGetCaseFileDetailRoleAF53915D",
          },
        ],
      },
      "Type": "AWS::IAM::Policy",
    },
    "DeaAuthAllowDenyTestGetCaseFilesRole4C5427E2": Object {
      "Properties": Object {
        "AssumeRolePolicyDocument": Object {
          "Statement": Array [
            Object {
              "Action": "sts:AssumeRoleWithWebIdentity",
              "Condition": Object {
                "ForAnyValue:StringLike": Object {
                  "cognito-identity.amazonaws.com:amr": "authenticated",
                },
                "StringEquals": Object {
                  "cognito-identity.amazonaws.com:aud": Object {
                    "Ref": "DeaAuthDEAIdentityPool0B891C1B",
                  },
                },
              },
              "Effect": "Allow",
              "Principal": Object {
                "Federated": "cognito-identity.amazonaws.com",
              },
            },
          ],
          "Version": "2012-10-17",
        },
        "Description": "Role GET_/cases/{caseId}/files",
      },
      "Type": "AWS::IAM::Role",
    },
    "DeaAuthAllowDenyTestGetCaseFilesRolePolicy95D4AD05": Object {
      "Properties": Object {
        "PolicyDocument": Object {
          "Statement": Array [
            Object {
              "Action": "execute-api:Invoke",
              "Effect": "Allow",
              "Resource": Object {
                "Fn::Join": Array [
                  "",
                  Array [
                    "arn:",
                    Object {
                      "Ref": "AWS::Partition",
                    },
                    ":execute-api:",
                    Object {
                      "Ref": "AWS::Region",
                    },
                    ":",
                    Object {
                      "Ref": "AWS::AccountId",
                    },
                    ":",
                    Object {
                      "Ref": "DeaApiGatewaydeaapi822A9228",
                    },
                    "/",
                    Object {
                      "Ref": "DeaApiGatewaydeaapiDeploymentStage[STAGE-REMOVED][HASH REMOVED]",
                    },
                    "/GET/cases/*/files",
                  ],
                ],
              },
            },
          ],
          "Version": "2012-10-17",
        },
        "PolicyName": "DeaAuthAllowDenyTestGetCaseFilesRolePolicy95D4AD05",
        "Roles": Array [
          Object {
            "Ref": "DeaAuthAllowDenyTestGetCaseFilesRole4C5427E2",
          },
        ],
      },
      "Type": "AWS::IAM::Policy",
    },
    "DeaAuthAllowDenyTestGetMyCasesRole5EC38B75": Object {
      "Properties": Object {
        "AssumeRolePolicyDocument": Object {
          "Statement": Array [
            Object {
              "Action": "sts:AssumeRoleWithWebIdentity",
              "Condition": Object {
                "ForAnyValue:StringLike": Object {
                  "cognito-identity.amazonaws.com:amr": "authenticated",
                },
                "StringEquals": Object {
                  "cognito-identity.amazonaws.com:aud": Object {
                    "Ref": "DeaAuthDEAIdentityPool0B891C1B",
                  },
                },
              },
              "Effect": "Allow",
              "Principal": Object {
                "Federated": "cognito-identity.amazonaws.com",
              },
            },
          ],
          "Version": "2012-10-17",
        },
        "Description": "Role GET_/cases/my-cases",
      },
      "Type": "AWS::IAM::Role",
    },
    "DeaAuthAllowDenyTestGetMyCasesRolePolicyA6CB2164": Object {
      "Properties": Object {
        "PolicyDocument": Object {
          "Statement": Array [
            Object {
              "Action": "execute-api:Invoke",
              "Effect": "Allow",
              "Resource": Object {
                "Fn::Join": Array [
                  "",
                  Array [
                    "arn:",
                    Object {
                      "Ref": "AWS::Partition",
                    },
                    ":execute-api:",
                    Object {
                      "Ref": "AWS::Region",
                    },
                    ":",
                    Object {
                      "Ref": "AWS::AccountId",
                    },
                    ":",
                    Object {
                      "Ref": "DeaApiGatewaydeaapi822A9228",
                    },
                    "/",
                    Object {
                      "Ref": "DeaApiGatewaydeaapiDeploymentStage[STAGE-REMOVED][HASH REMOVED]",
                    },
                    "/GET/cases/my-cases",
                  ],
                ],
              },
            },
          ],
          "Version": "2012-10-17",
        },
        "PolicyName": "DeaAuthAllowDenyTestGetMyCasesRolePolicyA6CB2164",
        "Roles": Array [
          Object {
            "Ref": "DeaAuthAllowDenyTestGetMyCasesRole5EC38B75",
          },
        ],
      },
      "Type": "AWS::IAM::Policy",
    },
    "DeaAuthAllowDenyTestGetUsersFromCaseRole0644C0AD": Object {
      "Properties": Object {
        "AssumeRolePolicyDocument": Object {
          "Statement": Array [
            Object {
              "Action": "sts:AssumeRoleWithWebIdentity",
              "Condition": Object {
                "ForAnyValue:StringLike": Object {
                  "cognito-identity.amazonaws.com:amr": "authenticated",
                },
                "StringEquals": Object {
                  "cognito-identity.amazonaws.com:aud": Object {
                    "Ref": "DeaAuthDEAIdentityPool0B891C1B",
                  },
                },
              },
              "Effect": "Allow",
              "Principal": Object {
                "Federated": "cognito-identity.amazonaws.com",
              },
            },
          ],
          "Version": "2012-10-17",
        },
        "Description": "Role GET_/cases/{caseId}/userMemberships",
      },
      "Type": "AWS::IAM::Role",
    },
    "DeaAuthAllowDenyTestGetUsersFromCaseRolePolicy2E6717B3": Object {
      "Properties": Object {
        "PolicyDocument": Object {
          "Statement": Array [
            Object {
              "Action": "execute-api:Invoke",
              "Effect": "Allow",
              "Resource": Object {
                "Fn::Join": Array [
                  "",
                  Array [
                    "arn:",
                    Object {
                      "Ref": "AWS::Partition",
                    },
                    ":execute-api:",
                    Object {
                      "Ref": "AWS::Region",
                    },
                    ":",
                    Object {
                      "Ref": "AWS::AccountId",
                    },
                    ":",
                    Object {
                      "Ref": "DeaApiGatewaydeaapi822A9228",
                    },
                    "/",
                    Object {
                      "Ref": "DeaApiGatewaydeaapiDeploymentStage[STAGE-REMOVED][HASH REMOVED]",
                    },
                    "/GET/cases/*/userMemberships",
                  ],
                ],
              },
            },
          ],
          "Version": "2012-10-17",
        },
        "PolicyName": "DeaAuthAllowDenyTestGetUsersFromCaseRolePolicy2E6717B3",
        "Roles": Array [
          Object {
            "Ref": "DeaAuthAllowDenyTestGetUsersFromCaseRole0644C0AD",
          },
        ],
      },
      "Type": "AWS::IAM::Policy",
    },
    "DeaAuthAllowDenyTestInitiateCaseFileUploadRoleCB92630A": Object {
      "Properties": Object {
        "AssumeRolePolicyDocument": Object {
          "Statement": Array [
            Object {
              "Action": "sts:AssumeRoleWithWebIdentity",
              "Condition": Object {
                "ForAnyValue:StringLike": Object {
                  "cognito-identity.amazonaws.com:amr": "authenticated",
                },
                "StringEquals": Object {
                  "cognito-identity.amazonaws.com:aud": Object {
                    "Ref": "DeaAuthDEAIdentityPool0B891C1B",
                  },
                },
              },
              "Effect": "Allow",
              "Principal": Object {
                "Federated": "cognito-identity.amazonaws.com",
              },
            },
          ],
          "Version": "2012-10-17",
        },
        "Description": "Role POST_/cases/{caseId}/files",
      },
      "Type": "AWS::IAM::Role",
    },
    "DeaAuthAllowDenyTestInitiateCaseFileUploadRolePolicyECFDFEFE": Object {
      "Properties": Object {
        "PolicyDocument": Object {
          "Statement": Array [
            Object {
              "Action": "execute-api:Invoke",
              "Effect": "Allow",
              "Resource": Object {
                "Fn::Join": Array [
                  "",
                  Array [
                    "arn:",
                    Object {
                      "Ref": "AWS::Partition",
                    },
                    ":execute-api:",
                    Object {
                      "Ref": "AWS::Region",
                    },
                    ":",
                    Object {
                      "Ref": "AWS::AccountId",
                    },
                    ":",
                    Object {
                      "Ref": "DeaApiGatewaydeaapi822A9228",
                    },
                    "/",
                    Object {
                      "Ref": "DeaApiGatewaydeaapiDeploymentStage[STAGE-REMOVED][HASH REMOVED]",
                    },
                    "/POST/cases/*/files",
                  ],
                ],
              },
            },
          ],
          "Version": "2012-10-17",
        },
        "PolicyName": "DeaAuthAllowDenyTestInitiateCaseFileUploadRolePolicyECFDFEFE",
        "Roles": Array [
          Object {
            "Ref": "DeaAuthAllowDenyTestInitiateCaseFileUploadRoleCB92630A",
          },
        ],
      },
      "Type": "AWS::IAM::Policy",
    },
    "DeaAuthAllowDenyTestInviteUserToCaseRoleBB1D6B42": Object {
      "Properties": Object {
        "AssumeRolePolicyDocument": Object {
          "Statement": Array [
            Object {
              "Action": "sts:AssumeRoleWithWebIdentity",
              "Condition": Object {
                "ForAnyValue:StringLike": Object {
                  "cognito-identity.amazonaws.com:amr": "authenticated",
                },
                "StringEquals": Object {
                  "cognito-identity.amazonaws.com:aud": Object {
                    "Ref": "DeaAuthDEAIdentityPool0B891C1B",
                  },
                },
              },
              "Effect": "Allow",
              "Principal": Object {
                "Federated": "cognito-identity.amazonaws.com",
              },
            },
          ],
          "Version": "2012-10-17",
        },
        "Description": "Role POST_/cases/{caseId}/userMemberships",
      },
      "Type": "AWS::IAM::Role",
    },
    "DeaAuthAllowDenyTestInviteUserToCaseRolePolicy21CE8E36": Object {
      "Properties": Object {
        "PolicyDocument": Object {
          "Statement": Array [
            Object {
              "Action": "execute-api:Invoke",
              "Effect": "Allow",
              "Resource": Object {
                "Fn::Join": Array [
                  "",
                  Array [
                    "arn:",
                    Object {
                      "Ref": "AWS::Partition",
                    },
                    ":execute-api:",
                    Object {
                      "Ref": "AWS::Region",
                    },
                    ":",
                    Object {
                      "Ref": "AWS::AccountId",
                    },
                    ":",
                    Object {
                      "Ref": "DeaApiGatewaydeaapi822A9228",
                    },
                    "/",
                    Object {
                      "Ref": "DeaApiGatewaydeaapiDeploymentStage[STAGE-REMOVED][HASH REMOVED]",
                    },
                    "/POST/cases/*/userMemberships",
                  ],
                ],
              },
            },
          ],
          "Version": "2012-10-17",
        },
        "PolicyName": "DeaAuthAllowDenyTestInviteUserToCaseRolePolicy21CE8E36",
        "Roles": Array [
          Object {
            "Ref": "DeaAuthAllowDenyTestInviteUserToCaseRoleBB1D6B42",
          },
        ],
      },
      "Type": "AWS::IAM::Policy",
    },
    "DeaAuthAllowDenyTestModifyUserCasePermissionsRoleFAAFE725": Object {
      "Properties": Object {
        "AssumeRolePolicyDocument": Object {
          "Statement": Array [
            Object {
              "Action": "sts:AssumeRoleWithWebIdentity",
              "Condition": Object {
                "ForAnyValue:StringLike": Object {
                  "cognito-identity.amazonaws.com:amr": "authenticated",
                },
                "StringEquals": Object {
                  "cognito-identity.amazonaws.com:aud": Object {
                    "Ref": "DeaAuthDEAIdentityPool0B891C1B",
                  },
                },
              },
              "Effect": "Allow",
              "Principal": Object {
                "Federated": "cognito-identity.amazonaws.com",
              },
            },
          ],
          "Version": "2012-10-17",
        },
        "Description": "Role PUT_/cases/{caseId}/users/{userId}/memberships",
      },
      "Type": "AWS::IAM::Role",
    },
    "DeaAuthAllowDenyTestModifyUserCasePermissionsRolePolicy9F0E77A9": Object {
      "Properties": Object {
        "PolicyDocument": Object {
          "Statement": Array [
            Object {
              "Action": "execute-api:Invoke",
              "Effect": "Allow",
              "Resource": Object {
                "Fn::Join": Array [
                  "",
                  Array [
                    "arn:",
                    Object {
                      "Ref": "AWS::Partition",
                    },
                    ":execute-api:",
                    Object {
                      "Ref": "AWS::Region",
                    },
                    ":",
                    Object {
                      "Ref": "AWS::AccountId",
                    },
                    ":",
                    Object {
                      "Ref": "DeaApiGatewaydeaapi822A9228",
                    },
                    "/",
                    Object {
                      "Ref": "DeaApiGatewaydeaapiDeploymentStage[STAGE-REMOVED][HASH REMOVED]",
                    },
                    "/PUT/cases/*/users/*/memberships",
                  ],
                ],
              },
            },
          ],
          "Version": "2012-10-17",
        },
        "PolicyName": "DeaAuthAllowDenyTestModifyUserCasePermissionsRolePolicy9F0E77A9",
        "Roles": Array [
          Object {
            "Ref": "DeaAuthAllowDenyTestModifyUserCasePermissionsRoleFAAFE725",
          },
        ],
      },
      "Type": "AWS::IAM::Policy",
    },
    "DeaAuthAllowDenyTestRemoveUserFromCaseRoleC77969B0": Object {
      "Properties": Object {
        "AssumeRolePolicyDocument": Object {
          "Statement": Array [
            Object {
              "Action": "sts:AssumeRoleWithWebIdentity",
              "Condition": Object {
                "ForAnyValue:StringLike": Object {
                  "cognito-identity.amazonaws.com:amr": "authenticated",
                },
                "StringEquals": Object {
                  "cognito-identity.amazonaws.com:aud": Object {
                    "Ref": "DeaAuthDEAIdentityPool0B891C1B",
                  },
                },
              },
              "Effect": "Allow",
              "Principal": Object {
                "Federated": "cognito-identity.amazonaws.com",
              },
            },
          ],
          "Version": "2012-10-17",
        },
        "Description": "Role DELETE_/cases/{caseId}/users/{userId}/memberships",
      },
      "Type": "AWS::IAM::Role",
    },
    "DeaAuthAllowDenyTestRemoveUserFromCaseRolePolicyADF764BE": Object {
      "Properties": Object {
        "PolicyDocument": Object {
          "Statement": Array [
            Object {
              "Action": "execute-api:Invoke",
              "Effect": "Allow",
              "Resource": Object {
                "Fn::Join": Array [
                  "",
                  Array [
                    "arn:",
                    Object {
                      "Ref": "AWS::Partition",
                    },
                    ":execute-api:",
                    Object {
                      "Ref": "AWS::Region",
                    },
                    ":",
                    Object {
                      "Ref": "AWS::AccountId",
                    },
                    ":",
                    Object {
                      "Ref": "DeaApiGatewaydeaapi822A9228",
                    },
                    "/",
                    Object {
                      "Ref": "DeaApiGatewaydeaapiDeploymentStage[STAGE-REMOVED][HASH REMOVED]",
                    },
                    "/DELETE/cases/*/users/*/memberships",
                  ],
                ],
              },
            },
          ],
          "Version": "2012-10-17",
        },
        "PolicyName": "DeaAuthAllowDenyTestRemoveUserFromCaseRolePolicyADF764BE",
        "Roles": Array [
          Object {
            "Ref": "DeaAuthAllowDenyTestRemoveUserFromCaseRoleC77969B0",
          },
        ],
      },
      "Type": "AWS::IAM::Policy",
    },
    "DeaAuthAllowDenyTestRevokeAuthTokenRole8AB36F3C": Object {
      "Properties": Object {
        "AssumeRolePolicyDocument": Object {
          "Statement": Array [
            Object {
              "Action": "sts:AssumeRoleWithWebIdentity",
              "Condition": Object {
                "ForAnyValue:StringLike": Object {
                  "cognito-identity.amazonaws.com:amr": "authenticated",
                },
                "StringEquals": Object {
                  "cognito-identity.amazonaws.com:aud": Object {
                    "Ref": "DeaAuthDEAIdentityPool0B891C1B",
                  },
                },
              },
              "Effect": "Allow",
              "Principal": Object {
                "Federated": "cognito-identity.amazonaws.com",
              },
            },
          ],
          "Version": "2012-10-17",
        },
        "Description": "Role POST_/auth/revokeToken",
      },
      "Type": "AWS::IAM::Role",
    },
    "DeaAuthAllowDenyTestRevokeAuthTokenRolePolicy3B0954A2": Object {
      "Properties": Object {
        "PolicyDocument": Object {
          "Statement": Array [
            Object {
              "Action": "execute-api:Invoke",
              "Effect": "Allow",
              "Resource": Object {
                "Fn::Join": Array [
                  "",
                  Array [
                    "arn:",
                    Object {
                      "Ref": "AWS::Partition",
                    },
                    ":execute-api:",
                    Object {
                      "Ref": "AWS::Region",
                    },
                    ":",
                    Object {
                      "Ref": "AWS::AccountId",
                    },
                    ":",
                    Object {
                      "Ref": "DeaApiGatewaydeaapi822A9228",
                    },
                    "/",
                    Object {
                      "Ref": "DeaApiGatewaydeaapiDeploymentStage[STAGE-REMOVED][HASH REMOVED]",
                    },
                    "/POST/auth/revokeToken",
                  ],
                ],
              },
            },
          ],
          "Version": "2012-10-17",
        },
        "PolicyName": "DeaAuthAllowDenyTestRevokeAuthTokenRolePolicy3B0954A2",
        "Roles": Array [
          Object {
            "Ref": "DeaAuthAllowDenyTestRevokeAuthTokenRole8AB36F3C",
          },
        ],
      },
      "Type": "AWS::IAM::Policy",
    },
    "DeaAuthAllowDenyTestUpdateCaseDetailsRoleFB886B54": Object {
      "Properties": Object {
        "AssumeRolePolicyDocument": Object {
          "Statement": Array [
            Object {
              "Action": "sts:AssumeRoleWithWebIdentity",
              "Condition": Object {
                "ForAnyValue:StringLike": Object {
                  "cognito-identity.amazonaws.com:amr": "authenticated",
                },
                "StringEquals": Object {
                  "cognito-identity.amazonaws.com:aud": Object {
                    "Ref": "DeaAuthDEAIdentityPool0B891C1B",
                  },
                },
              },
              "Effect": "Allow",
              "Principal": Object {
                "Federated": "cognito-identity.amazonaws.com",
              },
            },
          ],
          "Version": "2012-10-17",
        },
        "Description": "Role PUT_/cases/{caseId}/details",
      },
      "Type": "AWS::IAM::Role",
    },
    "DeaAuthAllowDenyTestUpdateCaseDetailsRolePolicyDBB65C1B": Object {
      "Properties": Object {
        "PolicyDocument": Object {
          "Statement": Array [
            Object {
              "Action": "execute-api:Invoke",
              "Effect": "Allow",
              "Resource": Object {
                "Fn::Join": Array [
                  "",
                  Array [
                    "arn:",
                    Object {
                      "Ref": "AWS::Partition",
                    },
                    ":execute-api:",
                    Object {
                      "Ref": "AWS::Region",
                    },
                    ":",
                    Object {
                      "Ref": "AWS::AccountId",
                    },
                    ":",
                    Object {
                      "Ref": "DeaApiGatewaydeaapi822A9228",
                    },
                    "/",
                    Object {
                      "Ref": "DeaApiGatewaydeaapiDeploymentStage[STAGE-REMOVED][HASH REMOVED]",
                    },
                    "/PUT/cases/*/details",
                  ],
                ],
              },
            },
          ],
          "Version": "2012-10-17",
        },
        "PolicyName": "DeaAuthAllowDenyTestUpdateCaseDetailsRolePolicyDBB65C1B",
        "Roles": Array [
          Object {
            "Ref": "DeaAuthAllowDenyTestUpdateCaseDetailsRoleFB886B54",
          },
        ],
      },
      "Type": "AWS::IAM::Policy",
    },
    "DeaAuthAuthTestGroupRole23D2E7FA": Object {
      "Properties": Object {
        "AssumeRolePolicyDocument": Object {
          "Statement": Array [
            Object {
              "Action": "sts:AssumeRoleWithWebIdentity",
              "Condition": Object {
                "ForAnyValue:StringLike": Object {
                  "cognito-identity.amazonaws.com:amr": "authenticated",
                },
                "StringEquals": Object {
                  "cognito-identity.amazonaws.com:aud": Object {
                    "Ref": "DeaAuthDEAIdentityPool0B891C1B",
                  },
                },
              },
              "Effect": "Allow",
              "Principal": Object {
                "Federated": "cognito-identity.amazonaws.com",
              },
            },
          ],
          "Version": "2012-10-17",
        },
        "Description": "Role used for auth e2e testing",
      },
      "Type": "AWS::IAM::Role",
    },
    "DeaAuthAuthTestGroupRolePolicy8F41C7CD": Object {
      "Properties": Object {
        "PolicyDocument": Object {
          "Statement": Array [
            Object {
              "Action": "execute-api:Invoke",
              "Effect": "Allow",
              "Resource": Array [
                Object {
                  "Fn::Join": Array [
                    "",
                    Array [
                      "arn:",
                      Object {
                        "Ref": "AWS::Partition",
                      },
                      ":execute-api:",
                      Object {
                        "Ref": "AWS::Region",
                      },
                      ":",
                      Object {
                        "Ref": "AWS::AccountId",
                      },
                      ":",
                      Object {
                        "Ref": "DeaApiGatewaydeaapi822A9228",
                      },
                      "/",
                      Object {
                        "Ref": "DeaApiGatewaydeaapiDeploymentStage[STAGE-REMOVED][HASH REMOVED]",
                      },
                      "/GET/cases/my-cases",
                    ],
                  ],
                },
                Object {
                  "Fn::Join": Array [
                    "",
                    Array [
                      "arn:",
                      Object {
                        "Ref": "AWS::Partition",
                      },
                      ":execute-api:",
                      Object {
                        "Ref": "AWS::Region",
                      },
                      ":",
                      Object {
                        "Ref": "AWS::AccountId",
                      },
                      ":",
                      Object {
                        "Ref": "DeaApiGatewaydeaapi822A9228",
                      },
                      "/",
                      Object {
                        "Ref": "DeaApiGatewaydeaapiDeploymentStage[STAGE-REMOVED][HASH REMOVED]",
                      },
                      "/GET/auth/credentials/*/exchange",
                    ],
                  ],
                },
                Object {
                  "Fn::Join": Array [
                    "",
                    Array [
                      "arn:",
                      Object {
                        "Ref": "AWS::Partition",
                      },
                      ":execute-api:",
                      Object {
                        "Ref": "AWS::Region",
                      },
                      ":",
                      Object {
                        "Ref": "AWS::AccountId",
                      },
                      ":",
                      Object {
                        "Ref": "DeaApiGatewaydeaapi822A9228",
                      },
                      "/",
                      Object {
                        "Ref": "DeaApiGatewaydeaapiDeploymentStage[STAGE-REMOVED][HASH REMOVED]",
                      },
                      "/GET/auth/loginUrl",
                    ],
                  ],
                },
                Object {
                  "Fn::Join": Array [
                    "",
                    Array [
                      "arn:",
                      Object {
                        "Ref": "AWS::Partition",
                      },
                      ":execute-api:",
                      Object {
                        "Ref": "AWS::Region",
                      },
                      ":",
                      Object {
                        "Ref": "AWS::AccountId",
                      },
                      ":",
                      Object {
                        "Ref": "DeaApiGatewaydeaapi822A9228",
                      },
                      "/",
                      Object {
                        "Ref": "DeaApiGatewaydeaapiDeploymentStage[STAGE-REMOVED][HASH REMOVED]",
                      },
                      "/GET/auth/logoutUrl",
                    ],
                  ],
                },
                Object {
                  "Fn::Join": Array [
                    "",
                    Array [
                      "arn:",
                      Object {
                        "Ref": "AWS::Partition",
                      },
                      ":execute-api:",
                      Object {
                        "Ref": "AWS::Region",
                      },
                      ":",
                      Object {
                        "Ref": "AWS::AccountId",
                      },
                      ":",
                      Object {
                        "Ref": "DeaApiGatewaydeaapi822A9228",
                      },
                      "/",
                      Object {
                        "Ref": "DeaApiGatewaydeaapiDeploymentStage[STAGE-REMOVED][HASH REMOVED]",
                      },
                      "/POST/auth/revokeToken",
                    ],
                  ],
                },
              ],
            },
          ],
          "Version": "2012-10-17",
        },
        "PolicyName": "DeaAuthAuthTestGroupRolePolicy8F41C7CD",
        "Roles": Array [
          Object {
            "Ref": "DeaAuthAuthTestGroupRole23D2E7FA",
          },
        ],
      },
      "Type": "AWS::IAM::Policy",
    },
    "DeaAuthCaseWorkerRole14C530E5": Object {
      "Properties": Object {
        "AssumeRolePolicyDocument": Object {
          "Statement": Array [
            Object {
              "Action": "sts:AssumeRoleWithWebIdentity",
              "Condition": Object {
                "ForAnyValue:StringLike": Object {
                  "cognito-identity.amazonaws.com:amr": "authenticated",
                },
                "StringEquals": Object {
                  "cognito-identity.amazonaws.com:aud": Object {
                    "Ref": "DeaAuthDEAIdentityPool0B891C1B",
                  },
                },
              },
              "Effect": "Allow",
              "Principal": Object {
                "Federated": "cognito-identity.amazonaws.com",
              },
            },
          ],
          "Version": "2012-10-17",
        },
        "Description": "Role users who need access to case APIs",
      },
      "Type": "AWS::IAM::Role",
    },
    "DeaAuthCaseWorkerRolePolicy755235A6": Object {
      "Properties": Object {
        "PolicyDocument": Object {
          "Statement": Array [
            Object {
              "Action": "execute-api:Invoke",
              "Effect": "Allow",
              "Resource": Array [
                Object {
                  "Fn::Join": Array [
                    "",
                    Array [
                      "arn:",
                      Object {
                        "Ref": "AWS::Partition",
                      },
                      ":execute-api:",
                      Object {
                        "Ref": "AWS::Region",
                      },
                      ":",
                      Object {
                        "Ref": "AWS::AccountId",
                      },
                      ":",
                      Object {
                        "Ref": "DeaApiGatewaydeaapi822A9228",
                      },
                      "/",
                      Object {
                        "Ref": "DeaApiGatewaydeaapiDeploymentStage[STAGE-REMOVED][HASH REMOVED]",
                      },
                      "/POST/cases",
                    ],
                  ],
                },
                Object {
                  "Fn::Join": Array [
                    "",
                    Array [
                      "arn:",
                      Object {
                        "Ref": "AWS::Partition",
                      },
                      ":execute-api:",
                      Object {
                        "Ref": "AWS::Region",
                      },
                      ":",
                      Object {
                        "Ref": "AWS::AccountId",
                      },
                      ":",
                      Object {
                        "Ref": "DeaApiGatewaydeaapi822A9228",
                      },
                      "/",
                      Object {
                        "Ref": "DeaApiGatewaydeaapiDeploymentStage[STAGE-REMOVED][HASH REMOVED]",
                      },
                      "/GET/cases/*/details",
                    ],
                  ],
                },
                Object {
                  "Fn::Join": Array [
                    "",
                    Array [
                      "arn:",
                      Object {
                        "Ref": "AWS::Partition",
                      },
                      ":execute-api:",
                      Object {
                        "Ref": "AWS::Region",
                      },
                      ":",
                      Object {
                        "Ref": "AWS::AccountId",
                      },
                      ":",
                      Object {
                        "Ref": "DeaApiGatewaydeaapi822A9228",
                      },
                      "/",
                      Object {
                        "Ref": "DeaApiGatewaydeaapiDeploymentStage[STAGE-REMOVED][HASH REMOVED]",
                      },
                      "/PUT/cases/*/details",
                    ],
                  ],
                },
                Object {
                  "Fn::Join": Array [
                    "",
                    Array [
                      "arn:",
                      Object {
                        "Ref": "AWS::Partition",
                      },
                      ":execute-api:",
                      Object {
                        "Ref": "AWS::Region",
                      },
                      ":",
                      Object {
                        "Ref": "AWS::AccountId",
                      },
                      ":",
                      Object {
                        "Ref": "DeaApiGatewaydeaapi822A9228",
                      },
                      "/",
                      Object {
                        "Ref": "DeaApiGatewaydeaapiDeploymentStage[STAGE-REMOVED][HASH REMOVED]",
                      },
                      "/DELETE/cases/*/details",
                    ],
                  ],
                },
                Object {
                  "Fn::Join": Array [
                    "",
                    Array [
                      "arn:",
                      Object {
                        "Ref": "AWS::Partition",
                      },
                      ":execute-api:",
                      Object {
                        "Ref": "AWS::Region",
                      },
                      ":",
                      Object {
                        "Ref": "AWS::AccountId",
                      },
                      ":",
                      Object {
                        "Ref": "DeaApiGatewaydeaapi822A9228",
                      },
                      "/",
                      Object {
                        "Ref": "DeaApiGatewaydeaapiDeploymentStage[STAGE-REMOVED][HASH REMOVED]",
                      },
                      "/GET/cases/*/userMemberships",
                    ],
                  ],
                },
                Object {
                  "Fn::Join": Array [
                    "",
                    Array [
                      "arn:",
                      Object {
                        "Ref": "AWS::Partition",
                      },
                      ":execute-api:",
                      Object {
                        "Ref": "AWS::Region",
                      },
                      ":",
                      Object {
                        "Ref": "AWS::AccountId",
                      },
                      ":",
                      Object {
                        "Ref": "DeaApiGatewaydeaapi822A9228",
                      },
                      "/",
                      Object {
                        "Ref": "DeaApiGatewaydeaapiDeploymentStage[STAGE-REMOVED][HASH REMOVED]",
                      },
                      "/POST/cases/*/userMemberships",
                    ],
                  ],
                },
                Object {
                  "Fn::Join": Array [
                    "",
                    Array [
                      "arn:",
                      Object {
                        "Ref": "AWS::Partition",
                      },
                      ":execute-api:",
                      Object {
                        "Ref": "AWS::Region",
                      },
                      ":",
                      Object {
                        "Ref": "AWS::AccountId",
                      },
                      ":",
                      Object {
                        "Ref": "DeaApiGatewaydeaapi822A9228",
                      },
                      "/",
                      Object {
                        "Ref": "DeaApiGatewaydeaapiDeploymentStage[STAGE-REMOVED][HASH REMOVED]",
                      },
                      "/PUT/cases/*/users/*/memberships",
                    ],
                  ],
                },
                Object {
                  "Fn::Join": Array [
                    "",
                    Array [
                      "arn:",
                      Object {
                        "Ref": "AWS::Partition",
                      },
                      ":execute-api:",
                      Object {
                        "Ref": "AWS::Region",
                      },
                      ":",
                      Object {
                        "Ref": "AWS::AccountId",
                      },
                      ":",
                      Object {
                        "Ref": "DeaApiGatewaydeaapi822A9228",
                      },
                      "/",
                      Object {
                        "Ref": "DeaApiGatewaydeaapiDeploymentStage[STAGE-REMOVED][HASH REMOVED]",
                      },
                      "/DELETE/cases/*/users/*/memberships",
                    ],
                  ],
                },
                Object {
                  "Fn::Join": Array [
                    "",
                    Array [
                      "arn:",
                      Object {
                        "Ref": "AWS::Partition",
                      },
                      ":execute-api:",
                      Object {
                        "Ref": "AWS::Region",
                      },
                      ":",
                      Object {
                        "Ref": "AWS::AccountId",
                      },
                      ":",
                      Object {
                        "Ref": "DeaApiGatewaydeaapi822A9228",
                      },
                      "/",
                      Object {
                        "Ref": "DeaApiGatewaydeaapiDeploymentStage[STAGE-REMOVED][HASH REMOVED]",
                      },
                      "/POST/auth/*/token",
                    ],
                  ],
                },
                Object {
                  "Fn::Join": Array [
                    "",
                    Array [
                      "arn:",
                      Object {
                        "Ref": "AWS::Partition",
                      },
                      ":execute-api:",
                      Object {
                        "Ref": "AWS::Region",
                      },
                      ":",
                      Object {
                        "Ref": "AWS::AccountId",
                      },
                      ":",
                      Object {
                        "Ref": "DeaApiGatewaydeaapi822A9228",
                      },
                      "/",
                      Object {
                        "Ref": "DeaApiGatewaydeaapiDeploymentStage[STAGE-REMOVED][HASH REMOVED]",
                      },
                      "/GET/auth/loginUrl",
                    ],
                  ],
                },
                Object {
                  "Fn::Join": Array [
                    "",
                    Array [
                      "arn:",
                      Object {
                        "Ref": "AWS::Partition",
                      },
                      ":execute-api:",
                      Object {
                        "Ref": "AWS::Region",
                      },
                      ":",
                      Object {
                        "Ref": "AWS::AccountId",
                      },
                      ":",
                      Object {
                        "Ref": "DeaApiGatewaydeaapi822A9228",
                      },
                      "/",
                      Object {
                        "Ref": "DeaApiGatewaydeaapiDeploymentStage[STAGE-REMOVED][HASH REMOVED]",
                      },
                      "/GET/auth/logoutUrl",
                    ],
                  ],
                },
                Object {
                  "Fn::Join": Array [
                    "",
                    Array [
                      "arn:",
                      Object {
                        "Ref": "AWS::Partition",
                      },
                      ":execute-api:",
                      Object {
                        "Ref": "AWS::Region",
                      },
                      ":",
                      Object {
                        "Ref": "AWS::AccountId",
                      },
                      ":",
                      Object {
                        "Ref": "DeaApiGatewaydeaapi822A9228",
                      },
                      "/",
                      Object {
                        "Ref": "DeaApiGatewaydeaapiDeploymentStage[STAGE-REMOVED][HASH REMOVED]",
                      },
                      "/POST/auth/revokeToken",
                    ],
                  ],
                },
                Object {
                  "Fn::Join": Array [
                    "",
                    Array [
                      "arn:",
                      Object {
                        "Ref": "AWS::Partition",
                      },
                      ":execute-api:",
                      Object {
                        "Ref": "AWS::Region",
                      },
                      ":",
                      Object {
                        "Ref": "AWS::AccountId",
                      },
                      ":",
                      Object {
                        "Ref": "DeaApiGatewaydeaapi822A9228",
                      },
                      "/",
                      Object {
                        "Ref": "DeaApiGatewaydeaapiDeploymentStage[STAGE-REMOVED][HASH REMOVED]",
                      },
                      "/GET/auth/credentials/*/exchange",
                    ],
                  ],
                },
                Object {
                  "Fn::Join": Array [
                    "",
                    Array [
                      "arn:",
                      Object {
                        "Ref": "AWS::Partition",
                      },
                      ":execute-api:",
                      Object {
                        "Ref": "AWS::Region",
                      },
                      ":",
                      Object {
                        "Ref": "AWS::AccountId",
                      },
                      ":",
                      Object {
                        "Ref": "DeaApiGatewaydeaapi822A9228",
                      },
                      "/",
                      Object {
                        "Ref": "DeaApiGatewaydeaapiDeploymentStage[STAGE-REMOVED][HASH REMOVED]",
                      },
                      "/GET/users",
                    ],
                  ],
                },
                Object {
                  "Fn::Join": Array [
                    "",
                    Array [
                      "arn:",
                      Object {
                        "Ref": "AWS::Partition",
                      },
                      ":execute-api:",
                      Object {
                        "Ref": "AWS::Region",
                      },
                      ":",
                      Object {
                        "Ref": "AWS::AccountId",
                      },
                      ":",
                      Object {
                        "Ref": "DeaApiGatewaydeaapi822A9228",
                      },
                      "/",
                      Object {
                        "Ref": "DeaApiGatewaydeaapiDeploymentStage[STAGE-REMOVED][HASH REMOVED]",
                      },
                      "/POST/cases/*/files",
                    ],
                  ],
                },
                Object {
                  "Fn::Join": Array [
                    "",
                    Array [
                      "arn:",
                      Object {
                        "Ref": "AWS::Partition",
                      },
                      ":execute-api:",
                      Object {
                        "Ref": "AWS::Region",
                      },
                      ":",
                      Object {
                        "Ref": "AWS::AccountId",
                      },
                      ":",
                      Object {
                        "Ref": "DeaApiGatewaydeaapi822A9228",
                      },
                      "/",
                      Object {
                        "Ref": "DeaApiGatewaydeaapiDeploymentStage[STAGE-REMOVED][HASH REMOVED]",
                      },
                      "/GET/cases/*/files",
                    ],
                  ],
                },
                Object {
                  "Fn::Join": Array [
                    "",
                    Array [
                      "arn:",
                      Object {
                        "Ref": "AWS::Partition",
                      },
                      ":execute-api:",
                      Object {
                        "Ref": "AWS::Region",
                      },
                      ":",
                      Object {
                        "Ref": "AWS::AccountId",
                      },
                      ":",
                      Object {
                        "Ref": "DeaApiGatewaydeaapi822A9228",
                      },
                      "/",
                      Object {
                        "Ref": "DeaApiGatewaydeaapiDeploymentStage[STAGE-REMOVED][HASH REMOVED]",
                      },
                      "/PUT/cases/*/files/*/contents",
                    ],
                  ],
                },
                Object {
                  "Fn::Join": Array [
                    "",
                    Array [
                      "arn:",
                      Object {
                        "Ref": "AWS::Partition",
                      },
                      ":execute-api:",
                      Object {
                        "Ref": "AWS::Region",
                      },
                      ":",
                      Object {
                        "Ref": "AWS::AccountId",
                      },
                      ":",
                      Object {
                        "Ref": "DeaApiGatewaydeaapi822A9228",
                      },
                      "/",
                      Object {
                        "Ref": "DeaApiGatewaydeaapiDeploymentStage[STAGE-REMOVED][HASH REMOVED]",
                      },
                      "/GET/cases/*/files/*/info",
                    ],
                  ],
                },
                Object {
                  "Fn::Join": Array [
                    "",
                    Array [
                      "arn:",
                      Object {
                        "Ref": "AWS::Partition",
                      },
                      ":execute-api:",
                      Object {
                        "Ref": "AWS::Region",
                      },
                      ":",
                      Object {
                        "Ref": "AWS::AccountId",
                      },
                      ":",
                      Object {
                        "Ref": "DeaApiGatewaydeaapi822A9228",
                      },
                      "/",
                      Object {
                        "Ref": "DeaApiGatewaydeaapiDeploymentStage[STAGE-REMOVED][HASH REMOVED]",
                      },
                      "/GET/cases/*/files/*/contents",
                    ],
                  ],
                },
                Object {
                  "Fn::Join": Array [
                    "",
                    Array [
                      "arn:",
                      Object {
                        "Ref": "AWS::Partition",
                      },
                      ":execute-api:",
                      Object {
                        "Ref": "AWS::Region",
                      },
                      ":",
                      Object {
                        "Ref": "AWS::AccountId",
                      },
                      ":",
                      Object {
                        "Ref": "DeaApiGatewaydeaapi822A9228",
                      },
                      "/",
                      Object {
                        "Ref": "DeaApiGatewaydeaapiDeploymentStage[STAGE-REMOVED][HASH REMOVED]",
                      },
                      "/GET/cases/my-cases",
                    ],
                  ],
                },
              ],
            },
          ],
          "Version": "2012-10-17",
        },
        "PolicyName": "DeaAuthCaseWorkerRolePolicy755235A6",
        "Roles": Array [
          Object {
            "Ref": "DeaAuthCaseWorkerRole14C530E5",
          },
        ],
      },
      "Type": "AWS::IAM::Policy",
    },
    "DeaAuthCreateCasesTestGroupRoleB1D8969D": Object {
      "Properties": Object {
        "AssumeRolePolicyDocument": Object {
          "Statement": Array [
            Object {
              "Action": "sts:AssumeRoleWithWebIdentity",
              "Condition": Object {
                "ForAnyValue:StringLike": Object {
                  "cognito-identity.amazonaws.com:amr": "authenticated",
                },
                "StringEquals": Object {
                  "cognito-identity.amazonaws.com:aud": Object {
                    "Ref": "DeaAuthDEAIdentityPool0B891C1B",
                  },
                },
              },
              "Effect": "Allow",
              "Principal": Object {
                "Federated": "cognito-identity.amazonaws.com",
              },
            },
          ],
          "Version": "2012-10-17",
        },
        "Description": "Role used for create cases API e2e testing",
      },
      "Type": "AWS::IAM::Role",
    },
    "DeaAuthCreateCasesTestGroupRolePolicy933145EF": Object {
      "Properties": Object {
        "PolicyDocument": Object {
          "Statement": Array [
            Object {
              "Action": "execute-api:Invoke",
              "Effect": "Allow",
              "Resource": Array [
                Object {
                  "Fn::Join": Array [
                    "",
                    Array [
                      "arn:",
                      Object {
                        "Ref": "AWS::Partition",
                      },
                      ":execute-api:",
                      Object {
                        "Ref": "AWS::Region",
                      },
                      ":",
                      Object {
                        "Ref": "AWS::AccountId",
                      },
                      ":",
                      Object {
                        "Ref": "DeaApiGatewaydeaapi822A9228",
                      },
                      "/",
                      Object {
                        "Ref": "DeaApiGatewaydeaapiDeploymentStage[STAGE-REMOVED][HASH REMOVED]",
                      },
                      "/POST/cases",
                    ],
                  ],
                },
                Object {
                  "Fn::Join": Array [
                    "",
                    Array [
                      "arn:",
                      Object {
                        "Ref": "AWS::Partition",
                      },
                      ":execute-api:",
                      Object {
                        "Ref": "AWS::Region",
                      },
                      ":",
                      Object {
                        "Ref": "AWS::AccountId",
                      },
                      ":",
                      Object {
                        "Ref": "DeaApiGatewaydeaapi822A9228",
                      },
                      "/",
                      Object {
                        "Ref": "DeaApiGatewaydeaapiDeploymentStage[STAGE-REMOVED][HASH REMOVED]",
                      },
                      "/DELETE/cases/*/details",
                    ],
                  ],
                },
                Object {
                  "Fn::Join": Array [
                    "",
                    Array [
                      "arn:",
                      Object {
                        "Ref": "AWS::Partition",
                      },
                      ":execute-api:",
                      Object {
                        "Ref": "AWS::Region",
                      },
                      ":",
                      Object {
                        "Ref": "AWS::AccountId",
                      },
                      ":",
                      Object {
                        "Ref": "DeaApiGatewaydeaapi822A9228",
                      },
                      "/",
                      Object {
                        "Ref": "DeaApiGatewaydeaapiDeploymentStage[STAGE-REMOVED][HASH REMOVED]",
                      },
                      "/GET/cases/all-cases",
                    ],
                  ],
                },
                Object {
                  "Fn::Join": Array [
                    "",
                    Array [
                      "arn:",
                      Object {
                        "Ref": "AWS::Partition",
                      },
                      ":execute-api:",
                      Object {
                        "Ref": "AWS::Region",
                      },
                      ":",
                      Object {
                        "Ref": "AWS::AccountId",
                      },
                      ":",
                      Object {
                        "Ref": "DeaApiGatewaydeaapi822A9228",
                      },
                      "/",
                      Object {
                        "Ref": "DeaApiGatewaydeaapiDeploymentStage[STAGE-REMOVED][HASH REMOVED]",
                      },
                      "/GET/auth/credentials/*/exchange",
                    ],
                  ],
                },
                Object {
                  "Fn::Join": Array [
                    "",
                    Array [
                      "arn:",
                      Object {
                        "Ref": "AWS::Partition",
                      },
                      ":execute-api:",
                      Object {
                        "Ref": "AWS::Region",
                      },
                      ":",
                      Object {
                        "Ref": "AWS::AccountId",
                      },
                      ":",
                      Object {
                        "Ref": "DeaApiGatewaydeaapi822A9228",
                      },
                      "/",
                      Object {
                        "Ref": "DeaApiGatewaydeaapiDeploymentStage[STAGE-REMOVED][HASH REMOVED]",
                      },
                      "/GET/auth/loginUrl",
                    ],
                  ],
                },
              ],
            },
          ],
          "Version": "2012-10-17",
        },
        "PolicyName": "DeaAuthCreateCasesTestGroupRolePolicy933145EF",
        "Roles": Array [
          Object {
            "Ref": "DeaAuthCreateCasesTestGroupRoleB1D8969D",
          },
        ],
      },
      "Type": "AWS::IAM::Policy",
    },
    "DeaAuthDEAIdentityPool0B891C1B": Object {
      "Properties": Object {
        "AllowClassicFlow": false,
        "AllowUnauthenticatedIdentities": false,
        "CognitoIdentityProviders": Array [
          Object {
            "ClientId": Object {
              "Ref": "DeaAuthDEAUserPooldeaappclient3742F9D7",
            },
            "ProviderName": Object {
              "Fn::GetAtt": Array [
                "DeaAuthDEAUserPool22DB2BAB",
                "ProviderName",
              ],
            },
            "ServerSideTokenCheck": true,
          },
        ],
      },
      "Type": "AWS::Cognito::IdentityPool",
    },
    "DeaAuthDEAUserPool22DB2BAB": Object {
      "DeletionPolicy": "Delete",
      "Properties": Object {
        "AccountRecoverySetting": Object {
          "RecoveryMechanisms": Array [
            Object {
              "Name": "verified_email",
              "Priority": 1,
            },
          ],
        },
        "AdminCreateUserConfig": Object {
          "AllowAdminCreateUserOnly": true,
          "InviteMessageTemplate": Object {
            "EmailMessage": "Hello {username}, you have been invited to use DEA! Your temporary password is {####}",
            "EmailSubject": "Digital Evidence Archive Signup Invitation",
            "SMSMessage": "Hello {username}, your temporary password for our DEA is {####}",
          },
        },
        "EmailVerificationMessage": "The verification code to your new account is {####}",
        "EmailVerificationSubject": "Verify your new account",
        "Policies": Object {
          "PasswordPolicy": Object {
            "MinimumLength": 8,
            "RequireLowercase": true,
            "RequireNumbers": true,
            "RequireSymbols": true,
            "RequireUppercase": true,
            "TemporaryPasswordValidityDays": 1,
          },
        },
        "Schema": Array [
          Object {
            "Mutable": false,
            "Name": "family_name",
            "Required": true,
          },
          Object {
            "Mutable": false,
            "Name": "given_name",
            "Required": true,
          },
          Object {
            "AttributeDataType": "String",
            "Mutable": true,
            "Name": "DEARole",
          },
        ],
        "SmsVerificationMessage": "The verification code to your new account is {####}",
        "VerificationMessageTemplate": Object {
          "DefaultEmailOption": "CONFIRM_WITH_CODE",
          "EmailMessage": "The verification code to your new account is {####}",
          "EmailSubject": "Verify your new account",
          "SmsMessage": "The verification code to your new account is {####}",
        },
      },
      "Type": "AWS::Cognito::UserPool",
      "UpdateReplacePolicy": "Delete",
    },
    "DeaAuthDEAUserPoolCognitoDomainAB9C904A": Object {
      "Properties": Object {
        "Domain": Object {
          "Ref": "DeaAuth[DOMAIN-REMOVED][HASH REMOVED]",
        },
        "UserPoolId": Object {
          "Ref": "DeaAuthDEAUserPool22DB2BAB",
        },
      },
      "Type": "AWS::Cognito::UserPoolDomain",
    },
    "DeaAuthDEAUserPooldeaappclient3742F9D7": Object {
      "Properties": Object {
        "AccessTokenValidity": 720,
        "AllowedOAuthFlows": Array [
          "code",
        ],
        "AllowedOAuthFlowsUserPoolClient": true,
        "AllowedOAuthScopes": Array [
          "profile",
          "phone",
          "email",
          "openid",
          "aws.cognito.signin.user.admin",
        ],
        "CallbackURLs": Array [
          Object {
            "Fn::Join": Array [
              "",
              Array [
                "https://",
                Object {
                  "Ref": "DeaApiGatewaydeaapi822A9228",
                },
                ".execute-api.",
                Object {
                  "Ref": "AWS::Region",
                },
                ".",
                Object {
                  "Ref": "AWS::URLSuffix",
                },
                "/",
                Object {
                  "Ref": "DeaApiGatewaydeaapiDeploymentStage[STAGE-REMOVED][HASH REMOVED]",
                },
                "/ui/login",
              ],
            ],
          },
          "http://localhost:3000/[STAGE-REMOVED]/ui/login",
          Object {
            "Fn::Join": Array [
              "",
              Array [
                "https://",
                Object {
                  "Ref": "DeaApiGatewaydeaapi822A9228",
                },
                ".execute-api.",
                Object {
                  "Ref": "AWS::Region",
                },
                ".",
                Object {
                  "Ref": "AWS::URLSuffix",
                },
                "/",
                Object {
                  "Ref": "DeaApiGatewaydeaapiDeploymentStage[STAGE-REMOVED][HASH REMOVED]",
                },
                "/ui/auth-test",
              ],
            ],
          },
        ],
        "ClientName": "dea-app-client",
        "EnableTokenRevocation": true,
        "ExplicitAuthFlows": Array [
          "ALLOW_USER_PASSWORD_AUTH",
          "ALLOW_ADMIN_USER_PASSWORD_AUTH",
          "ALLOW_REFRESH_TOKEN_AUTH",
        ],
        "GenerateSecret": false,
        "IdTokenValidity": 60,
        "PreventUserExistenceErrors": "ENABLED",
        "RefreshTokenValidity": 720,
        "SupportedIdentityProviders": Array [
          "COGNITO",
        ],
        "TokenValidityUnits": Object {
          "AccessToken": "minutes",
          "IdToken": "minutes",
          "RefreshToken": "minutes",
        },
        "UserPoolId": Object {
          "Ref": "DeaAuthDEAUserPool22DB2BAB",
        },
      },
      "Type": "AWS::Cognito::UserPoolClient",
    },
    "DeaAuthGetCaseTestGroupRoleF15B4661": Object {
      "Properties": Object {
        "AssumeRolePolicyDocument": Object {
          "Statement": Array [
            Object {
              "Action": "sts:AssumeRoleWithWebIdentity",
              "Condition": Object {
                "ForAnyValue:StringLike": Object {
                  "cognito-identity.amazonaws.com:amr": "authenticated",
                },
                "StringEquals": Object {
                  "cognito-identity.amazonaws.com:aud": Object {
                    "Ref": "DeaAuthDEAIdentityPool0B891C1B",
                  },
                },
              },
              "Effect": "Allow",
              "Principal": Object {
                "Federated": "cognito-identity.amazonaws.com",
              },
            },
          ],
          "Version": "2012-10-17",
        },
        "Description": "Role used for get cases API e2e testing",
      },
      "Type": "AWS::IAM::Role",
    },
    "DeaAuthGetCaseTestGroupRolePolicy852A4EA7": Object {
      "Properties": Object {
        "PolicyDocument": Object {
          "Statement": Array [
            Object {
              "Action": "execute-api:Invoke",
              "Effect": "Allow",
              "Resource": Array [
                Object {
                  "Fn::Join": Array [
                    "",
                    Array [
                      "arn:",
                      Object {
                        "Ref": "AWS::Partition",
                      },
                      ":execute-api:",
                      Object {
                        "Ref": "AWS::Region",
                      },
                      ":",
                      Object {
                        "Ref": "AWS::AccountId",
                      },
                      ":",
                      Object {
                        "Ref": "DeaApiGatewaydeaapi822A9228",
                      },
                      "/",
                      Object {
                        "Ref": "DeaApiGatewaydeaapiDeploymentStage[STAGE-REMOVED][HASH REMOVED]",
                      },
                      "/POST/cases",
                    ],
                  ],
                },
                Object {
                  "Fn::Join": Array [
                    "",
                    Array [
                      "arn:",
                      Object {
                        "Ref": "AWS::Partition",
                      },
                      ":execute-api:",
                      Object {
                        "Ref": "AWS::Region",
                      },
                      ":",
                      Object {
                        "Ref": "AWS::AccountId",
                      },
                      ":",
                      Object {
                        "Ref": "DeaApiGatewaydeaapi822A9228",
                      },
                      "/",
                      Object {
                        "Ref": "DeaApiGatewaydeaapiDeploymentStage[STAGE-REMOVED][HASH REMOVED]",
                      },
                      "/GET/cases/*/details",
                    ],
                  ],
                },
                Object {
                  "Fn::Join": Array [
                    "",
                    Array [
                      "arn:",
                      Object {
                        "Ref": "AWS::Partition",
                      },
                      ":execute-api:",
                      Object {
                        "Ref": "AWS::Region",
                      },
                      ":",
                      Object {
                        "Ref": "AWS::AccountId",
                      },
                      ":",
                      Object {
                        "Ref": "DeaApiGatewaydeaapi822A9228",
                      },
                      "/",
                      Object {
                        "Ref": "DeaApiGatewaydeaapiDeploymentStage[STAGE-REMOVED][HASH REMOVED]",
                      },
                      "/DELETE/cases/*/details",
                    ],
                  ],
                },
                Object {
                  "Fn::Join": Array [
                    "",
                    Array [
                      "arn:",
                      Object {
                        "Ref": "AWS::Partition",
                      },
                      ":execute-api:",
                      Object {
                        "Ref": "AWS::Region",
                      },
                      ":",
                      Object {
                        "Ref": "AWS::AccountId",
                      },
                      ":",
                      Object {
                        "Ref": "DeaApiGatewaydeaapi822A9228",
                      },
                      "/",
                      Object {
                        "Ref": "DeaApiGatewaydeaapiDeploymentStage[STAGE-REMOVED][HASH REMOVED]",
                      },
                      "/GET/auth/credentials/*/exchange",
                    ],
                  ],
                },
                Object {
                  "Fn::Join": Array [
                    "",
                    Array [
                      "arn:",
                      Object {
                        "Ref": "AWS::Partition",
                      },
                      ":execute-api:",
                      Object {
                        "Ref": "AWS::Region",
                      },
                      ":",
                      Object {
                        "Ref": "AWS::AccountId",
                      },
                      ":",
                      Object {
                        "Ref": "DeaApiGatewaydeaapi822A9228",
                      },
                      "/",
                      Object {
                        "Ref": "DeaApiGatewaydeaapiDeploymentStage[STAGE-REMOVED][HASH REMOVED]",
                      },
                      "/GET/auth/loginUrl",
                    ],
                  ],
                },
              ],
            },
          ],
          "Version": "2012-10-17",
        },
        "PolicyName": "DeaAuthGetCaseTestGroupRolePolicy852A4EA7",
        "Roles": Array [
          Object {
            "Ref": "DeaAuthGetCaseTestGroupRoleF15B4661",
          },
        ],
      },
      "Type": "AWS::IAM::Policy",
    },
    "DeaAuthGetMyCasesTestGroupRoleBDF3089F": Object {
      "Properties": Object {
        "AssumeRolePolicyDocument": Object {
          "Statement": Array [
            Object {
              "Action": "sts:AssumeRoleWithWebIdentity",
              "Condition": Object {
                "ForAnyValue:StringLike": Object {
                  "cognito-identity.amazonaws.com:amr": "authenticated",
                },
                "StringEquals": Object {
                  "cognito-identity.amazonaws.com:aud": Object {
                    "Ref": "DeaAuthDEAIdentityPool0B891C1B",
                  },
                },
              },
              "Effect": "Allow",
              "Principal": Object {
                "Federated": "cognito-identity.amazonaws.com",
              },
            },
          ],
          "Version": "2012-10-17",
        },
        "Description": "Role used for get my cases API e2e testing",
      },
      "Type": "AWS::IAM::Role",
    },
    "DeaAuthGetMyCasesTestGroupRolePolicy5E863018": Object {
      "Properties": Object {
        "PolicyDocument": Object {
          "Statement": Array [
            Object {
              "Action": "execute-api:Invoke",
              "Effect": "Allow",
              "Resource": Array [
                Object {
                  "Fn::Join": Array [
                    "",
                    Array [
                      "arn:",
                      Object {
                        "Ref": "AWS::Partition",
                      },
                      ":execute-api:",
                      Object {
                        "Ref": "AWS::Region",
                      },
                      ":",
                      Object {
                        "Ref": "AWS::AccountId",
                      },
                      ":",
                      Object {
                        "Ref": "DeaApiGatewaydeaapi822A9228",
                      },
                      "/",
                      Object {
                        "Ref": "DeaApiGatewaydeaapiDeploymentStage[STAGE-REMOVED][HASH REMOVED]",
                      },
                      "/POST/cases",
                    ],
                  ],
                },
                Object {
                  "Fn::Join": Array [
                    "",
                    Array [
                      "arn:",
                      Object {
                        "Ref": "AWS::Partition",
                      },
                      ":execute-api:",
                      Object {
                        "Ref": "AWS::Region",
                      },
                      ":",
                      Object {
                        "Ref": "AWS::AccountId",
                      },
                      ":",
                      Object {
                        "Ref": "DeaApiGatewaydeaapi822A9228",
                      },
                      "/",
                      Object {
                        "Ref": "DeaApiGatewaydeaapiDeploymentStage[STAGE-REMOVED][HASH REMOVED]",
                      },
                      "/GET/cases/*/details",
                    ],
                  ],
                },
                Object {
                  "Fn::Join": Array [
                    "",
                    Array [
                      "arn:",
                      Object {
                        "Ref": "AWS::Partition",
                      },
                      ":execute-api:",
                      Object {
                        "Ref": "AWS::Region",
                      },
                      ":",
                      Object {
                        "Ref": "AWS::AccountId",
                      },
                      ":",
                      Object {
                        "Ref": "DeaApiGatewaydeaapi822A9228",
                      },
                      "/",
                      Object {
                        "Ref": "DeaApiGatewaydeaapiDeploymentStage[STAGE-REMOVED][HASH REMOVED]",
                      },
                      "/DELETE/cases/*/details",
                    ],
                  ],
                },
                Object {
                  "Fn::Join": Array [
                    "",
                    Array [
                      "arn:",
                      Object {
                        "Ref": "AWS::Partition",
                      },
                      ":execute-api:",
                      Object {
                        "Ref": "AWS::Region",
                      },
                      ":",
                      Object {
                        "Ref": "AWS::AccountId",
                      },
                      ":",
                      Object {
                        "Ref": "DeaApiGatewaydeaapi822A9228",
                      },
                      "/",
                      Object {
                        "Ref": "DeaApiGatewaydeaapiDeploymentStage[STAGE-REMOVED][HASH REMOVED]",
                      },
                      "/GET/cases/my-cases",
                    ],
                  ],
                },
                Object {
                  "Fn::Join": Array [
                    "",
                    Array [
                      "arn:",
                      Object {
                        "Ref": "AWS::Partition",
                      },
                      ":execute-api:",
                      Object {
                        "Ref": "AWS::Region",
                      },
                      ":",
                      Object {
                        "Ref": "AWS::AccountId",
                      },
                      ":",
                      Object {
                        "Ref": "DeaApiGatewaydeaapi822A9228",
                      },
                      "/",
                      Object {
                        "Ref": "DeaApiGatewaydeaapiDeploymentStage[STAGE-REMOVED][HASH REMOVED]",
                      },
                      "/POST/cases/*/userMemberships",
                    ],
                  ],
                },
                Object {
                  "Fn::Join": Array [
                    "",
                    Array [
                      "arn:",
                      Object {
                        "Ref": "AWS::Partition",
                      },
                      ":execute-api:",
                      Object {
                        "Ref": "AWS::Region",
                      },
                      ":",
                      Object {
                        "Ref": "AWS::AccountId",
                      },
                      ":",
                      Object {
                        "Ref": "DeaApiGatewaydeaapi822A9228",
                      },
                      "/",
                      Object {
                        "Ref": "DeaApiGatewaydeaapiDeploymentStage[STAGE-REMOVED][HASH REMOVED]",
                      },
                      "/GET/users",
                    ],
                  ],
                },
              ],
            },
          ],
          "Version": "2012-10-17",
        },
        "PolicyName": "DeaAuthGetMyCasesTestGroupRolePolicy5E863018",
        "Roles": Array [
          Object {
            "Ref": "DeaAuthGetMyCasesTestGroupRoleBDF3089F",
          },
        ],
      },
      "Type": "AWS::IAM::Policy",
    },
    "DeaAuthIdPoolAuthenticatedRole3AD16775": Object {
      "Properties": Object {
        "AssumeRolePolicyDocument": Object {
          "Statement": Array [
            Object {
              "Action": "sts:AssumeRoleWithWebIdentity",
              "Condition": Object {
                "ForAnyValue:StringLike": Object {
                  "cognito-identity.amazonaws.com:amr": "authenticated",
                },
                "StringEquals": Object {
                  "cognito-identity.amazonaws.com:aud": Object {
                    "Ref": "DeaAuthDEAIdentityPool0B891C1B",
                  },
                },
              },
              "Effect": "Allow",
              "Principal": Object {
                "Federated": "cognito-identity.amazonaws.com",
              },
            },
          ],
          "Version": "2012-10-17",
        },
      },
      "Type": "AWS::IAM::Role",
    },
    "DeaAuthIdPoolUnAuthenticatedRoleA427A1FB": Object {
      "Properties": Object {
        "AssumeRolePolicyDocument": Object {
          "Statement": Array [
            Object {
              "Action": "sts:AssumeRoleWithWebIdentity",
              "Condition": Object {
                "ForAnyValue:StringLike": Object {
                  "cognito-identity.amazonaws.com:amr": "unauthenticated",
                },
                "StringEquals": Object {
                  "cognito-identity.amazonaws.com:aud": Object {
                    "Ref": "DeaAuthDEAIdentityPool0B891C1B",
                  },
                },
              },
              "Effect": "Allow",
              "Principal": Object {
                "Federated": "cognito-identity.amazonaws.com",
              },
            },
          ],
          "Version": "2012-10-17",
        },
      },
      "Type": "AWS::IAM::Role",
    },
    "DeaAuthIdentityPoolCognitoRoleAttachment914C22D9": Object {
      "Properties": Object {
        "IdentityPoolId": Object {
          "Ref": "DeaAuthDEAIdentityPool0B891C1B",
        },
        "RoleMappings": Object {
          "roleMappingsKey": Object {
            "AmbiguousRoleResolution": "AuthenticatedRole",
            "IdentityProvider": Object {
              "Fn::Join": Array [
                "",
                Array [
                  "cognito-idp.us-east-1.amazonaws.com/",
                  Object {
                    "Ref": "DeaAuthDEAUserPool22DB2BAB",
                  },
                  ":",
                  Object {
                    "Ref": "DeaAuthDEAUserPooldeaappclient3742F9D7",
                  },
                ],
              ],
            },
            "RulesConfiguration": Object {
              "Rules": Array [
                Object {
                  "Claim": "custom:DEARole",
                  "MatchType": "Equals",
                  "RoleARN": Object {
                    "Fn::GetAtt": Array [
                      "DeaAuthCaseWorkerRole14C530E5",
                      "Arn",
                    ],
                  },
                  "Value": "CaseWorker",
                },
                Object {
                  "Claim": "custom:DEARole",
                  "MatchType": "Equals",
                  "RoleARN": Object {
                    "Fn::GetAtt": Array [
                      "DeaAuthNoPermissionsGroupRole1E0F8CCF",
                      "Arn",
                    ],
                  },
                  "Value": "NoPermissionsGroup",
                },
                Object {
                  "Claim": "custom:DEARole",
                  "MatchType": "Equals",
                  "RoleARN": Object {
                    "Fn::GetAtt": Array [
                      "DeaAuthAuthTestGroupRole23D2E7FA",
                      "Arn",
                    ],
                  },
                  "Value": "AuthTestGroup",
                },
                Object {
                  "Claim": "custom:DEARole",
                  "MatchType": "Equals",
                  "RoleARN": Object {
                    "Fn::GetAtt": Array [
                      "DeaAuthCreateCasesTestGroupRoleB1D8969D",
                      "Arn",
                    ],
                  },
                  "Value": "CreateCasesTestGroup",
                },
                Object {
                  "Claim": "custom:DEARole",
                  "MatchType": "Equals",
                  "RoleARN": Object {
                    "Fn::GetAtt": Array [
                      "DeaAuthGetCaseTestGroupRoleF15B4661",
                      "Arn",
                    ],
                  },
                  "Value": "GetCaseTestGroup",
                },
                Object {
                  "Claim": "custom:DEARole",
                  "MatchType": "Equals",
                  "RoleARN": Object {
                    "Fn::GetAtt": Array [
                      "DeaAuthGetMyCasesTestGroupRoleBDF3089F",
                      "Arn",
                    ],
                  },
                  "Value": "GetMyCasesTestGroup",
                },
                Object {
                  "Claim": "custom:DEARole",
                  "MatchType": "Equals",
                  "RoleARN": Object {
                    "Fn::GetAtt": Array [
                      "DeaAuthAllowDenyTestGetMyCasesRole5EC38B75",
                      "Arn",
                    ],
                  },
                  "Value": "AllowDenyTest_GetMyCases",
                },
                Object {
                  "Claim": "custom:DEARole",
                  "MatchType": "Equals",
                  "RoleARN": Object {
                    "Fn::GetAtt": Array [
                      "DeaAuthAllowDenyTestGetAllCasesRole4BE93388",
                      "Arn",
                    ],
                  },
                  "Value": "AllowDenyTest_GetAllCases",
                },
                Object {
                  "Claim": "custom:DEARole",
                  "MatchType": "Equals",
                  "RoleARN": Object {
                    "Fn::GetAtt": Array [
                      "DeaAuthAllowDenyTestCreateCaseRoleF01FFE55",
                      "Arn",
                    ],
                  },
                  "Value": "AllowDenyTest_CreateCase",
                },
                Object {
                  "Claim": "custom:DEARole",
                  "MatchType": "Equals",
                  "RoleARN": Object {
                    "Fn::GetAtt": Array [
                      "DeaAuthAllowDenyTestGetCaseDetailsRole776FE5A3",
                      "Arn",
                    ],
                  },
                  "Value": "AllowDenyTest_GetCaseDetails",
                },
                Object {
                  "Claim": "custom:DEARole",
                  "MatchType": "Equals",
                  "RoleARN": Object {
                    "Fn::GetAtt": Array [
                      "DeaAuthAllowDenyTestUpdateCaseDetailsRoleFB886B54",
                      "Arn",
                    ],
                  },
                  "Value": "AllowDenyTest_UpdateCaseDetails",
                },
                Object {
                  "Claim": "custom:DEARole",
                  "MatchType": "Equals",
                  "RoleARN": Object {
                    "Fn::GetAtt": Array [
                      "DeaAuthAllowDenyTestDeleteCaseRoleBAF1B9D5",
                      "Arn",
                    ],
                  },
                  "Value": "AllowDenyTest_DeleteCase",
                },
                Object {
                  "Claim": "custom:DEARole",
                  "MatchType": "Equals",
                  "RoleARN": Object {
                    "Fn::GetAtt": Array [
                      "DeaAuthAllowDenyTestGetUsersFromCaseRole0644C0AD",
                      "Arn",
                    ],
                  },
                  "Value": "AllowDenyTest_GetUsersFromCase",
                },
                Object {
                  "Claim": "custom:DEARole",
                  "MatchType": "Equals",
                  "RoleARN": Object {
                    "Fn::GetAtt": Array [
                      "DeaAuthAllowDenyTestInviteUserToCaseRoleBB1D6B42",
                      "Arn",
                    ],
                  },
                  "Value": "AllowDenyTest_InviteUserToCase",
                },
                Object {
                  "Claim": "custom:DEARole",
                  "MatchType": "Equals",
                  "RoleARN": Object {
                    "Fn::GetAtt": Array [
                      "DeaAuthAllowDenyTestRemoveUserFromCaseRoleC77969B0",
                      "Arn",
                    ],
                  },
                  "Value": "AllowDenyTest_RemoveUserFromCase",
                },
                Object {
                  "Claim": "custom:DEARole",
                  "MatchType": "Equals",
                  "RoleARN": Object {
                    "Fn::GetAtt": Array [
                      "DeaAuthAllowDenyTestModifyUserCasePermissionsRoleFAAFE725",
                      "Arn",
                    ],
                  },
                  "Value": "AllowDenyTest_ModifyUserCasePermissions",
                },
                Object {
                  "Claim": "custom:DEARole",
                  "MatchType": "Equals",
                  "RoleARN": Object {
                    "Fn::GetAtt": Array [
                      "DeaAuthAllowDenyTestInitiateCaseFileUploadRoleCB92630A",
                      "Arn",
                    ],
                  },
                  "Value": "AllowDenyTest_InitiateCaseFileUpload",
                },
                Object {
                  "Claim": "custom:DEARole",
                  "MatchType": "Equals",
                  "RoleARN": Object {
                    "Fn::GetAtt": Array [
                      "DeaAuthAllowDenyTestGetCaseFilesRole4C5427E2",
                      "Arn",
                    ],
                  },
                  "Value": "AllowDenyTest_GetCaseFiles",
                },
                Object {
                  "Claim": "custom:DEARole",
                  "MatchType": "Equals",
                  "RoleARN": Object {
                    "Fn::GetAtt": Array [
                      "DeaAuthAllowDenyTestCompleteCaseFileUploadRole8AE13990",
                      "Arn",
                    ],
                  },
                  "Value": "AllowDenyTest_CompleteCaseFileUpload",
                },
                Object {
                  "Claim": "custom:DEARole",
                  "MatchType": "Equals",
                  "RoleARN": Object {
                    "Fn::GetAtt": Array [
                      "DeaAuthAllowDenyTestGetCaseFileDetailRoleAF53915D",
                      "Arn",
                    ],
                  },
                  "Value": "AllowDenyTest_GetCaseFileDetail",
                },
                Object {
                  "Claim": "custom:DEARole",
                  "MatchType": "Equals",
                  "RoleARN": Object {
                    "Fn::GetAtt": Array [
                      "DeaAuthAllowDenyTestDownloadCaseFileRole55A3A9D6",
                      "Arn",
                    ],
                  },
                  "Value": "AllowDenyTest_DownloadCaseFile",
                },
                Object {
                  "Claim": "custom:DEARole",
                  "MatchType": "Equals",
                  "RoleARN": Object {
                    "Fn::GetAtt": Array [
                      "DeaAuthAllowDenyTestRevokeAuthTokenRole8AB36F3C",
                      "Arn",
                    ],
                  },
                  "Value": "AllowDenyTest_RevokeAuthToken",
                },
                Object {
                  "Claim": "custom:DEARole",
                  "MatchType": "Equals",
                  "RoleARN": Object {
                    "Fn::GetAtt": Array [
                      "DeaAuthAllowDenyTestGetAllUsersRoleCCB4B128",
                      "Arn",
                    ],
                  },
                  "Value": "AllowDenyTest_GetAllUsers",
                },
              ],
            },
            "Type": "Rules",
          },
        },
        "Roles": Object {
          "authenticated": Object {
            "Fn::GetAtt": Array [
              "DeaAuthIdPoolAuthenticatedRole3AD16775",
              "Arn",
            ],
          },
          "unauthenticated": Object {
            "Fn::GetAtt": Array [
              "DeaAuthIdPoolUnAuthenticatedRoleA427A1FB",
              "Arn",
            ],
          },
        },
      },
      "Type": "AWS::Cognito::IdentityPoolRoleAttachment",
    },
    "DeaAuthNoPermissionsGroupRole1E0F8CCF": Object {
      "Properties": Object {
        "AssumeRolePolicyDocument": Object {
          "Statement": Array [
            Object {
              "Action": "sts:AssumeRoleWithWebIdentity",
              "Condition": Object {
                "ForAnyValue:StringLike": Object {
                  "cognito-identity.amazonaws.com:amr": "authenticated",
                },
                "StringEquals": Object {
                  "cognito-identity.amazonaws.com:aud": Object {
                    "Ref": "DeaAuthDEAIdentityPool0B891C1B",
                  },
                },
              },
              "Effect": "Allow",
              "Principal": Object {
                "Federated": "cognito-identity.amazonaws.com",
              },
            },
          ],
          "Version": "2012-10-17",
        },
        "Description": "Role users who can't do anything in the system",
      },
      "Type": "AWS::IAM::Role",
    },
    "DeaAuthNoPermissionsGroupRolePolicy8475E5D3": Object {
      "Properties": Object {
        "PolicyDocument": Object {
          "Statement": Array [
            Object {
              "Action": "execute-api:Invoke",
              "Effect": "Allow",
              "Resource": Object {
                "Fn::Join": Array [
                  "",
                  Array [
                    "arn:",
                    Object {
                      "Ref": "AWS::Partition",
                    },
                    ":execute-api:",
                    Object {
                      "Ref": "AWS::Region",
                    },
                    ":",
                    Object {
                      "Ref": "AWS::AccountId",
                    },
                    ":",
                    Object {
                      "Ref": "DeaApiGatewaydeaapi822A9228",
                    },
                    "/",
                    Object {
                      "Ref": "DeaApiGatewaydeaapiDeploymentStage[STAGE-REMOVED][HASH REMOVED]",
                    },
                    "/GET/cases/my-cases",
                  ],
                ],
              },
            },
          ],
          "Version": "2012-10-17",
        },
        "PolicyName": "DeaAuthNoPermissionsGroupRolePolicy8475E5D3",
        "Roles": Array [
          Object {
            "Ref": "DeaAuthNoPermissionsGroupRole1E0F8CCF",
          },
        ],
      },
      "Type": "AWS::IAM::Policy",
    },
    "DeaAuthclientcallbackurlssmparam21EED1EB": Object {
      "Properties": Object {
        "AllowedPattern": ".*",
        "Description": "stores the app client callback url for use in token verification on the backend",
        "Name": "/dea/us-east-1/[STAGE-REMOVED]-client-callback-url-param",
        "Tier": "Standard",
        "Type": "String",
        "Value": Object {
          "Fn::Join": Array [
            "",
            Array [
              "https://",
              Object {
                "Ref": "DeaApiGatewaydeaapi822A9228",
              },
              ".execute-api.",
              Object {
                "Ref": "AWS::Region",
              },
              ".",
              Object {
                "Ref": "AWS::URLSuffix",
              },
              "/",
              Object {
                "Ref": "DeaApiGatewaydeaapiDeploymentStage[STAGE-REMOVED][HASH REMOVED]",
              },
              "/ui/login",
            ],
          ],
        },
      },
      "Type": "AWS::SSM::Parameter",
    },
    "DeaAuth[DOMAIN-REMOVED][HASH REMOVED]": Object {
      "Properties": Object {
        "Domain": "[DOMAIN-REMOVED]",
        "UserPoolId": Object {
          "Ref": "DeaAuthDEAUserPool22DB2BAB",
        },
      },
      "Type": "AWS::Cognito::UserPoolDomain",
    },
    "DeaAuthidentitypoolidssmparam7012C429": Object {
      "Properties": Object {
        "AllowedPattern": ".*",
        "Description": "stores the identity pool id for use in user verification on the backend",
        "Name": "/dea/us-east-1/[STAGE-REMOVED]-identity-pool-id-param",
        "Tier": "Standard",
        "Type": "String",
        "Value": Object {
          "Ref": "DeaAuthDEAIdentityPool0B891C1B",
        },
      },
      "Type": "AWS::SSM::Parameter",
    },
    "DeaAuthuserpoolclientidssmparam605B45CC": Object {
      "Properties": Object {
        "AllowedPattern": ".*",
        "Description": "stores the user pool client id for use in token verification on the backend",
        "Name": "/dea/us-east-1/[STAGE-REMOVED]-userpool-client-id-param",
        "Tier": "Standard",
        "Type": "String",
        "Value": Object {
          "Ref": "DeaAuthDEAUserPooldeaappclient3742F9D7",
        },
      },
      "Type": "AWS::SSM::Parameter",
    },
    "DeaAuthuserpoolcognitodomainssmparam743ADBBC": Object {
      "Properties": Object {
        "AllowedPattern": ".*",
        "Description": "stores the user pool cognito domain for use in token verification on the backend",
        "Name": "/dea/us-east-1/[STAGE-REMOVED]-userpool-cognito-domain-param",
        "Tier": "Standard",
        "Type": "String",
        "Value": Object {
          "Fn::Join": Array [
            "",
            Array [
              "https://",
              Object {
                "Ref": "DeaAuth[DOMAIN-REMOVED][HASH REMOVED]",
              },
              ".auth.",
              Object {
                "Ref": "AWS::Region",
              },
              ".amazoncognito.com",
            ],
          ],
        },
      },
      "Type": "AWS::SSM::Parameter",
    },
    "DeaAuthuserpoolidssmparamE2094B6A": Object {
      "Properties": Object {
        "AllowedPattern": ".*",
        "Description": "stores the user pool id for use in token verification on the backend",
        "Name": "/dea/us-east-1/[STAGE-REMOVED]-userpool-id-param",
        "Tier": "Standard",
        "Type": "String",
        "Value": Object {
          "Ref": "DeaAuthDEAUserPool22DB2BAB",
        },
      },
      "Type": "AWS::SSM::Parameter",
    },
    "DeaBackendStackDeaTableE9FE4A05": Object {
      "DeletionPolicy": "Delete",
      "Properties": Object {
        "AttributeDefinitions": Array [
          Object {
            "AttributeName": "PK",
            "AttributeType": "S",
          },
          Object {
            "AttributeName": "SK",
            "AttributeType": "S",
          },
          Object {
            "AttributeName": "GSI1PK",
            "AttributeType": "S",
          },
          Object {
            "AttributeName": "GSI1SK",
            "AttributeType": "S",
          },
          Object {
            "AttributeName": "GSI2PK",
            "AttributeType": "S",
          },
          Object {
            "AttributeName": "GSI2SK",
            "AttributeType": "S",
          },
        ],
        "BillingMode": "PAY_PER_REQUEST",
        "GlobalSecondaryIndexes": Array [
          Object {
            "IndexName": "GSI1",
            "KeySchema": Array [
              Object {
                "AttributeName": "GSI1PK",
                "KeyType": "HASH",
              },
              Object {
                "AttributeName": "GSI1SK",
                "KeyType": "RANGE",
              },
            ],
            "Projection": Object {
              "ProjectionType": "ALL",
            },
          },
          Object {
            "IndexName": "GSI2",
            "KeySchema": Array [
              Object {
                "AttributeName": "GSI2PK",
                "KeyType": "HASH",
              },
              Object {
                "AttributeName": "GSI2SK",
                "KeyType": "RANGE",
              },
            ],
            "Projection": Object {
              "ProjectionType": "ALL",
            },
          },
        ],
        "KeySchema": Array [
          Object {
            "AttributeName": "PK",
            "KeyType": "HASH",
          },
          Object {
            "AttributeName": "SK",
            "KeyType": "RANGE",
          },
        ],
        "PointInTimeRecoverySpecification": Object {
          "PointInTimeRecoveryEnabled": true,
        },
        "SSESpecification": Object {
          "KMSMasterKeyId": Object {
            "Fn::GetAtt": Array [
              "primaryCustomerKey87EC2263",
              "Arn",
            ],
          },
          "SSEEnabled": true,
          "SSEType": "KMS",
        },
      },
      "Type": "AWS::DynamoDB::Table",
      "UpdateReplacePolicy": "Delete",
    },
    "DeaBackendStackS3AccessLogsBucket46FDD3E0": Object {
      "DeletionPolicy": "Delete",
      "Metadata": Object {
        "cfn_nag": Object {
          "rules_to_suppress": Array [
            Object {
              "id": "W35",
              "reason": "This is an access log bucket, we don't need to configure access logging for access log buckets",
            },
          ],
        },
      },
      "Properties": Object {
        "AccessControl": "LogDeliveryWrite",
        "BucketEncryption": Object {
          "ServerSideEncryptionConfiguration": Array [
            Object {
              "ServerSideEncryptionByDefault": Object {
                "SSEAlgorithm": "AES256",
              },
            },
          ],
        },
        "PublicAccessBlockConfiguration": Object {
          "BlockPublicAcls": true,
          "BlockPublicPolicy": true,
          "IgnorePublicAcls": true,
          "RestrictPublicBuckets": true,
        },
        "Tags": Array [
          Object {
            "Key": "aws-cdk:auto-delete-objects",
            "Value": "true",
          },
        ],
      },
      "Type": "AWS::S3::Bucket",
      "UpdateReplacePolicy": "Delete",
    },
    "DeaBackendStackS3AccessLogsBucketAutoDeleteObjectsCustomResource54474E78": Object {
      "DeletionPolicy": "Delete",
      "DependsOn": Array [
        "DeaBackendStackS3AccessLogsBucketPolicyCF6769D3",
      ],
      "Properties": Object {
        "BucketName": Object {
          "Ref": "DeaBackendStackS3AccessLogsBucket46FDD3E0",
        },
        "ServiceToken": Object {
          "Fn::GetAtt": Array [
            "CustomS3AutoDeleteObjectsCustomResourceProviderHandler9D90184F",
            "Arn",
          ],
        },
      },
      "Type": "Custom::S3AutoDeleteObjects",
      "UpdateReplacePolicy": "Delete",
    },
    "DeaBackendStackS3AccessLogsBucketPolicyCF6769D3": Object {
      "Properties": Object {
        "Bucket": Object {
          "Ref": "DeaBackendStackS3AccessLogsBucket46FDD3E0",
        },
        "PolicyDocument": Object {
          "Statement": Array [
            Object {
              "Action": "s3:*",
              "Condition": Object {
                "Bool": Object {
                  "aws:SecureTransport": "false",
                },
              },
              "Effect": "Deny",
              "Principal": Object {
                "AWS": "*",
              },
              "Resource": Array [
                Object {
                  "Fn::GetAtt": Array [
                    "DeaBackendStackS3AccessLogsBucket46FDD3E0",
                    "Arn",
                  ],
                },
                Object {
                  "Fn::Join": Array [
                    "",
                    Array [
                      Object {
                        "Fn::GetAtt": Array [
                          "DeaBackendStackS3AccessLogsBucket46FDD3E0",
                          "Arn",
                        ],
                      },
                      "/*",
                    ],
                  ],
                },
              ],
            },
            Object {
              "Action": Array [
                "s3:GetBucket*",
                "s3:List*",
                "s3:DeleteObject*",
              ],
              "Effect": "Allow",
              "Principal": Object {
                "AWS": Object {
                  "Fn::GetAtt": Array [
                    "CustomS3AutoDeleteObjectsCustomResourceProviderRole3B1BD092",
                    "Arn",
                  ],
                },
              },
              "Resource": Array [
                Object {
                  "Fn::GetAtt": Array [
                    "DeaBackendStackS3AccessLogsBucket46FDD3E0",
                    "Arn",
                  ],
                },
                Object {
                  "Fn::Join": Array [
                    "",
                    Array [
                      Object {
                        "Fn::GetAtt": Array [
                          "DeaBackendStackS3AccessLogsBucket46FDD3E0",
                          "Arn",
                        ],
                      },
                      "/*",
                    ],
                  ],
                },
              ],
            },
            Object {
              "Action": "s3:PutObject",
              "Condition": Object {
                "StringEquals": Object {
                  "aws:SourceAccount": Object {
                    "Ref": "AWS::AccountId",
                  },
                },
              },
              "Effect": "Allow",
              "Principal": Object {
                "Service": "logging.s3.amazonaws.com",
              },
              "Resource": Array [
                Object {
                  "Fn::Join": Array [
                    "",
                    Array [
                      Object {
                        "Fn::GetAtt": Array [
                          "DeaBackendStackS3AccessLogsBucket46FDD3E0",
                          "Arn",
                        ],
                      },
                      "/dea-ui-access-log*",
                    ],
                  ],
                },
                Object {
                  "Fn::Join": Array [
                    "",
                    Array [
                      Object {
                        "Fn::GetAtt": Array [
                          "DeaBackendStackS3AccessLogsBucket46FDD3E0",
                          "Arn",
                        ],
                      },
                      "/dea-datasets-access-log*",
                    ],
                  ],
                },
              ],
            },
          ],
          "Version": "2012-10-17",
        },
      },
      "Type": "AWS::S3::BucketPolicy",
    },
    "DeaBackendStackS3DatasetsBucket408FF954": Object {
      "DeletionPolicy": "Delete",
      "Properties": Object {
        "BucketEncryption": Object {
          "ServerSideEncryptionConfiguration": Array [
            Object {
              "BucketKeyEnabled": true,
              "ServerSideEncryptionByDefault": Object {
                "KMSMasterKeyID": Object {
                  "Fn::GetAtt": Array [
                    "primaryCustomerKey87EC2263",
                    "Arn",
                  ],
                },
                "SSEAlgorithm": "aws:kms",
              },
            },
          ],
        },
        "CorsConfiguration": Object {
          "CorsRules": Array [
            Object {
              "AllowedHeaders": Array [
                "*",
              ],
              "AllowedMethods": Array [
                "GET",
                "PUT",
                "HEAD",
              ],
              "AllowedOrigins": Array [
                "*",
              ],
            },
          ],
        },
        "LifecycleConfiguration": Object {
          "Rules": Array [
            Object {
              "AbortIncompleteMultipartUpload": Object {
                "DaysAfterInitiation": 1,
              },
              "Id": "DeaDatasetsDeleteIncompleteUploadsLifecyclePolicy",
              "Status": "Enabled",
            },
          ],
        },
        "LoggingConfiguration": Object {
          "DestinationBucketName": Object {
            "Ref": "DeaBackendStackS3AccessLogsBucket46FDD3E0",
          },
          "LogFilePrefix": "dea-datasets-access-log",
        },
        "ObjectLockEnabled": true,
        "PublicAccessBlockConfiguration": Object {
          "BlockPublicAcls": true,
          "BlockPublicPolicy": true,
          "IgnorePublicAcls": true,
          "RestrictPublicBuckets": true,
        },
        "Tags": Array [
          Object {
            "Key": "aws-cdk:auto-delete-objects",
            "Value": "true",
          },
        ],
        "VersioningConfiguration": Object {
          "Status": "Enabled",
        },
      },
      "Type": "AWS::S3::Bucket",
      "UpdateReplacePolicy": "Delete",
    },
    "DeaBackendStackS3DatasetsBucketAutoDeleteObjectsCustomResource4F25360D": Object {
      "DeletionPolicy": "Delete",
      "DependsOn": Array [
        "DeaBackendStackS3DatasetsBucketPolicy328F21B8",
      ],
      "Properties": Object {
        "BucketName": Object {
          "Ref": "DeaBackendStackS3DatasetsBucket408FF954",
        },
        "ServiceToken": Object {
          "Fn::GetAtt": Array [
            "CustomS3AutoDeleteObjectsCustomResourceProviderHandler9D90184F",
            "Arn",
          ],
        },
      },
      "Type": "Custom::S3AutoDeleteObjects",
      "UpdateReplacePolicy": "Delete",
    },
    "DeaBackendStackS3DatasetsBucketPolicy328F21B8": Object {
      "Properties": Object {
        "Bucket": Object {
          "Ref": "DeaBackendStackS3DatasetsBucket408FF954",
        },
        "PolicyDocument": Object {
          "Statement": Array [
            Object {
              "Action": "s3:*",
              "Condition": Object {
                "Bool": Object {
                  "aws:SecureTransport": "false",
                },
              },
              "Effect": "Deny",
              "Principal": Object {
                "AWS": "*",
              },
              "Resource": Array [
                Object {
                  "Fn::GetAtt": Array [
                    "DeaBackendStackS3DatasetsBucket408FF954",
                    "Arn",
                  ],
                },
                Object {
                  "Fn::Join": Array [
                    "",
                    Array [
                      Object {
                        "Fn::GetAtt": Array [
                          "DeaBackendStackS3DatasetsBucket408FF954",
                          "Arn",
                        ],
                      },
                      "/*",
                    ],
                  ],
                },
              ],
            },
            Object {
              "Action": Array [
                "s3:GetBucket*",
                "s3:List*",
                "s3:DeleteObject*",
              ],
              "Effect": "Allow",
              "Principal": Object {
                "AWS": Object {
                  "Fn::GetAtt": Array [
                    "CustomS3AutoDeleteObjectsCustomResourceProviderRole3B1BD092",
                    "Arn",
                  ],
                },
              },
              "Resource": Array [
                Object {
                  "Fn::GetAtt": Array [
                    "DeaBackendStackS3DatasetsBucket408FF954",
                    "Arn",
                  ],
                },
                Object {
                  "Fn::Join": Array [
                    "",
                    Array [
                      Object {
                        "Fn::GetAtt": Array [
                          "DeaBackendStackS3DatasetsBucket408FF954",
                          "Arn",
                        ],
                      },
                      "/*",
                    ],
                  ],
                },
              ],
            },
          ],
          "Version": "2012-10-17",
        },
      },
      "Type": "AWS::S3::BucketPolicy",
    },
    "DeaUiStackartifactbucketAutoDeleteObjectsCustomResource3D6F178A": Object {
      "DeletionPolicy": "Delete",
      "DependsOn": Array [
        "DeaUiStackartifactbucketPolicy4886C807",
      ],
      "Properties": Object {
        "BucketName": Object {
          "Ref": "DeaUiStackartifactbucketFFC87A37",
        },
        "ServiceToken": Object {
          "Fn::GetAtt": Array [
            "CustomS3AutoDeleteObjectsCustomResourceProviderHandler9D90184F",
            "Arn",
          ],
        },
      },
      "Type": "Custom::S3AutoDeleteObjects",
      "UpdateReplacePolicy": "Delete",
    },
    "DeaUiStackartifactbucketFFC87A37": Object {
      "DeletionPolicy": "Delete",
      "Properties": Object {
        "AccessControl": "LogDeliveryWrite",
        "BucketEncryption": Object {
          "ServerSideEncryptionConfiguration": Array [
            Object {
              "ServerSideEncryptionByDefault": Object {
                "SSEAlgorithm": "AES256",
              },
            },
          ],
        },
        "LoggingConfiguration": Object {
          "DestinationBucketName": Object {
            "Ref": "DeaBackendStackS3AccessLogsBucket46FDD3E0",
          },
          "LogFilePrefix": "dea-ui-access-log",
        },
        "PublicAccessBlockConfiguration": Object {
          "BlockPublicAcls": true,
          "BlockPublicPolicy": true,
          "IgnorePublicAcls": true,
          "RestrictPublicBuckets": true,
        },
        "Tags": Array [
          Object {
            "Key": "aws-cdk:auto-delete-objects",
            "Value": "true",
          },
          Object {
            "Key": "aws-cdk:cr-owned:51fb81a3",
            "Value": "true",
          },
        ],
        "WebsiteConfiguration": Object {
          "IndexDocument": "index.html",
        },
      },
      "Type": "AWS::S3::Bucket",
      "UpdateReplacePolicy": "Delete",
    },
    "DeaUiStackartifactbucketPolicy4886C807": Object {
      "Properties": Object {
        "Bucket": Object {
          "Ref": "DeaUiStackartifactbucketFFC87A37",
        },
        "PolicyDocument": Object {
          "Statement": Array [
            Object {
              "Action": Array [
                "s3:GetBucket*",
                "s3:List*",
                "s3:DeleteObject*",
              ],
              "Effect": "Allow",
              "Principal": Object {
                "AWS": Object {
                  "Fn::GetAtt": Array [
                    "CustomS3AutoDeleteObjectsCustomResourceProviderRole3B1BD092",
                    "Arn",
                  ],
                },
              },
              "Resource": Array [
                Object {
                  "Fn::GetAtt": Array [
                    "DeaUiStackartifactbucketFFC87A37",
                    "Arn",
                  ],
                },
                Object {
                  "Fn::Join": Array [
                    "",
                    Array [
                      Object {
                        "Fn::GetAtt": Array [
                          "DeaUiStackartifactbucketFFC87A37",
                          "Arn",
                        ],
                      },
                      "/*",
                    ],
                  ],
                },
              ],
            },
            Object {
              "Action": "s3:*",
              "Condition": Object {
                "Bool": Object {
                  "aws:SecureTransport": "false",
                },
              },
              "Effect": "Deny",
              "Principal": Object {
                "AWS": "*",
              },
              "Resource": Array [
                Object {
                  "Fn::GetAtt": Array [
                    "DeaUiStackartifactbucketFFC87A37",
                    "Arn",
                  ],
                },
                Object {
                  "Fn::Join": Array [
                    "",
                    Array [
                      Object {
                        "Fn::GetAtt": Array [
                          "DeaUiStackartifactbucketFFC87A37",
                          "Arn",
                        ],
                      },
                      "/*",
                    ],
                  ],
                },
              ],
              "Sid": "Deny requests that do not use TLS/HTTPS",
            },
            Object {
              "Action": "s3:*",
              "Condition": Object {
                "StringNotEquals": Object {
                  "s3:signatureversion": "AWS4-HMAC-SHA256",
                },
              },
              "Effect": "Deny",
              "Principal": Object {
                "AWS": "*",
              },
              "Resource": Object {
                "Fn::Join": Array [
                  "",
                  Array [
                    Object {
                      "Fn::GetAtt": Array [
                        "DeaUiStackartifactbucketFFC87A37",
                        "Arn",
                      ],
                    },
                    "/*",
                  ],
                ],
              },
              "Sid": "Deny requests that do not use SigV4",
            },
          ],
          "Version": "2012-10-17",
        },
      },
      "Type": "AWS::S3::BucketPolicy",
    },
    "DeaUiStackartifactdeploymentbucketAwsCliLayer760BCEFB": Object {
      "Properties": Object {
        "Content": Object {
          "S3Bucket": Object {
            "Fn::Sub": "cdk-hnb659fds-assets-\${AWS::AccountId}-\${AWS::Region}",
          },
          "S3Key": "[HASH REMOVED].zip",
        },
        "Description": "/opt/awscli/aws",
      },
      "Type": "AWS::Lambda::LayerVersion",
    },
    "DeaUiStackartifactdeploymentbucketCustomResourceC6B8B11C": Object {
      "DeletionPolicy": "Delete",
      "Properties": Object {
        "DestinationBucketName": Object {
          "Ref": "DeaUiStackartifactbucketFFC87A37",
        },
        "Prune": true,
        "ServiceToken": Object {
          "Fn::GetAtt": Array [
            "CustomCDKBucketDeployment8693BB64968944B69AAFB0CC9EB8756C81C01536",
            "Arn",
          ],
        },
        "SourceBucketNames": Array [
          Object {
            "Fn::Sub": "cdk-hnb659fds-assets-\${AWS::AccountId}-\${AWS::Region}",
          },
        ],
        "SourceObjectKeys": Array [
          "[HASH REMOVED].zip",
        ],
      },
      "Type": "Custom::CDKBucketDeployment",
      "UpdateReplacePolicy": "Delete",
    },
    "DeaUiStackrole3432A944": Object {
      "Properties": Object {
        "AssumeRolePolicyDocument": Object {
          "Statement": Array [
            Object {
              "Action": "sts:AssumeRole",
              "Effect": "Allow",
              "Principal": Object {
                "Service": "apigateway.amazonaws.com",
              },
            },
          ],
          "Version": "2012-10-17",
        },
      },
      "Type": "AWS::IAM::Role",
    },
    "DeaUiStackroleDefaultPolicyBE7B3383": Object {
      "Properties": Object {
        "PolicyDocument": Object {
          "Statement": Array [
            Object {
              "Action": Array [
                "s3:GetObject*",
                "s3:GetBucket*",
                "s3:List*",
                "s3:DeleteObject*",
                "s3:PutObject",
                "s3:PutObjectLegalHold",
                "s3:PutObjectRetention",
                "s3:PutObjectTagging",
                "s3:PutObjectVersionTagging",
                "s3:Abort*",
              ],
              "Effect": "Allow",
              "Resource": Array [
                Object {
                  "Fn::GetAtt": Array [
                    "DeaUiStackartifactbucketFFC87A37",
                    "Arn",
                  ],
                },
                Object {
                  "Fn::Join": Array [
                    "",
                    Array [
                      Object {
                        "Fn::GetAtt": Array [
                          "DeaUiStackartifactbucketFFC87A37",
                          "Arn",
                        ],
                      },
                      "/*",
                    ],
                  ],
                },
              ],
            },
          ],
          "Version": "2012-10-17",
        },
        "PolicyName": "DeaUiStackroleDefaultPolicyBE7B3383",
        "Roles": Array [
          Object {
            "Ref": "DeaUiStackrole3432A944",
          },
        ],
      },
      "Type": "AWS::IAM::Policy",
    },
    "deaAuditLogs7B75D3F1": Object {
      "DeletionPolicy": "Delete",
      "Properties": Object {
        "KmsKeyId": Object {
          "Fn::GetAtt": Array [
            "primaryCustomerKey87EC2263",
            "Arn",
          ],
        },
        "RetentionInDays": 14,
      },
      "Type": "AWS::Logs::LogGroup",
      "UpdateReplacePolicy": "Delete",
    },
    "deaTrail2681791A": Object {
      "DependsOn": Array [
        "DeaAuditdeaTrailBucketPolicyA68DF945",
        "deaTrailLogsRoleDefaultPolicyA1D73827",
        "deaTrailLogsRole13472204",
      ],
      "Properties": Object {
        "CloudWatchLogsLogGroupArn": Object {
          "Fn::GetAtt": Array [
            "deaTrailLogs0A0531F5",
            "Arn",
          ],
        },
        "CloudWatchLogsRoleArn": Object {
          "Fn::GetAtt": Array [
            "deaTrailLogsRole13472204",
            "Arn",
          ],
        },
        "EnableLogFileValidation": true,
        "EventSelectors": Array [],
        "IncludeGlobalServiceEvents": true,
        "IsLogging": true,
        "IsMultiRegionTrail": true,
        "KMSKeyId": Object {
          "Fn::GetAtt": Array [
            "primaryCustomerKey87EC2263",
            "Arn",
          ],
        },
        "S3BucketName": Object {
          "Ref": "DeaAuditdeaTrailBucket4819FF43",
        },
      },
      "Type": "AWS::CloudTrail::Trail",
    },
    "deaTrailLogs0A0531F5": Object {
      "DeletionPolicy": "Delete",
      "Properties": Object {
        "KmsKeyId": Object {
          "Fn::GetAtt": Array [
            "primaryCustomerKey87EC2263",
            "Arn",
          ],
        },
        "RetentionInDays": 14,
      },
      "Type": "AWS::Logs::LogGroup",
      "UpdateReplacePolicy": "Delete",
    },
    "deaTrailLogsRole13472204": Object {
      "Properties": Object {
        "AssumeRolePolicyDocument": Object {
          "Statement": Array [
            Object {
              "Action": "sts:AssumeRole",
              "Effect": "Allow",
              "Principal": Object {
                "Service": "cloudtrail.amazonaws.com",
              },
            },
          ],
          "Version": "2012-10-17",
        },
      },
      "Type": "AWS::IAM::Role",
    },
    "deaTrailLogsRoleDefaultPolicyA1D73827": Object {
      "Properties": Object {
        "PolicyDocument": Object {
          "Statement": Array [
            Object {
              "Action": Array [
                "logs:PutLogEvents",
                "logs:CreateLogStream",
              ],
              "Effect": "Allow",
              "Resource": Object {
                "Fn::GetAtt": Array [
                  "deaTrailLogs0A0531F5",
                  "Arn",
                ],
              },
            },
          ],
          "Version": "2012-10-17",
        },
        "PolicyName": "deaTrailLogsRoleDefaultPolicyA1D73827",
        "Roles": Array [
          Object {
            "Ref": "deaTrailLogsRole13472204",
          },
        ],
      },
      "Type": "AWS::IAM::Policy",
    },
    "primaryCustomerKey87EC2263": Object {
      "DeletionPolicy": "Delete",
      "Properties": Object {
        "EnableKeyRotation": true,
        "KeyPolicy": Object {
          "Statement": Array [
            Object {
              "Action": "kms:*",
              "Effect": "Allow",
              "Principal": Object {
                "AWS": Object {
                  "Fn::Join": Array [
                    "",
                    Array [
                      "arn:",
                      Object {
                        "Ref": "AWS::Partition",
                      },
                      ":iam::",
                      Object {
                        "Ref": "AWS::AccountId",
                      },
                      ":root",
                    ],
                  ],
                },
              },
              "Resource": "*",
              "Sid": "main-key-share-statement",
            },
            Object {
              "Action": Array [
                "kms:Encrypt*",
                "kms:Decrypt*",
                "kms:ReEncrypt*",
                "kms:GenerateDataKey*",
                "kms:Describe*",
              ],
              "Effect": "Allow",
              "Principal": Object {
                "Service": Object {
                  "Fn::Join": Array [
                    "",
                    Array [
                      "logs.",
                      Object {
                        "Ref": "AWS::Region",
                      },
                      ".amazonaws.com",
                    ],
                  ],
                },
              },
              "Resource": "*",
              "Sid": "main-key-share-statement",
            },
            Object {
              "Action": Array [
                "kms:Encrypt",
                "kms:ReEncrypt*",
                "kms:GenerateDataKey*",
              ],
              "Effect": "Allow",
              "Principal": Object {
                "Service": "cloudtrail.amazonaws.com",
              },
              "Resource": "*",
            },
            Object {
              "Action": Array [
                "kms:Decrypt",
                "kms:Encrypt",
                "kms:GenerateDataKey",
              ],
              "Effect": "Allow",
              "Principal": Object {
                "Service": Object {
                  "Fn::Join": Array [
                    "",
                    Array [
                      "lambda.",
                      Object {
                        "Ref": "AWS::Region",
                      },
                      ".amazonaws.com",
                    ],
                  ],
                },
              },
              "Resource": Object {
                "Fn::GetAtt": Array [
                  "DeaApiGatewaydeabaselambdarole91512884",
                  "Arn",
                ],
              },
              "Sid": "main-key-share-statement",
            },
          ],
          "Version": "2012-10-17",
        },
        "PendingWindowInDays": 7,
      },
      "Type": "AWS::KMS::Key",
      "UpdateReplacePolicy": "Delete",
    },
  },
  "Rules": Object {
    "CheckBootstrapVersion": Object {
      "Assertions": Array [
        Object {
          "Assert": Object {
            "Fn::Not": Array [
              Object {
                "Fn::Contains": Array [
                  Array [
                    "1",
                    "2",
                    "3",
                    "4",
                    "5",
                  ],
                  Object {
                    "Ref": "BootstrapVersion",
                  },
                ],
              },
            ],
          },
          "AssertDescription": "CDK bootstrap stack version 6 required. Please run 'cdk bootstrap' with a recent version of the CDK CLI.",
        },
      ],
    },
  },
}
`;<|MERGE_RESOLUTION|>--- conflicted
+++ resolved
@@ -1712,11 +1712,7 @@
       },
       "Type": "AWS::ApiGateway::UsagePlan",
     },
-<<<<<<< HEAD
-    "DeaApiGatewaydeaapiDeployment99E776295e94bfa604771d1f461d641c04597a0c": Object {
-=======
-    "DeaApiGatewaydeaapiDeployment99E77629d46cfff7f67ec1b32156e95f40839d48": Object {
->>>>>>> 698693ef
+    "DeaApiGatewaydeaapiDeployment99E776292b756de91151a36501b30d08b4915c51": Object {
       "DependsOn": Array [
         "DeaApiGatewaydeaapiauthauthCodeOPTIONS8EA9BA0F",
         "DeaApiGatewaydeaapiauthauthCodeFC92ADBD",
@@ -1831,11 +1827,7 @@
           "Format": "{\\"stage\\":\\"$context.stage\\",\\"requestId\\":\\"$context.requestId\\",\\"integrationRequestId\\":\\"$context.integration.requestId\\",\\"status\\":\\"$context.status\\",\\"apiId\\":\\"$context.apiId\\",\\"resourcePath\\":\\"$context.resourcePath\\",\\"path\\":\\"$context.path\\",\\"resourceId\\":\\"$context.resourceId\\",\\"httpMethod\\":\\"$context.httpMethod\\",\\"sourceIp\\":\\"$context.identity.sourceIp\\",\\"userAgent\\":\\"$context.identity.userAgent\\"}",
         },
         "DeploymentId": Object {
-<<<<<<< HEAD
-          "Ref": "DeaApiGatewaydeaapiDeployment99E776295e94bfa604771d1f461d641c04597a0c",
-=======
-          "Ref": "DeaApiGatewaydeaapiDeployment99E77629d46cfff7f67ec1b32156e95f40839d48",
->>>>>>> 698693ef
+          "Ref": "DeaApiGatewaydeaapiDeployment99E776292b756de91151a36501b30d08b4915c51",
         },
         "RestApiId": Object {
           "Ref": "DeaApiGatewaydeaapi822A9228",
