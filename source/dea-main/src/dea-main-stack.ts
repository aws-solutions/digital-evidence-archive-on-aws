/*
 *  Copyright Amazon.com, Inc. or its affiliates. All Rights Reserved.
 *  SPDX-License-Identifier: Apache-2.0
 */

/* eslint-disable no-new */
import {
  createCfnOutput,
  DeaAuthConstruct,
  DeaBackendConstruct,
<<<<<<< HEAD
=======
  deaConfig,
>>>>>>> a2df9671
  DeaRestApiConstruct,
} from '@aws/dea-backend';
import { DeaUiConstruct } from '@aws/dea-ui-infrastructure';
import * as cdk from 'aws-cdk-lib';

import { CfnResource, Duration } from 'aws-cdk-lib';
import { CfnMethod } from 'aws-cdk-lib/aws-apigateway';
import {
  AccountPrincipal,
  Effect,
  PolicyDocument,
  PolicyStatement,
  ServicePrincipal,
} from 'aws-cdk-lib/aws-iam';
import { Key } from 'aws-cdk-lib/aws-kms';
import { CfnFunction } from 'aws-cdk-lib/aws-lambda';
import { Construct } from 'constructs';
import { addLambdaSuppressions } from './nag-suppressions';

export class DeaMainStack extends cdk.Stack {
  // eslint-disable-next-line @typescript-eslint/explicit-member-accessibility
  constructor(scope: Construct, id: string, props?: cdk.StackProps) {
    super(scope, id, props);

    // Create KMS key to pass into backend and UI
    const kmsKey = this._createEncryptionKey();

    const uiAccessLogPrefix = 'dea-ui-access-log';
    // DEA Backend Construct
    const backendConstruct = new DeaBackendConstruct(this, 'DeaBackendStack', {
      kmsKey: kmsKey,
      accessLogsPrefixes: [uiAccessLogPrefix],
    });

    const region = this.region;
    const accountId = this.account;
    const deaApi = new DeaRestApiConstruct(this, 'DeaApiGateway', {
      deaTableArn: backendConstruct.deaTable.tableArn,
      deaTableName: backendConstruct.deaTable.tableName,
      deaDatasetsBucketArn: backendConstruct.datasetsBucket.bucketArn,
      deaDatasetsBucketName: backendConstruct.datasetsBucket.bucketName,
      kmsKey,
      region,
      accountId,
    });

    new DeaAuthConstruct(this, 'DeaAuth', { apiEndpointArns: deaApi.apiEndpointArns });

    kmsKey.addToResourcePolicy(
      new PolicyStatement({
        actions: ['kms:Decrypt', 'kms:Encrypt'],
        principals: [new ServicePrincipal(`lambda.${this.region}.amazonaws.com`)],
        resources: [deaApi.lambdaBaseRole.roleArn],
        sid: 'main-key-share-statement',
      })
    );

    // DEA UI Construct
    new DeaUiConstruct(this, 'DeaUiConstruct', {
      kmsKey: kmsKey,
      restApi: deaApi.deaRestApi,
      accessLogsBucket: backendConstruct.accessLogsBucket,
      accessLogPrefix: uiAccessLogPrefix,
    });

    // Stack node resource handling
    // ======================================
    // Suppress CFN issues with dea-main stack as the primary node here since we cannot access
    // resource node directly in the ui or backend construct
    this._uiStackConstructNagSuppress();

    // These are resources that will be configured in a future story. Please remove these suppressions or modify them to the specific resources as needed
    // when we tackle the particular story. Details in function below
    this._apiGwAuthNagSuppresions();
  }

  private _uiStackConstructNagSuppress(): void {
    const cdkLambda = this.node.findChild('Custom::CDKBucketDeployment8693BB64968944B69AAFB0CC9EB8756C').node
      .defaultChild;
    if (cdkLambda instanceof CfnFunction) {
      addLambdaSuppressions(cdkLambda);
    }

    const autoDeleteLambda = this.node
      .findChild('Custom::S3AutoDeleteObjectsCustomResourceProvider')
      .node.findChild('Handler');
    if (autoDeleteLambda instanceof CfnResource) {
      addLambdaSuppressions(autoDeleteLambda);
    }
  }

  private _createEncryptionKey(): Key {
    const mainKeyPolicy = new PolicyDocument({
      statements: [
        new PolicyStatement({
          effect: Effect.ALLOW,
          actions: ['kms:*'],
          principals: [new AccountPrincipal(this.account)],
          resources: ['*'],
          sid: 'main-key-share-statement',
        }),
        new PolicyStatement({
          effect: Effect.ALLOW,
          actions: [
            'kms:Encrypt*',
            'kms:Decrypt*',
            'kms:ReEncrypt*',
            'kms:GenerateDataKey*',
            'kms:Describe*',
          ],
          principals: [new ServicePrincipal(`logs.${this.region}.amazonaws.com`)],
          // resources: [deaApi.accessLogGroup.logGroupArn],
          resources: ['*'],
          sid: 'main-key-share-statement',
        }),
      ],
    });

    const key = new Key(this, 'primaryCustomerKey', {
      enableKeyRotation: true,
      policy: mainKeyPolicy,
      removalPolicy: deaConfig.retainPolicy(),
      pendingWindow: Duration.days(7),
    });

    createCfnOutput(this, 'mainAccountKmsKey', {
      value: key.keyArn,
    });
    return key;
  }

  private _apiGwAuthNagSuppresions(): void {
    // Nag suppress on all authorizationType related warnings until our Auth implementation is complete
    const apiGwMethodArray = [];
    // Backend API GW

    // UI API GW
    apiGwMethodArray.push(
      this.node
        .findChild('DeaApiGateway')
        .node.findChild('dea-api')
        .node.findChild('Default')
        .node.findChild('ui')
        .node.findChild('GET').node.defaultChild
    );

    // UI API GW Proxy
    apiGwMethodArray.push(
      this.node
        .findChild('DeaApiGateway')
        .node.findChild('dea-api')
        .node.findChild('Default')
        .node.findChild('ui')
        .node.findChild('{proxy+}')
        .node.findChild('GET').node.defaultChild
    );

    apiGwMethodArray.forEach((apiGwMethod) => {
      if (apiGwMethod instanceof CfnMethod) {
        apiGwMethod.addMetadata('cfn_nag', {
          // eslint-disable-next-line @typescript-eslint/naming-convention
          rules_to_suppress: [
            {
              id: 'W59',
              reason: 'Auth not implemented yet, will revisit',
            },
          ],
        });
      }
    });
  }
}<|MERGE_RESOLUTION|>--- conflicted
+++ resolved
@@ -8,10 +8,7 @@
   createCfnOutput,
   DeaAuthConstruct,
   DeaBackendConstruct,
-<<<<<<< HEAD
-=======
   deaConfig,
->>>>>>> a2df9671
   DeaRestApiConstruct,
 } from '@aws/dea-backend';
 import { DeaUiConstruct } from '@aws/dea-ui-infrastructure';
