/*
 *  Copyright Amazon.com, Inc. or its affiliates. All Rights Reserved.
 *  SPDX-License-Identifier: Apache-2.0
 */

import { assert } from 'console';
import * as fs from 'fs';

import path from 'path';
import { RoleMappingMatchType } from '@aws-cdk/aws-cognito-identitypool-alpha';
import {
  Aws,
  CfnCondition,
  CfnJson,
  CfnParameter,
  Duration,
  Fn,
  SecretValue,
  Stack,
  StackProps,
} from 'aws-cdk-lib';
import { RestApi } from 'aws-cdk-lib/aws-apigateway';
import {
  AccountRecovery,
  CfnIdentityPool,
  CfnIdentityPoolRoleAttachment,
  ClientAttributes,
  ProviderAttribute,
  StringAttribute,
  UserPool,
  UserPoolClient,
  UserPoolClientIdentityProvider,
  UserPoolDomain,
  UserPoolIdentityProviderSaml,
  UserPoolIdentityProviderSamlMetadata,
  UserPoolTriggers,
} from 'aws-cdk-lib/aws-cognito';
import {
  Effect,
  FederatedPrincipal,
  ManagedPolicy,
  PermissionsBoundary,
  Policy,
  PolicyStatement,
  Role,
  WebIdentityPrincipal,
} from 'aws-cdk-lib/aws-iam';
import { Runtime, Tracing } from 'aws-cdk-lib/aws-lambda';

import { NodejsFunction } from 'aws-cdk-lib/aws-lambda-nodejs';
import { Construct } from 'constructs';
import { deaConfig } from '../config';
import { createCfnOutput } from './construct-support';
import { DeaOperationalDashboard } from './dea-ops-dashboard';

// Gov Region us-gov-east-1 does NOT have Cognito
// therefore for that region we will launch the Cognito UserPool and IdPool
// in us-gov-west-1, and the rest of dea in us-gov-east-1.
// This may lead to higher latencies, due to regional network travel.
// This class MAY ONLY contain Cognito constructs, because when launching
// in us-gov-east-1, we do a 2-phase deployment, the first with Cognito
// in gov-west, then the rest. To do that, we launch only this construct,
// so whatever you place in here will also be deployed in us-gov-west-1
// IAM is fine since its an AWS global service for the account, not regional

// NOTE: Since CloudFormation is regional not global, we have to deploy
// cognito and the rest of DEA in different stacks for us-gov-east-1.
// However, we also have the requirement for OneClick, which requires that
// there be only ONE Cfn template. Obviously, Gov East will not be compatible
// for OneClick, but for the rest of the regions we need one template.
// Therefore, for the normal case we will use DeaAuth as a construct
// and for us-gov-east-1, we will use it as a Stack. Its hacky, but we get
// the best of both worlds; OneClick for everything else, and a single deployment
// for us-gov-east-1

interface DeaAuthProps {
  readonly region: string;
  readonly restApi: RestApi;
  // We need to create IAM Roles with what APIs the Role can call
  // therefore we need the API endpoint ARNs from the API Gateway construct
  apiEndpointArns: Map<string, string>;
  opsDashboard?: DeaOperationalDashboard;
}

export interface DeaAuthInfo {
  readonly availableEndpointsPerRole: Map<string, string[]>;
  readonly userPoolId: string;
  readonly userPoolClientId: string;
  readonly cognitoDomain: string;
  readonly callbackUrl: string;
  readonly identityPoolId: string;
  readonly clientSecret: SecretValue;
  readonly agencyIdpName?: string;
}

export class DeaAuthStack extends Stack {
  public deaAuthInfo: DeaAuthInfo;

  public constructor(scope: Construct, stackName: string, deaProps: DeaAuthProps, props?: StackProps) {
    if (!deaConfig.isOneClick()) {
      super(scope, stackName, {
        ...props,
        env: {
          ...props?.env,
          region: deaProps.region, // Note: for us-gov-east-1, we change the region
          // to us-gov-west-1 since Cognito is not available in that region
        },
        crossRegionReferences: true,
      });
    } else {
      super(scope, stackName, props);
    }

    this.deaAuthInfo = new DeaAuth(this, stackName, deaProps).deaAuthInfo;
  }
}

export class DeaAuth extends Construct {
  public deaAuthInfo: DeaAuthInfo;

  public constructor(scope: Construct, stackName: string, deaProps: DeaAuthProps) {
    super(scope, stackName + 'Construct');

    let loginUrl = `${deaProps.restApi.url}ui/login`;
    const customDomainInfo = deaConfig.customDomainInfo();
    if (customDomainInfo.domainName && customDomainInfo.certificateArn) {
      loginUrl = `https://${customDomainInfo.domainName}/ui/login`;
    }

    // Auth Stack. Used to determine which APIs a user can access by assigning them
    // an IAM Role based on the group membership to DEARole mapping specified by the Agency IdP during federation.
    // E.g. User federates with the auth stack, given credentials based on the group membership in the id Token
    // and the role mapping in the Identity Pool, then user can call APIs as neccessary.
    // A Cognito UserPool will be used as the token vendor, and will ONLY be used
    // for federation with the Agency IdP. During federation, Cognito receives
    // a SAML assertion from the IdP, and uses its attached attribute mapping
    // to update the user. In particular, one field will be called SAMLGroups, which
    // is a list of groups memberships in the external IDP and will be used during authorization to determine
    // the credentials for the user. (In the configuration file map the group names to desired DEARole)
    // For production deployments, follow the ImplementationGuide on how to setup
    // and connect your existing CJIS-compatible IdP for SSO and attribute mapping for the UserPool
    // and role mapping rules for the identity pool for authorization
    this.deaAuthInfo = this.createAuthStack(deaProps.apiEndpointArns, loginUrl, deaProps.opsDashboard);
  }

  private createIamRole(
    roleName: string,
    description: string,
    apiEndpoints: Array<string>,
    principal: WebIdentityPrincipal,
    roleBoundary: ManagedPolicy
  ): Role {
    const stage = deaConfig.stage();
    const role = new Role(this, roleName, {
      assumedBy: principal,
      description: description,
      roleName: `${stage}-${roleName}`,
    });
    const endpointstatment = new PolicyStatement({
      actions: ['execute-api:Invoke'],
      resources: apiEndpoints,
    });
    endpointstatment.effect = Effect.DENY;
    role.attachInlinePolicy(
      new Policy(this, roleName + 'Policy', {
        statements: [
          new PolicyStatement({
            actions: ['execute-api:Invoke'],
            resources: apiEndpoints,
          }),
        ],
      })
    );
    PermissionsBoundary.of(role).apply(roleBoundary);

    return role;
  }

  // Here is where we take the IAM Roles from the configuration file
  // and create them. These roles only define the DEA API endpoints
  // the user can use when granted the credentials.
  // During the authorization process, the client sends the the IdToken from
  // the authentication process, sends it to the /credentials DEA endpoint
  // which then sends it to the IdentityPool to get the appropriate credentials
  // for the user. To determine the credentials, the SAMLGroups field in the
  // identity token is used and compared to the identity pool attached role mapping.
  // Thus from this function we send a mapping of groups (using regex) values to the appropriate
  // IAM Role, which we will use to define the role mapping in cdk for the ID Pool.
  private createDEARoles(
    apiEndpointArns: Map<string, string>,
    identityPoolId: string,
    isUsGovConditionId: string
  ): [Map<string, Role>, Map<string, string[]>] {
    // Create IAM Roles that define what APIs are allowed to be called
    // The role we create {Auditor, CaseWorker, Admin} are just examples
    // so customize to your agency's specific needs

    const cognitoPartition = Fn.conditionIf(
      isUsGovConditionId,
      'cognito-identity-us-gov',
      'cognito-identity'
    ).toString();
    const audConditionString = `${cognitoPartition}.amazonaws.com:aud`;
    const amrConditionString = `${cognitoPartition}.amazonaws.com:amr`;
    const audJson = new CfnJson(this, 'AudJson', {
      value: {
        [audConditionString]: identityPoolId,
      },
    });
    const amrJson = new CfnJson(this, 'AmrJson', {
      value: { [amrConditionString]: 'authenticated' },
    });

    const principal = new WebIdentityPrincipal(`${cognitoPartition}.amazonaws.com`, {
      StringEquals: audJson,
      'ForAnyValue:StringLike': amrJson,
    });

    const deaRolesMap = new Map<string, Role>();
    const availableEndpointsPerRole = new Map<string, string[]>();

    // 3 General Roles:
    // * Admins: can call APIs to change system settings like re-assign case, or list all cases
    // * Auditors: can call Audit APIs to generate reports
    // * Case Workers: can create cases, and upload/download to cases they have permissions to (case ACL)

    const roleBoundary = new ManagedPolicy(this, 'deaRoleBoundary', {
      statements: [
        new PolicyStatement({
          effect: Effect.ALLOW,
          actions: ['execute-api:Invoke'],
          resources: [...apiEndpointArns.values()],
        }),
      ],
    });

    const deaRoleTypes = deaConfig.deaRoleTypes();
    deaRoleTypes.forEach((roleType) => {
      const endpointStrings = roleType.endpoints.map((endpoint) => `${endpoint.path}${endpoint.method}`);
      const groupEndpoints = this.getEndpoints(apiEndpointArns, endpointStrings);
      this.createDEARole(
        roleType.name,
        roleType.description,
        deaRolesMap,
        groupEndpoints,
        principal,
        roleBoundary
      );
      availableEndpointsPerRole.set(roleType.name, endpointStrings);
    });

    /* 
     * Commented out to avoid cdk the deployment failure due the max quota limit of 25 rules for RBAC reached.
    if (deaConfig.isTestStack()) {
      // create roles for individual endpoint allow/deny testing
      deaApiRouteConfig.routes.forEach((route) => {
        if (route.authMethod != AuthorizationType.NONE) {
          const arn = apiEndpointArns.get(`${route.path}${route.httpMethod}`);

          this._createDEARole(
            `AllowDenyTest_${route.eventName}`,
            `${route.httpMethod}_${route.path}`,
            deaRolesMap,
            [arn ?? ''],
            principal
          );
        }
      });
    }
    */

    return [deaRolesMap, availableEndpointsPerRole];
  }

  private createAuthStack(
    apiEndpointArns: Map<string, string>,
    callbackUrl: string,
    opsDashboard?: DeaOperationalDashboard
  ): DeaAuthInfo {
    const usGovCondition = new CfnCondition(this, 'isUSGov', {
      expression: Fn.conditionEquals(Aws.PARTITION, 'aws-us-gov'),
    });
    // See Implementation Guide for how to integrate your existing
    // Identity Provider with Cognito User Pool for SSO
    const [pool, poolClient, cognitoDomainUrl, clientSecret, agencyIdpName] = this.createCognitoIdP(
      callbackUrl,
      opsDashboard
    );

    // For gov cloud, Cognito only uses FIPS endpoint, and the only FIPS endpoint
    // is in us-gov-west-1. See https://docs.aws.amazon.com/govcloud-us/latest/UserGuide/govcloud-cog.html
    // for more details

    const idPool = new CfnIdentityPool(this, 'DEAIdentityPool', {
      allowUnauthenticatedIdentities: false,
      allowClassicFlow: false,
      cognitoIdentityProviders: [
        {
          providerName: pool.userPoolProviderName,
          serverSideTokenCheck: true,
          clientId: poolClient.userPoolClientId,
        },
      ],
    });

    // Create the DEA IAM Roles
    // Then tell the IdPool to map the DEARole field from the id token
    // to the appropriate DEA IAM Role
    const [deaRoles, availableEndpointsPerRole] = this.createDEARoles(
      apiEndpointArns,
      idPool.ref,
      usGovCondition.logicalId
    );
    let rules: CfnIdentityPoolRoleAttachment.MappingRuleProperty[];
    const idpInfo = deaConfig.idpMetadata();
    // If the user has defined rules, use that to generate the rule mapping
    if (idpInfo && idpInfo.groupToDeaRoleRules.length > 0) {
      const groupToDeaRoleRules = idpInfo.groupToDeaRoleRules;
      rules = new Array(groupToDeaRoleRules.length);
      groupToDeaRoleRules.forEach((ruleMapping) => {
        const roleArn = deaRoles.get(ruleMapping.deaRoleName)?.roleArn;
        if (!roleArn) {
          throw new Error(
            `Malformed Rule Mapping: DeaRole Name ${ruleMapping.deaRoleName} is not a valid dea role`
          );
        }
        rules.push({
          claim: 'custom:SAMLGroups',
          value: ruleMapping.filterValue,
          matchType: RoleMappingMatchType.CONTAINS,
          roleArn,
        });
      });
    } else {
      // Rely on assigned DEARole based on DEA attribute
      rules = new Array(deaRoles.size);
      Array.from(deaRoles.entries()).forEach((entry) => {
        rules.push({
          claim: 'custom:DEARole',
          value: entry[0],
          matchType: RoleMappingMatchType.EQUALS,
          roleArn: entry[1].roleArn,
        });
      });
    }

    let defaultRoleArn;
    if (idpInfo?.defaultRole) {
      const defaultRoleArn = deaRoles.get(idpInfo.defaultRole)?.roleArn;
      if (!defaultRoleArn) {
        throw new Error(`Default Role is an invalid DeaRole Name ${idpInfo.defaultRole}`);
      }
    }
    const { authenticated, unauthenticated } = this._createIdPoolDefaultRoles(
      idPool.ref,
      usGovCondition.logicalId,
      defaultRoleArn
    );
    new CfnIdentityPoolRoleAttachment(this, 'IdentityPoolCognitoRoleAttachment', {
      identityPoolId: idPool.ref,
      roleMappings: {
        roleMappingsKey: {
          type: 'Rules',
          identityProvider: `${pool.userPoolProviderName}:${poolClient.userPoolClientId}`,
          ambiguousRoleResolution: 'AuthenticatedRole',
          rulesConfiguration: {
            rules: rules,
          },
        },
      },
      roles: {
        authenticated,
        unauthenticated,
      },
    });

    createCfnOutput(this, 'identityPoolId', {
      value: idPool.ref,
    });

    createCfnOutput(this, 'userPoolId', {
      value: pool.userPoolId,
    });

    createCfnOutput(this, 'poolProviderUrl', {
      value: pool.userPoolProviderUrl,
    });

    createCfnOutput(this, 'poolProviderName', {
      value: pool.userPoolProviderName,
    });

    createCfnOutput(this, 'userPoolClientId', {
      value: poolClient.userPoolClientId,
    });

    createCfnOutput(this, 'userPoolClientSecret', {
      value: poolClient.userPoolClientSecret.unsafeUnwrap(),
    });

    return {
      availableEndpointsPerRole,
      userPoolId: pool.userPoolId,
      userPoolClientId: poolClient.userPoolClientId,
      cognitoDomain: cognitoDomainUrl,
      callbackUrl,
      identityPoolId: idPool.ref,
      clientSecret,
      agencyIdpName,
    };
  }

  // TODO add function for creating the IAM SAML IdP, which
  // describes the external IdP and establishes trust between it and
  // AWS, so that it can be used in DEA. This SAML ARN will be used
  // for federation with the Cognito User Pool

  // We use CognitoUserPool as the IdP for the reference application
  // For production, the Cognito will simply act as a token vendor
  // and ONLY allow federation, no native auth
  // TODO: determine if Cognito is CJIS compatible
  private createCognitoIdP(
    callbackUrl: string,
    opsDashboard?: DeaOperationalDashboard
  ): [UserPool, UserPoolClient, string, SecretValue, string?] {
    const tempPasswordValidity = Duration.days(1);
    // must re-authenticate in every 12 hours (so we make expiry 11 hours, so they can't refresh at 11:59)
    // Note when inactive for 30+ minutes, you will also have to reauthenticate
    // due to session lock requirements. This is handled by session management code
    // IdToken validity is 1 hour for federated users no matter what you set it to
    const accessTokenValidity = Duration.hours(1);
    const idTokenValidity = Duration.hours(1);
    const refreshTokenValidity = Duration.hours(11);

    // If the external IdP used in Identity Center, create the PreTokenGeneration Trigger
    // Lambda and add it to the user pool triggers.
    // This is a special case since Identity Center can't send groups or a custom attribute
    // over the SAML assertion, so the trigger queries the users groups and adds it to the token
    // so authorization can proceed as normal
    let lambdaTriggers: UserPoolTriggers | undefined;
    const idpMetadata = deaConfig.idpMetadata();
    const identityStoreId = idpMetadata?.identityStoreId;
    const identityStoreRegion = idpMetadata?.identityStoreRegion;
<<<<<<< HEAD
    const identityStoreAccount = idpMetadata?.identityStoreAccount;
    const hasAwsManagedActiveDirectory = idpMetadata?.hasAwsManagedActiveDirectory ?? false;
=======
>>>>>>> ad7834b8
    if (identityStoreId) {
      if (!identityStoreRegion) {
        throw new Error('Config identityStoreRegion is required when using Identity Store');
      }

<<<<<<< HEAD
      if (!identityStoreAccount) {
        throw new Error('Config identityStoreAccount is required when using Identity Store');
      }

      const preTokenGenerationLambda = this.createPreTokenGenerationLambda(
        identityStoreId,
        identityStoreRegion,
        identityStoreAccount,
        hasAwsManagedActiveDirectory,
=======
      const preTokenGenerationLambda = this.createPreTokenGenerationLambda(
        identityStoreId,
        identityStoreRegion,
>>>>>>> ad7834b8
        opsDashboard
      );
      lambdaTriggers = { preTokenGeneration: preTokenGenerationLambda };
    }

    // fetch stage
    const stage = deaConfig.stage();

    const userPool = new UserPool(this, 'DEAUserPool', {
      accountRecovery: AccountRecovery.EMAIL_ONLY,
      // Below is Basic Password Policy, though it is missing the ability for
      // banned passwords, password expiry, password history etc
      passwordPolicy: {
        minLength: 8,
        requireLowercase: true,
        requireUppercase: true,
        requireDigits: true,
        requireSymbols: true,
        tempPasswordValidity: tempPasswordValidity,
      },
      /*we only want admins to create users, which then can be
        used to force users to be federated with IdP only.
        Also only want users in the agency IdP to be able to authenticate*/
      selfSignUpEnabled: false,
      customAttributes: {
        // NOTE for a user pool attribute that is mapped to
        // an IdP atribute, mutable must be set to true, otherwise
        // Cognito will throw an error during federation
        SAMLGroups: new StringAttribute({ mutable: true }),
        DEARole: new StringAttribute({ mutable: true }),
        IdCenterId: new StringAttribute({ mutable: true }),
      },
      standardAttributes: {
        familyName: {
          required: true,
          mutable: true,
        },
        givenName: {
          required: true,
          mutable: true,
        },
      },
      userInvitation: {
        emailSubject: 'Digital Evidence Archive Signup Invitation',
        emailBody: 'Hello {username}, you have been invited to use DEA! Your temporary password is {####}',
        smsMessage: 'Hello {username}, your temporary password for our DEA is {####}',
      },
      removalPolicy: deaConfig.retainPolicy(),
      lambdaTriggers,
    });

    let domainPrefix = deaConfig.cognitoDomain();

    // The idea here is to use DOMAIN_PREFIX env as we do development, each of us setting a unique name locally.
    // For the one click generation we will not specify a prefix and thus the template will be generated with a parameter to be entered at deploy time
    if (!domainPrefix) {
      const cognitoPrefixParam = new CfnParameter(this, 'CognitoDomainPrefix', {
        type: 'String',
        description:
          "The prefix of the cognito domain to associate to the user pool. Domain prefixes may only include lowercase, alphanumeric characters, and hyphens. You can't use the text aws, amazon, or cognito in the domain prefix. Your domain prefix must be unique within the current Region.",
        allowedPattern: '^[a-z0-9](?:[a-z0-9-]{0,61}[a-z0-9])?$',
      });
      domainPrefix = cognitoPrefixParam.valueAsString;
    }

    const newDomain = new UserPoolDomain(this, 'dea-user-pool-domain', {
      userPool,
      cognitoDomain: {
        domainPrefix,
      },
    });

    const callbackUrls = [callbackUrl];
    deaConfig.deaAllowedOriginsList().forEach((origin) => {
      callbackUrls.push(`${origin}/${stage}/ui/login`);
    });

    if (deaConfig.isTestStack()) {
      const authTestUrl = callbackUrl.replace('/login', '/auth-test');
      callbackUrls.push(authTestUrl);
    }

    // If external IDP information was provided in the config,
    // integrate it into the user pool here
    const idpInfo = deaConfig.idpMetadata();
    let agencyIdpName: string | undefined;
    let supportedIdentityProviders: UserPoolClientIdentityProvider[] | undefined;
    if (idpInfo && idpInfo.metadataPath) {
      let idp: UserPoolIdentityProviderSaml;
      // Identity Center has to be treated differently because it cannot send groups
      // or a custom attribute over the wire
      if (idpInfo.identityStoreId) {
        if (!idpInfo.attributeMap.idcenterid) {
          throw new Error(
            'When integrating with Identity Center, you must add idcenterid to your attribute mapping'
          );
        }
        const idpSamlMetadata = this.createIdpSAMLMetadata(idpInfo.metadataPath, idpInfo.metadataPathType);
        idp = new UserPoolIdentityProviderSaml(this, 'AgencyIdP', {
          metadata: idpSamlMetadata,
          userPool: userPool,
          attributeMapping: {
            preferredUsername: ProviderAttribute.other(idpInfo.attributeMap.username),
            email: ProviderAttribute.other(idpInfo.attributeMap.email),
            familyName: ProviderAttribute.other(idpInfo.attributeMap.lastName),
            givenName: ProviderAttribute.other(idpInfo.attributeMap.firstName),
            custom: {
              'custom:IdCenterId': ProviderAttribute.other(idpInfo.attributeMap.idcenterid),
            },
          },
        });
      } else {
        let custom;
        // Determine which attributes are being sent via SAML from the IDP
        // Must be at least 1, can be both.
        if (idpInfo.attributeMap.deaRoleName && idpInfo.attributeMap.groups) {
          custom = {
            'custom:DEARole': ProviderAttribute.other(idpInfo.attributeMap.deaRoleName),
            'custom:SAMLGroups': ProviderAttribute.other(idpInfo.attributeMap.groups),
          };
        } else if (idpInfo.attributeMap.groups) {
          // Check that the rule mapping rules are assigned
          if (!idpInfo.groupToDeaRoleRules) {
            throw new Error('Must define Rule Mappings when using Groups Attribute for authorization');
          }
          custom = {
            'custom:SAMLGroups': ProviderAttribute.other(idpInfo.attributeMap.groups),
          };
        } else if (idpInfo.attributeMap.deaRoleName) {
          custom = {
            'custom:DEARole': ProviderAttribute.other(idpInfo.attributeMap.deaRoleName),
          };
        }
        const idpSamlMetadata = this.createIdpSAMLMetadata(idpInfo.metadataPath, idpInfo.metadataPathType);
        idp = new UserPoolIdentityProviderSaml(this, 'AgencyIdP', {
          metadata: idpSamlMetadata,
          userPool: userPool,
          attributeMapping: {
            preferredUsername: ProviderAttribute.other(idpInfo.attributeMap.username),
            email: ProviderAttribute.other(idpInfo.attributeMap.email),
            familyName: ProviderAttribute.other(idpInfo.attributeMap.lastName),
            givenName: ProviderAttribute.other(idpInfo.attributeMap.firstName),
            custom,
          },
        });
      }

      // Will be placed in SSM so the hosted UI can automaticaly redirect to the IdP Signin page
      agencyIdpName = idp.providerName;
      supportedIdentityProviders = [UserPoolClientIdentityProvider.custom(agencyIdpName)];
    }

    const clientWriteAttributes = new ClientAttributes()
      .withStandardAttributes({
        familyName: true,
        givenName: true,
        email: true,
        preferredUsername: true,
        lastUpdateTime: true,
      })
      .withCustomAttributes('SAMLGroups', 'DEARole', 'IdCenterId');
    const poolClient = userPool.addClient('dea-app-client', {
      accessTokenValidity: accessTokenValidity,
      // use Server-side authentication workflow
      authFlows: {
        adminUserPassword: true,
        userPassword: true,
      },
      enableTokenRevocation: true,
      generateSecret: true,
      idTokenValidity: idTokenValidity,

      oAuth: {
        callbackUrls,
        flows: {
          authorizationCodeGrant: true,
        },
      },

      preventUserExistenceErrors: true,
      refreshTokenValidity: refreshTokenValidity,
      userPoolClientName: 'dea-app-client',
      supportedIdentityProviders,
      writeAttributes: clientWriteAttributes,
    });

    const cognitoDomain =
      deaConfig.partition() === 'aws-us-gov'
        ? `https://${newDomain.domainName}.auth-fips.us-gov-west-1.amazoncognito.com`
        : newDomain.baseUrl({ fips: deaConfig.fipsEndpointsEnabled() });

    return [userPool, poolClient, cognitoDomain, poolClient.userPoolClientSecret, agencyIdpName];
  }

  private createPreTokenGenerationLambda(
    identityStoreId: string,
    identityStoreRegion: string,
<<<<<<< HEAD
    identityStoreAccount: string,
    hasAwsManagedActiveDirectory: boolean,
=======
>>>>>>> ad7834b8
    opsDashboard?: DeaOperationalDashboard
  ): NodejsFunction {
    const lambda = new NodejsFunction(this, `${deaConfig.stage()}-PreTokenGenerationTrigger`, {
      memorySize: 512,
      tracing: Tracing.ACTIVE,
      timeout: Duration.seconds(60),
      runtime: Runtime.NODEJS_18_X,
      handler: 'handler',
      entry: path.join(__dirname, '../../src/handlers/add-groups-claim-to-token-handler.ts'),
      depsLockFilePath: path.join(__dirname, '../../../common/config/rush/pnpm-lock.yaml'),
      environment: {
        NODE_OPTIONS: '--enable-source-maps',
        IDENTITY_STORE_ID: identityStoreId,
        IDENTITY_STORE_REGION: identityStoreRegion,
<<<<<<< HEAD
        IDENTITY_STORE_ACCOUNT: identityStoreAccount,
        HAS_AWS_MANAGED_ACTIVE_DIRECTORY: hasAwsManagedActiveDirectory.toString(),
=======
>>>>>>> ad7834b8
      },
      bundling: {
        externalModules: ['aws-sdk'],
        minify: true,
        sourceMap: true,
      },
    });

    const identityStoreAccountId = deaConfig.idpMetadata()?.identityStoreAccountId ?? Aws.ACCOUNT_ID;
    const identityStoreArn = `arn:${Aws.PARTITION}:identitystore::${identityStoreAccountId}:identitystore/${identityStoreId}`;
    lambda.addToRolePolicy(
      new PolicyStatement({
        actions: [
          'identitystore:ListGroupMembershipsForMember', 
          'identitystore:DescribeGroup', 
          'identitystore:GetUserId'
        ],
        resources: [
          identityStoreArn,
          `arn:${Aws.PARTITION}:identitystore:::membership/*`,
          `arn:${Aws.PARTITION}:identitystore:::user/*`,
          `arn:${Aws.PARTITION}:identitystore:::group/*`,
<<<<<<< HEAD
          `arn:${Aws.PARTITION}:ds:*:*:directory/${identityStoreId}`,
=======
>>>>>>> ad7834b8
        ],
      })
    );

    opsDashboard?.addPreTokenGenerationTriggerLambdaErrorAlarm(lambda, 'PreTokenGenerationTriggerLambda');
    return lambda;
  }

  private createDEARole(
    name: string,
    desc: string,
    deaRolesMap: Map<string, Role>,
    endpoints: string[],
    principal: WebIdentityPrincipal,
    roleBoundary: ManagedPolicy
  ): void {
    const deaRole = this.createIamRole(`${name}Role`, `Role ${desc}`, endpoints, principal, roleBoundary);
    deaRolesMap.set(name, deaRole);
  }

  private getEndpoints(apiEndpointArns: Map<string, string>, paths: string[]): string[] {
    const endpoints = paths
      .map((path) => apiEndpointArns.get(path))
      .filter((endpoint): endpoint is string => endpoint !== null);
    assert(endpoints.length == paths.length);
    return endpoints;
  }

  private createIdpSAMLMetadata(path: string, pathType: string): UserPoolIdentityProviderSamlMetadata {
    if (pathType === 'URL') {
      return UserPoolIdentityProviderSamlMetadata.url(path);
    }

    // else its a file, read in the contents from the file
    const fileContent = fs.readFileSync(path, 'utf-8');
    return UserPoolIdentityProviderSamlMetadata.file(fileContent);
  }

  private _createIdPoolDefaultRoles(
    idPoolRef: string,
    isUsGovConditionId: string,
    defaultRoleArn?: string
  ): { authenticated: string; unauthenticated: string } {
    const cognitoPartition = Fn.conditionIf(
      isUsGovConditionId,
      'cognito-identity-us-gov',
      'cognito-identity'
    ).toString();
    const audConditionString = `${cognitoPartition}.amazonaws.com:aud`;
    const amrConditionString = `${cognitoPartition}.amazonaws.com:amr`;
    const audJson = new CfnJson(this, 'DefaultAudJson', {
      value: {
        [audConditionString]: idPoolRef,
      },
    });
    const amrJson = new CfnJson(this, 'DefaultAmrJson', {
      value: { [amrConditionString]: 'authenticated' },
    });
    const amrUnauthJson = new CfnJson(this, 'DefaultUnauthAmrJson', {
      value: { [amrConditionString]: 'unauthenticated' },
    });

    const authenticated = defaultRoleArn
      ? defaultRoleArn
      : new Role(this, 'IdPoolAuthenticatedRole', {
          assumedBy: new FederatedPrincipal(
            `${cognitoPartition}.amazonaws.com`,
            {
              StringEquals: audJson,
              'ForAnyValue:StringLike': amrJson,
            },
            'sts:AssumeRoleWithWebIdentity'
          ),
        }).roleArn;

    const unauthenticated = new Role(this, 'IdPoolUnAuthenticatedRole', {
      assumedBy: new FederatedPrincipal(
        `${cognitoPartition}.amazonaws.com`,
        {
          StringEquals: audJson,
          'ForAnyValue:StringLike': amrUnauthJson,
        },
        'sts:AssumeRoleWithWebIdentity'
      ),
    }).roleArn;

    return { authenticated, unauthenticated };
  }
}<|MERGE_RESOLUTION|>--- conflicted
+++ resolved
@@ -441,17 +441,13 @@
     const idpMetadata = deaConfig.idpMetadata();
     const identityStoreId = idpMetadata?.identityStoreId;
     const identityStoreRegion = idpMetadata?.identityStoreRegion;
-<<<<<<< HEAD
-    const identityStoreAccount = idpMetadata?.identityStoreAccount;
+    const identityStoreAccount = idpMetadata?.identityStoreAccountId;
     const hasAwsManagedActiveDirectory = idpMetadata?.hasAwsManagedActiveDirectory ?? false;
-=======
->>>>>>> ad7834b8
     if (identityStoreId) {
       if (!identityStoreRegion) {
         throw new Error('Config identityStoreRegion is required when using Identity Store');
       }
 
-<<<<<<< HEAD
       if (!identityStoreAccount) {
         throw new Error('Config identityStoreAccount is required when using Identity Store');
       }
@@ -461,11 +457,6 @@
         identityStoreRegion,
         identityStoreAccount,
         hasAwsManagedActiveDirectory,
-=======
-      const preTokenGenerationLambda = this.createPreTokenGenerationLambda(
-        identityStoreId,
-        identityStoreRegion,
->>>>>>> ad7834b8
         opsDashboard
       );
       lambdaTriggers = { preTokenGeneration: preTokenGenerationLambda };
@@ -663,11 +654,8 @@
   private createPreTokenGenerationLambda(
     identityStoreId: string,
     identityStoreRegion: string,
-<<<<<<< HEAD
     identityStoreAccount: string,
     hasAwsManagedActiveDirectory: boolean,
-=======
->>>>>>> ad7834b8
     opsDashboard?: DeaOperationalDashboard
   ): NodejsFunction {
     const lambda = new NodejsFunction(this, `${deaConfig.stage()}-PreTokenGenerationTrigger`, {
@@ -682,11 +670,8 @@
         NODE_OPTIONS: '--enable-source-maps',
         IDENTITY_STORE_ID: identityStoreId,
         IDENTITY_STORE_REGION: identityStoreRegion,
-<<<<<<< HEAD
         IDENTITY_STORE_ACCOUNT: identityStoreAccount,
         HAS_AWS_MANAGED_ACTIVE_DIRECTORY: hasAwsManagedActiveDirectory.toString(),
-=======
->>>>>>> ad7834b8
       },
       bundling: {
         externalModules: ['aws-sdk'],
@@ -700,19 +685,16 @@
     lambda.addToRolePolicy(
       new PolicyStatement({
         actions: [
-          'identitystore:ListGroupMembershipsForMember', 
-          'identitystore:DescribeGroup', 
-          'identitystore:GetUserId'
+          'identitystore:ListGroupMembershipsForMember',
+          'identitystore:DescribeGroup',
+          'identitystore:GetUserId',
         ],
         resources: [
           identityStoreArn,
           `arn:${Aws.PARTITION}:identitystore:::membership/*`,
           `arn:${Aws.PARTITION}:identitystore:::user/*`,
           `arn:${Aws.PARTITION}:identitystore:::group/*`,
-<<<<<<< HEAD
-          `arn:${Aws.PARTITION}:ds:*:*:directory/${identityStoreId}`,
-=======
->>>>>>> ad7834b8
+          `arn:${Aws.PARTITION}:ds:*:${identityStoreAccountId}:directory/${identityStoreId}`,
         ],
       })
     );
