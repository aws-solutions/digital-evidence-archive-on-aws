--- conflicted
+++ resolved
@@ -69,12 +69,8 @@
   deaTrailLogArn: string;
   kmsKey: Key;
   lambdaEnv: LambdaEnvironment;
-<<<<<<< HEAD
-  opsDashboard: DeaOperationalDashboard;
+  opsDashboard?: DeaOperationalDashboard;
   athenaConfig: AthenaConfig;
-=======
-  opsDashboard?: DeaOperationalDashboard;
->>>>>>> 7b0fee62
 }
 
 export class DeaRestApiConstruct extends Construct {
