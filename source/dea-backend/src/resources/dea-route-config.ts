/*
 *  Copyright Amazon.com, Inc. or its affiliates. All Rights Reserved.
 *  SPDX-License-Identifier: Apache-2.0
 */

import { AuthorizationType } from 'aws-cdk-lib/aws-apigateway';
import { ApiGatewayMethod, ApiGatewayRouteConfig } from './api-gateway-route-config';

export const deaApiRouteConfig: ApiGatewayRouteConfig = {
  routes: [
    {
      path: '/cases/my-cases',
      httpMethod: ApiGatewayMethod.GET,
      pathToSource: '../../src/handlers/get-my-cases-handler.ts',
      pagination: true,
    },
    {
      path: '/cases/all-cases',
      httpMethod: ApiGatewayMethod.GET,
      pathToSource: '../../src/handlers/get-all-cases-handler.ts',
      pagination: true,
    },
    {
      path: '/cases',
      httpMethod: ApiGatewayMethod.POST,
      pathToSource: '../../src/handlers/create-cases-handler.ts',
    },
    {
      path: '/cases/{caseId}',
      httpMethod: ApiGatewayMethod.GET,
      pathToSource: '../../src/handlers/get-case-detail-handler.ts',
    },
    {
      path: '/cases/{caseId}',
      httpMethod: ApiGatewayMethod.PUT,
      pathToSource: '../../src/handlers/update-cases-handler.ts',
    },
    {
      path: '/cases/{caseId}',
      httpMethod: ApiGatewayMethod.DELETE,
      pathToSource: '../../src/handlers/delete-case-handler.ts',
    },
    {
      path: '/cases/{caseId}/userMemberships',
      httpMethod: ApiGatewayMethod.POST,
      pathToSource: '../../src/handlers/create-case-user-handler.ts',
    },
    {
<<<<<<< HEAD
      path: '/cases/{caseId}/files',
      httpMethod: ApiGatewayMethod.POST,
      pathToSource: '../../src/handlers/initiate-case-file-upload-handler.ts',
    },
    {
      path: '/cases/{caseId}/files/{fileId}',
      httpMethod: ApiGatewayMethod.PUT,
      pathToSource: '../../src/handlers/complete-case-file-upload-handler.ts',
=======
      path: '/auth/getToken/{authCode}',
      httpMethod: ApiGatewayMethod.POST,
      pathToSource: '../../src/handlers/get-token-handler.ts',
      // TODO: Implement custom authorizer for UI trying to access token exchange
      // None for now, since this is the first endpoint we hit after logging in before
      // we have the id_token
      authMethod: AuthorizationType.NONE,
>>>>>>> f2a4b7bd
    },
    {
      path: '/hi',
      httpMethod: ApiGatewayMethod.GET,
      pathToSource: '../../src/handlers/say-hello-handler.ts',
    },
    {
      path: '/users',
      httpMethod: ApiGatewayMethod.GET,
      pathToSource: '../../src/handlers/get-users-handler.ts',
    },
    {
      path: '/bye',
      httpMethod: ApiGatewayMethod.GET,
      pathToSource: '../../src/handlers/say-bye-handler.ts',
    },
  ],
  allowedOrigins: JSON.parse(process.env.ALLOWED_ORIGINS || '[]'),
};<|MERGE_RESOLUTION|>--- conflicted
+++ resolved
@@ -46,7 +46,6 @@
       pathToSource: '../../src/handlers/create-case-user-handler.ts',
     },
     {
-<<<<<<< HEAD
       path: '/cases/{caseId}/files',
       httpMethod: ApiGatewayMethod.POST,
       pathToSource: '../../src/handlers/initiate-case-file-upload-handler.ts',
@@ -55,7 +54,8 @@
       path: '/cases/{caseId}/files/{fileId}',
       httpMethod: ApiGatewayMethod.PUT,
       pathToSource: '../../src/handlers/complete-case-file-upload-handler.ts',
-=======
+    },
+    {
       path: '/auth/getToken/{authCode}',
       httpMethod: ApiGatewayMethod.POST,
       pathToSource: '../../src/handlers/get-token-handler.ts',
@@ -63,7 +63,6 @@
       // None for now, since this is the first endpoint we hit after logging in before
       // we have the id_token
       authMethod: AuthorizationType.NONE,
->>>>>>> f2a4b7bd
     },
     {
       path: '/hi',
