/*
 *  Copyright Amazon.com, Inc. or its affiliates. All Rights Reserved.
 *  SPDX-License-Identifier: Apache-2.0
 */

import path from 'path';
import { RemovalPolicy } from 'aws-cdk-lib';
import { CorsOptions } from 'aws-cdk-lib/aws-apigateway';
import { RetentionDays } from 'aws-cdk-lib/aws-logs';
import convict from 'convict';
// https://www.npmjs.com/package/convict

const UNDEFINED_STRING = 'undefined';

const FG_RED = '\x1b[31m';
const FG_RESET = '\x1b[0m';
const FG_GREEN = '\x1b[32m';

function getSourcePath(): string {
  const pathParts = __dirname.split(path.sep);
  let backTrack = '';
  while (pathParts.length > 0 && pathParts.pop() !== 'source') {
    backTrack += '/..';
  }
  return `${__dirname}${backTrack}`;
}

const deaRoleTypesFormat: convict.Format = {
  name: 'dea-role-types',
  validate: function (deaRoles, schema) {
    if (!Array.isArray(deaRoles)) {
      throw new Error('must be of type Array');
    }

    for (const deaRole of deaRoles) {
      convict(schema.deaRoles).load(deaRole).validate();
    }
  },
};

const SubnetMaskCIDRFormat: convict.Format = {
  name: 'subnet-mask-cidr-format',
  validate: function (val) {
    if (typeof val !== 'number') {
      throw new Error('Source IP CIDR must be of type number');
    }
    if (val < 0 || val > 32) {
      throw new Error('Source IP CIDR must be between 0 and 32');
    }
  },
};

const groupDeaRoleRulesFormat: convict.Format = {
  name: 'group-to-dearole-rules',
  validate: function (mappingRules, schema) {
    if (!Array.isArray(mappingRules)) {
      throw new Error('groupToDeaRoleRules must be of type Array');
    }

    if (mappingRules.length > 25) {
      throw new Error('You can only define up to 25 rule mappings.');
    }

    for (const mappingRule of mappingRules) {
      convict(schema.mappingRules).load(mappingRule).validate();
    }
  },
};

const endpointArrayFormat: convict.Format = {
  name: 'endpoint-array',
  validate: function (endpoints, schema) {
    if (!Array.isArray(endpoints)) {
      throw new Error('must be of type Array');
    }

    for (const endpoint of endpoints) {
      convict(schema.endpoint).load(endpoint).validate();
    }
  },
};

const cognitoDomainFormat: convict.Format = {
  name: 'cognito-domain',
  validate: function (val) {
    if (!/^[a-z0-9-]+$/.test(val)) {
      throw new Error('Cognito domain may only contain lowercase alphanumerics and hyphens.');
    }
  },
};

const STAGE_MAX_LENGTH = 21;
const deaStageFormat: convict.Format = {
  name: 'dea-stage',
  validate: function (val) {
    if (typeof val !== 'string') {
      throw new Error('The Stage value must be a string');
    }
    if (val.length > STAGE_MAX_LENGTH) {
      throw new Error('The Stage name must not exceed 21 characters');
    }
    if (!/^[a-zA-Z0-9-]+$/.test(val)) {
      throw new Error('The Stage name may only contain alphanumerics and hyphens.');
    }
  },
};

const uploadTimeoutFormat: convict.Format = {
  name: 'upload-timeout',
  validate: function (val) {
    if (typeof val !== 'number') {
      throw new Error('The Upload Timeout value must be a number');
    }
    if (val < 0) {
      throw new Error('The Upload Timeout value must be a positive number');
    }
    if (val > 60) {
      throw new Error('The Upload Timeout value must be less than 60 minutes');
    }
  },
};

const convictSchema = {
  stage: {
    doc: 'The deployment stage.',
    format: deaStageFormat.name,
    default: 'devsample',
    env: 'STAGE',
  },
  configname: {
    doc: 'The deployment configuration filename. This is optional, by default it will use the stage name.',
    format: String,
    default: undefined,
    env: 'CONFIGNAME',
  },
  region: {
    doc: 'The AWS region for deployment',
    format: String,
    default: 'us-east-1',
    env: 'AWS_REGION',
  },
  cognito: {
    domain: {
      doc: 'The cognito domain',
      format: cognitoDomainFormat.name,
      default: undefined,
      env: 'DOMAIN_PREFIX',
    },
  },
  customDomain: {
    domainName: {
      doc: 'Custom domain for solution',
      format: String,
      default: undefined,
    },
    certificateArn: {
      doc: 'The reference to an AWS-managed certificate for the domain name.',
      format: String,
      default: undefined,
    },
    hostedZoneId: {
      doc: 'The id for the hosted zone for the domain',
      format: String,
      default: undefined,
    },
    hostedZoneName: {
      doc: 'The name of the hosted zone',
      format: String,
      default: undefined,
    },
  },
  vpcEndpoint: {
    vpcEndpointId: {
      doc: 'VPC endpoint of private deployment of DEA',
      format: String,
      default: UNDEFINED_STRING,
    },
    vpcId: {
      doc: 'VPC in which to deploy DEA',
      format: String,
      default: UNDEFINED_STRING,
    },
  },
  idpInfo: {
    metadataPath: {
      doc: 'Either the URL or file path to the IDP metadata',
      format: String,
      default: undefined,
    },
    metadataPathType: {
      doc: 'Either the URL or file path to the IDP metadata',
      format: String,
      default: 'FILE',
    },
    attributeMap: {
      username: {
        doc: 'name of the IDP attribute field to get the logon of the user',
        format: String,
        default: 'username',
      },
      email: {
        doc: 'name of the IDP attribute field to get the email of the user',
        format: String,
        default: 'email',
      },
      firstName: {
        doc: 'name of the IDP attribute field to get the first name of the user',
        format: String,
        default: 'firstName',
      },
      lastName: {
        doc: 'name of the IDP attribute field to get the last name of the user',
        format: String,
        default: 'lastName',
      },
      deaRoleName: {
        doc: 'name of the IDP attribute field to get the role to use for user. Either set this or use the groups attribute and define the rule mappings.',
        format: String,
        default: undefined,
      },
      groups: {
        doc: 'name of the IDP attribute field to get the group memberships of the user',
        format: String,
        default: undefined,
      },
      idcenterid: {
        doc: 'ONLY used for Identity Center, this is the user id to query for users group memberships.',
        format: String,
        default: undefined,
      },
    },
    defaultRole: {
      doc: "Default role to assign to users that don't match the other roles.",
      format: String,
      default: undefined,
    },
    groupToDeaRoleRules: {
      doc: 'define the role mapping rules for user membership to defined DEARole which defines access to the system',
      format: groupDeaRoleRulesFormat.name,
      default: [],

      mappingRules: {
        filterValue: {
          doc: 'string to search for E.g. Troop',
          format: String,
          default: null,
        },
        deaRoleName: {
          doc: 'DEA Role Type name to assign this group of users',
          format: String,
          default: null,
        },
      },
    },
    identityStoreId: {
      doc: `identity store of your identity center instance, used for querying user's group memberships`,
      // TODO: add regex
      format: String,
      default: undefined,
    },
    identityStoreRegion: {
      doc: `region of your identity center instance, used for querying user's group memberships`,
      format: String,
      default: undefined,
    },
<<<<<<< HEAD
    identityStoreAccount: {
      doc: `account number of your identity center's identity store, used for querying user's group memberships`,
      format: String,
      default: undefined,
    },
    hasAwsManagedActiveDirectory: {
      doc: `whether your identity center's identity store is AWS Managed Microsoft AD`,
      format: Boolean,
      default: false,
    },
=======
    identityStoreAccountId: {
      doc: 'The AWS account Id where your identity center instance is deployed',
      format: String,
      default: undefined,
    },
>>>>>>> ad7834b8
  },
  testStack: {
    doc: 'Boolean to indicate if this is a test stack',
    format: Boolean,
    default: false,
  },
  isOneClick: {
    doc: 'Boolean to indicate if this is a One Click Deployment',
    format: Boolean,
    default: false,
  },
  sourceIpValidation: {
    doc: 'Boolean to indicate if pre-signed url access should be ip-restricted',
    format: Boolean,
    default: true,
  },
  sourceIpSubnetMaskCIDR: {
    doc: 'Subnet mask for source ip validation',
    format: SubnetMaskCIDRFormat.name,
    default: 32,
  },
  deaRoleTypes: {
    doc: 'DEA Role Types config',
    format: deaRoleTypesFormat.name,
    default: [],

    deaRoles: {
      name: {
        doc: 'DEA Role Type name',
        format: String,
        default: null,
      },
      description: {
        doc: 'DEA Role type description',
        format: String,
        default: null,
      },
      endpoints: {
        doc: 'Endpoints that the users of the role have access to',
        format: endpointArrayFormat.name,
        default: [],

        endpoint: {
          path: {
            doc: 'API path to resource',
            format: String,
            default: null,
          },
          method: {
            doc: 'API method for the specified path',
            format: ['POST', 'PUT', 'DELETE', 'GET'],
            default: null,
          },
        },
      },
    },
  },
  deaAllowedOrigins: {
    doc: 'Comma separated list of allowed domains',
    format: String,
    default: '',
  },
  deletionAllowed: {
    doc: 'Boolean to indicate if Delete Case Handler should be deployed or not',
    format: 'Boolean',
    default: false,
  },
  fipsEndpointsEnabled: {
    doc: 'Whether to use the FIPS-compliant endpoints',
    format: 'Boolean',
    default: true,
  },
  isMultiRegionTrail: {
    doc: 'Whether or not this trail delivers log files from multiple regions to a single S3 bucket for a single account.',
    format: 'Boolean',
    default: true,
  },
  uploadFilesTimeoutMinutes: {
    doc: 'Timeout in minutes for S3 pre-signed URLs generated for file upload',
    format: uploadTimeoutFormat.name,
    default: 60,
  },
  includeDynamoDataPlaneEventsInTrail: {
    doc: 'Boolean to indicate if DynamoDB Data-plane events should be included in the audit CloudTrail',
    format: 'Boolean',
    default: true,
  },
  auditDownloadTimeoutMinutes: {
    doc: 'Timeout in minutes for S3 pre-signed URLs generated for audit CSV download',
    format: Number,
    default: 60,
  },
  dataSyncLocationBuckets: {
    doc: 'Bucket ARN list for any buckets you are using as source locations for Data Vault transfers',
    format: Array,
    default: [],
  },
  adminRoleArn: {
    doc: 'Optional ARN to grant KMS and Bucket permissions, useful for pipeline testing',
    format: String,
    default: undefined,
    env: 'ADMIN_ROLE_ARN',
  },
};

export interface GroupToDEARoleRule {
  readonly filterValue: string;
  readonly deaRoleName: string;
}

export interface IdPAttributes {
  readonly username: string;
  readonly email: string;
  readonly firstName: string;
  readonly lastName: string;
  readonly deaRoleName: string | undefined;
  readonly groups: string | undefined;
  readonly idcenterid: string | undefined;
}

export interface IdpMetadataInfo {
  readonly metadataPath: string | undefined;
  readonly metadataPathType: string;
  readonly attributeMap: IdPAttributes;
  readonly defaultRole: string | undefined;
  readonly groupToDeaRoleRules: GroupToDEARoleRule[];
  readonly identityStoreId: string | undefined;
  readonly identityStoreRegion: string | undefined;
<<<<<<< HEAD
  readonly identityStoreAccount: string | undefined;
  readonly hasAwsManagedActiveDirectory: boolean;
=======
  readonly identityStoreAccountId: string | undefined;
>>>>>>> ad7834b8
}

export interface DEAEndpointDefinition {
  readonly path: string;
  readonly method: string;
}

export interface DEARoleTypeDefinition {
  readonly name: string;
  readonly description: string;
  readonly endpoints: DEAEndpointDefinition[];
}

export interface CustomDomainInfo {
  readonly domainName: string | undefined;
  readonly certificateArn: string | undefined;
  readonly hostedZoneId: string | undefined;
  readonly hostedZoneName: string | undefined;
}

export interface VpcEndpointInfo {
  readonly vpcEndpointId: string;
  readonly vpcId: string;
}

convict.addFormat(groupDeaRoleRulesFormat);
convict.addFormat(deaRoleTypesFormat);
convict.addFormat(endpointArrayFormat);
convict.addFormat(cognitoDomainFormat);
convict.addFormat(deaStageFormat);
convict.addFormat(uploadTimeoutFormat);
convict.addFormat(SubnetMaskCIDRFormat);

interface DEAConfig {
  stage(): string;
  configName(): string | undefined;
  region(): string;
  partition(): string;
  cognitoDomain(): string | undefined;
  customDomainInfo(): CustomDomainInfo;
  vpcEndpointInfo(): VpcEndpointInfo | undefined;
  isTestStack(): boolean;
  isOneClick(): boolean;
  sourceIpValidationEnabled(): boolean;
  sourceIpSubnetMaskCIDR(): string;
  dataSyncLocationBuckets(): string[];
  deaRoleTypes(): DEARoleTypeDefinition[];
  retainPolicy(): RemovalPolicy;
  retentionDays(): RetentionDays;
  idpMetadata(): IdpMetadataInfo | undefined;
  deaAllowedOrigins(): string;
  deaAllowedOriginsList(): string[];
  kmsAccountActions(): string[];
  deletionAllowed(): boolean;
  sameSiteValue(): string;
  preflightOptions(): CorsOptions | undefined;
  fipsEndpointsEnabled(): boolean;
  isMultiRegionTrail(): boolean;
  uploadFilesTimeoutMinutes(): number;
  includeDynamoDataPlaneEventsInTrail(): boolean;
  auditDownloadTimeoutMinutes(): number;
  adminRoleArn(): string | undefined;
}

export const convictConfig = convict(convictSchema);

//wrap convict with some getters to be more friendly
export const deaConfig: DEAConfig = {
  stage: () => convictConfig.get('stage'),
  configName: () => convictConfig.get('configname'),
  region: () => convictConfig.get('region'),
  partition: () => {
    const region = convictConfig.get('region');
    return region.includes('us-gov') ? 'aws-us-gov' : 'aws';
  },
  cognitoDomain: () => convictConfig.get('cognito.domain'),
  customDomainInfo: () => convictConfig.get('customDomain'),
  isTestStack: () => convictConfig.get('testStack'),
  isOneClick: () => convictConfig.get('isOneClick'),
  sourceIpValidationEnabled: () => convictConfig.get('sourceIpValidation') ?? true,
  sourceIpSubnetMaskCIDR: () => convictConfig.get('sourceIpSubnetMaskCIDR').toString(),
  deaRoleTypes: () => convictConfig.get('deaRoleTypes'),
  retainPolicy: () => (convictConfig.get('testStack') ? RemovalPolicy.DESTROY : RemovalPolicy.RETAIN),
  retentionDays: () => (convictConfig.get('testStack') ? RetentionDays.TWO_WEEKS : RetentionDays.INFINITE),
  idpMetadata: () => convictConfig.get('idpInfo'),
  deaAllowedOrigins: () => convictConfig.get('deaAllowedOrigins'),
  deaAllowedOriginsList: () => {
    const value = convictConfig.get('deaAllowedOrigins');
    return value === '' ? [] : value.split(',');
  },
  kmsAccountActions: () => [
    'kms:Create*',
    'kms:Describe*',
    'kms:Enable*',
    'kms:List*',
    'kms:Put*',
    'kms:Update*',
    'kms:Revoke*',
    'kms:Disable*',
    'kms:Get*',
    'kms:Delete*',
    'kms:TagResource',
    'kms:UntagResource',
    'kms:ScheduleKeyDeletion',
    'kms:CancelKeyDeletion',
  ],
  deletionAllowed: () => convictConfig.get('deletionAllowed'),
  sameSiteValue: () => (convictConfig.get('testStack') ? 'None' : 'Strict'),
  preflightOptions: () => {
    const allowOrigins = deaConfig.deaAllowedOriginsList();
    if (deaConfig.customDomainInfo().domainName) {
      allowOrigins.push(`https://${deaConfig.customDomainInfo().domainName}`);
    }

    if (allowOrigins.length > 0) {
      return {
        allowHeaders: [
          'Content-Type',
          'X-Amz-Date',
          'Authorization',
          'X-Api-Key',
          'CSRF-Token',
          'x-amz-security-token',
          'set-cookie',
          'Host',
          'Content-Length',
        ],
        allowMethods: ['OPTIONS', 'GET', 'POST', 'PUT', 'PATCH', 'DELETE'],
        allowCredentials: true,
        allowOrigins,
      };
    }

    return undefined;
  },
  vpcEndpointInfo: () => {
    const vpcEndpoint = convictConfig.get('vpcEndpoint');
    if (
      !vpcEndpoint ||
      vpcEndpoint.vpcEndpointId === UNDEFINED_STRING ||
      vpcEndpoint.vpcId === UNDEFINED_STRING
    ) {
      return undefined;
    }
    return vpcEndpoint;
  },
  fipsEndpointsEnabled: () => convictConfig.get('fipsEndpointsEnabled') ?? true,
  isMultiRegionTrail: () => convictConfig.get('isMultiRegionTrail') ?? true,
  uploadFilesTimeoutMinutes: () => convictConfig.get('uploadFilesTimeoutMinutes'),
  includeDynamoDataPlaneEventsInTrail: () => convictConfig.get('includeDynamoDataPlaneEventsInTrail'),
  auditDownloadTimeoutMinutes: () => convictConfig.get('auditDownloadTimeoutMinutes'),
  dataSyncLocationBuckets: () => convictConfig.get('dataSyncLocationBuckets'),
  adminRoleArn: () => convictConfig.get('adminRoleArn'),
};

export const loadConfig = (stage: string): void => {
  const sourceDir = getSourcePath();
  convictConfig.loadFile(`${sourceDir}/common/config/${stage}.json`);
  try {
    convictConfig.validate({ allowed: 'strict' });
  } catch (e) {
    console.error(
      [
        `${FG_RED}--------------------------------------------------------------------------------------`,
        `Configuration ${configFilename}.json Failed Schema Validation:`,
        `${e.message}`,
        `--------------------------------------------------------------------------------------${FG_RESET}`,
      ].join('\n')
    );
    throw e;
  }
  console.info(
    [
      `${FG_GREEN}--------------------------------------------------------------------------------------`,
      `Configuration ${configFilename}.json Passed Schema Validation`,
      `--------------------------------------------------------------------------------------${FG_RESET}`,
    ].join('\n')
  );
};
const configFilename = deaConfig.configName() ?? deaConfig.stage();
loadConfig(configFilename);<|MERGE_RESOLUTION|>--- conflicted
+++ resolved
@@ -263,9 +263,8 @@
       format: String,
       default: undefined,
     },
-<<<<<<< HEAD
-    identityStoreAccount: {
-      doc: `account number of your identity center's identity store, used for querying user's group memberships`,
+    identityStoreAccountId: {
+      doc: 'The AWS account Id where your identity center instance is deployed',
       format: String,
       default: undefined,
     },
@@ -274,13 +273,6 @@
       format: Boolean,
       default: false,
     },
-=======
-    identityStoreAccountId: {
-      doc: 'The AWS account Id where your identity center instance is deployed',
-      format: String,
-      default: undefined,
-    },
->>>>>>> ad7834b8
   },
   testStack: {
     doc: 'Boolean to indicate if this is a test stack',
@@ -409,12 +401,8 @@
   readonly groupToDeaRoleRules: GroupToDEARoleRule[];
   readonly identityStoreId: string | undefined;
   readonly identityStoreRegion: string | undefined;
-<<<<<<< HEAD
-  readonly identityStoreAccount: string | undefined;
+  readonly identityStoreAccountId: string | undefined;
   readonly hasAwsManagedActiveDirectory: boolean;
-=======
-  readonly identityStoreAccountId: string | undefined;
->>>>>>> ad7834b8
 }
 
 export interface DEAEndpointDefinition {
