--- conflicted
+++ resolved
@@ -2588,11 +2588,7 @@
       },
       "Type": "AWS::ApiGateway::UsagePlan",
     },
-<<<<<<< HEAD
-    "DeaRestApiConstructdeaapiDeploymentC27C6CB1c68229c637386b71ab71ea1ee452f72e": Object {
-=======
-    "DeaRestApiConstructdeaapiDeploymentC27C6CB1e11e9bf2f24cd5038e814763c76b5916": Object {
->>>>>>> 7fa4d352
+    "DeaRestApiConstructdeaapiDeploymentC27C6CB13ed84df7993f7923cb90e7fd4d2ae435": Object {
       "DependsOn": Array [
         "DeaRestApiConstructdeaapiauthauthCodeOPTIONS886A6DD8",
         "DeaRestApiConstructdeaapiauthauthCodeFF00F04A",
@@ -2657,15 +2653,12 @@
         "DeaRestApiConstructdeaapicasescaseIdownerPOSTFB8341CA",
         "DeaRestApiConstructdeaapicasescaseIdownerFA6D485F",
         "DeaRestApiConstructdeaapicasescaseId5919A5AE",
-<<<<<<< HEAD
+        "DeaRestApiConstructdeaapicasescaseIdscopedInformationGETB786FCDD",
+        "DeaRestApiConstructdeaapicasescaseIdscopedInformationOPTIONSBA104BDD",
+        "DeaRestApiConstructdeaapicasescaseIdscopedInformation3670B594",
         "DeaRestApiConstructdeaapicasescaseIdstatusOPTIONS0760E14E",
         "DeaRestApiConstructdeaapicasescaseIdstatusPUT31B9CA11",
         "DeaRestApiConstructdeaapicasescaseIdstatus0AD7015F",
-=======
-        "DeaRestApiConstructdeaapicasescaseIdscopedInformationGETB786FCDD",
-        "DeaRestApiConstructdeaapicasescaseIdscopedInformationOPTIONSBA104BDD",
-        "DeaRestApiConstructdeaapicasescaseIdscopedInformation3670B594",
->>>>>>> 7fa4d352
         "DeaRestApiConstructdeaapicasescaseIduserMembershipsGETC6D66454",
         "DeaRestApiConstructdeaapicasescaseIduserMembershipsOPTIONS8FB7464B",
         "DeaRestApiConstructdeaapicasescaseIduserMembershipsPOST84A13ED4",
@@ -2715,11 +2708,7 @@
           "Format": "{\\"stage\\":\\"$context.stage\\",\\"requestId\\":\\"$context.requestId\\",\\"integrationRequestId\\":\\"$context.integration.requestId\\",\\"status\\":\\"$context.status\\",\\"apiId\\":\\"$context.apiId\\",\\"resourcePath\\":\\"$context.resourcePath\\",\\"path\\":\\"$context.path\\",\\"resourceId\\":\\"$context.resourceId\\",\\"httpMethod\\":\\"$context.httpMethod\\",\\"sourceIp\\":\\"$context.identity.sourceIp\\",\\"userAgent\\":\\"$context.identity.userAgent\\"}",
         },
         "DeploymentId": Object {
-<<<<<<< HEAD
-          "Ref": "DeaRestApiConstructdeaapiDeploymentC27C6CB1c68229c637386b71ab71ea1ee452f72e",
-=======
-          "Ref": "DeaRestApiConstructdeaapiDeploymentC27C6CB1e11e9bf2f24cd5038e814763c76b5916",
->>>>>>> 7fa4d352
+          "Ref": "DeaRestApiConstructdeaapiDeploymentC27C6CB13ed84df7993f7923cb90e7fd4d2ae435",
         },
         "RestApiId": Object {
           "Ref": "DeaRestApiConstructdeaapi6587DDA1",
@@ -6368,31 +6357,19 @@
       },
       "Type": "AWS::ApiGateway::Method",
     },
-<<<<<<< HEAD
-    "DeaRestApiConstructdeaapicasescaseIdstatus0AD7015F": Object {
-=======
     "DeaRestApiConstructdeaapicasescaseIdownerFA6D485F": Object {
->>>>>>> 7fa4d352
       "Properties": Object {
         "ParentId": Object {
           "Ref": "DeaRestApiConstructdeaapicasescaseId5919A5AE",
         },
-<<<<<<< HEAD
-        "PathPart": "status",
-=======
         "PathPart": "owner",
->>>>>>> 7fa4d352
         "RestApiId": Object {
           "Ref": "DeaRestApiConstructdeaapi6587DDA1",
         },
       },
       "Type": "AWS::ApiGateway::Resource",
     },
-<<<<<<< HEAD
-    "DeaRestApiConstructdeaapicasescaseIdstatusOPTIONS0760E14E": Object {
-=======
     "DeaRestApiConstructdeaapicasescaseIdownerOPTIONSBD3E6D71": Object {
->>>>>>> 7fa4d352
       "Properties": Object {
         "AuthorizationType": "NONE",
         "HttpMethod": "OPTIONS",
@@ -6425,11 +6402,7 @@
           },
         ],
         "ResourceId": Object {
-<<<<<<< HEAD
-          "Ref": "DeaRestApiConstructdeaapicasescaseIdstatus0AD7015F",
-=======
           "Ref": "DeaRestApiConstructdeaapicasescaseIdownerFA6D485F",
->>>>>>> 7fa4d352
         },
         "RestApiId": Object {
           "Ref": "DeaRestApiConstructdeaapi6587DDA1",
@@ -6437,12 +6410,6 @@
       },
       "Type": "AWS::ApiGateway::Method",
     },
-<<<<<<< HEAD
-    "DeaRestApiConstructdeaapicasescaseIdstatusPUT31B9CA11": Object {
-      "Properties": Object {
-        "AuthorizationType": "AWS_IAM",
-        "HttpMethod": "PUT",
-=======
     "DeaRestApiConstructdeaapicasescaseIdownerPOSTApiPermissionTestteststackDeaRestApiConstructdeaapi96FE45F4POSTcasescaseIdownerE92895A4": Object {
       "Properties": Object {
         "Action": "lambda:InvokeFunction",
@@ -6525,7 +6492,6 @@
       "Properties": Object {
         "AuthorizationType": "AWS_IAM",
         "HttpMethod": "POST",
->>>>>>> 7fa4d352
         "Integration": Object {
           "IntegrationHttpMethod": "POST",
           "Type": "AWS_PROXY",
@@ -6544,11 +6510,7 @@
                 ":lambda:path/2015-03-31/functions/",
                 Object {
                   "Fn::GetAtt": Array [
-<<<<<<< HEAD
-                    "DeaRestApiConstructPUTUpdateCaseStatusBE885A0D",
-=======
                     "DeaRestApiConstructPOSTCreateCaseOwner07019161",
->>>>>>> 7fa4d352
                     "Arn",
                   ],
                 },
@@ -6558,11 +6520,7 @@
           },
         },
         "ResourceId": Object {
-<<<<<<< HEAD
-          "Ref": "DeaRestApiConstructdeaapicasescaseIdstatus0AD7015F",
-=======
           "Ref": "DeaRestApiConstructdeaapicasescaseIdownerFA6D485F",
->>>>>>> 7fa4d352
         },
         "RestApiId": Object {
           "Ref": "DeaRestApiConstructdeaapi6587DDA1",
@@ -6570,9 +6528,6 @@
       },
       "Type": "AWS::ApiGateway::Method",
     },
-<<<<<<< HEAD
-    "DeaRestApiConstructdeaapicasescaseIdstatusPUTApiPermissionTestteststackDeaRestApiConstructdeaapi96FE45F4PUTcasescaseIdstatus03BDFD4A": Object {
-=======
     "DeaRestApiConstructdeaapicasescaseIdscopedInformation3670B594": Object {
       "Properties": Object {
         "ParentId": Object {
@@ -6586,16 +6541,11 @@
       "Type": "AWS::ApiGateway::Resource",
     },
     "DeaRestApiConstructdeaapicasescaseIdscopedInformationGETApiPermissionTestteststackDeaRestApiConstructdeaapi96FE45F4GETcasescaseIdscopedInformation5EA98B1E": Object {
->>>>>>> 7fa4d352
       "Properties": Object {
         "Action": "lambda:InvokeFunction",
         "FunctionName": Object {
           "Fn::GetAtt": Array [
-<<<<<<< HEAD
-            "DeaRestApiConstructPUTUpdateCaseStatusBE885A0D",
-=======
             "DeaRestApiConstructGETGetScopedCaseInformationC679F03C",
->>>>>>> 7fa4d352
             "Arn",
           ],
         },
@@ -6620,31 +6570,19 @@
               Object {
                 "Ref": "DeaRestApiConstructdeaapi6587DDA1",
               },
-<<<<<<< HEAD
-              "/test-invoke-stage/PUT/cases/*/status",
-=======
               "/test-invoke-stage/GET/cases/*/scopedInformation",
->>>>>>> 7fa4d352
             ],
           ],
         },
       },
       "Type": "AWS::Lambda::Permission",
     },
-<<<<<<< HEAD
-    "DeaRestApiConstructdeaapicasescaseIdstatusPUTApiPermissionteststackDeaRestApiConstructdeaapi96FE45F4PUTcasescaseIdstatus787AC3AD": Object {
-=======
     "DeaRestApiConstructdeaapicasescaseIdscopedInformationGETApiPermissionteststackDeaRestApiConstructdeaapi96FE45F4GETcasescaseIdscopedInformation45DD1C2C": Object {
->>>>>>> 7fa4d352
       "Properties": Object {
         "Action": "lambda:InvokeFunction",
         "FunctionName": Object {
           "Fn::GetAtt": Array [
-<<<<<<< HEAD
-            "DeaRestApiConstructPUTUpdateCaseStatusBE885A0D",
-=======
             "DeaRestApiConstructGETGetScopedCaseInformationC679F03C",
->>>>>>> 7fa4d352
             "Arn",
           ],
         },
@@ -6673,19 +6611,13 @@
               Object {
                 "Ref": "DeaRestApiConstructdeaapiDeploymentStage[STAGE-REMOVED][HASH REMOVED]",
               },
-<<<<<<< HEAD
-              "/PUT/cases/*/status",
-=======
               "/GET/cases/*/scopedInformation",
->>>>>>> 7fa4d352
             ],
           ],
         },
       },
       "Type": "AWS::Lambda::Permission",
     },
-<<<<<<< HEAD
-=======
     "DeaRestApiConstructdeaapicasescaseIdscopedInformationGETB786FCDD": Object {
       "Properties": Object {
         "AuthorizationType": "AWS_IAM",
@@ -6767,7 +6699,177 @@
       },
       "Type": "AWS::ApiGateway::Method",
     },
->>>>>>> 7fa4d352
+    "DeaRestApiConstructdeaapicasescaseIdstatus0AD7015F": Object {
+      "Properties": Object {
+        "ParentId": Object {
+          "Ref": "DeaRestApiConstructdeaapicasescaseId5919A5AE",
+        },
+        "PathPart": "status",
+        "RestApiId": Object {
+          "Ref": "DeaRestApiConstructdeaapi6587DDA1",
+        },
+      },
+      "Type": "AWS::ApiGateway::Resource",
+    },
+    "DeaRestApiConstructdeaapicasescaseIdstatusOPTIONS0760E14E": Object {
+      "Properties": Object {
+        "AuthorizationType": "NONE",
+        "HttpMethod": "OPTIONS",
+        "Integration": Object {
+          "IntegrationResponses": Array [
+            Object {
+              "ResponseParameters": Object {
+                "method.response.header.Access-Control-Allow-Credentials": "'true'",
+                "method.response.header.Access-Control-Allow-Headers": "'Content-Type,X-Amz-Date,Authorization,X-Api-Key,CSRF-Token,idToken,x-amz-security-token'",
+                "method.response.header.Access-Control-Allow-Methods": "'OPTIONS,GET,POST,PUT,PATCH,DELETE'",
+                "method.response.header.Access-Control-Allow-Origin": "'*'",
+              },
+              "StatusCode": "204",
+            },
+          ],
+          "RequestTemplates": Object {
+            "application/json": "{ statusCode: 200 }",
+          },
+          "Type": "MOCK",
+        },
+        "MethodResponses": Array [
+          Object {
+            "ResponseParameters": Object {
+              "method.response.header.Access-Control-Allow-Credentials": true,
+              "method.response.header.Access-Control-Allow-Headers": true,
+              "method.response.header.Access-Control-Allow-Methods": true,
+              "method.response.header.Access-Control-Allow-Origin": true,
+            },
+            "StatusCode": "204",
+          },
+        ],
+        "ResourceId": Object {
+          "Ref": "DeaRestApiConstructdeaapicasescaseIdstatus0AD7015F",
+        },
+        "RestApiId": Object {
+          "Ref": "DeaRestApiConstructdeaapi6587DDA1",
+        },
+      },
+      "Type": "AWS::ApiGateway::Method",
+    },
+    "DeaRestApiConstructdeaapicasescaseIdstatusPUT31B9CA11": Object {
+      "Properties": Object {
+        "AuthorizationType": "AWS_IAM",
+        "HttpMethod": "PUT",
+        "Integration": Object {
+          "IntegrationHttpMethod": "POST",
+          "Type": "AWS_PROXY",
+          "Uri": Object {
+            "Fn::Join": Array [
+              "",
+              Array [
+                "arn:",
+                Object {
+                  "Ref": "AWS::Partition",
+                },
+                ":apigateway:",
+                Object {
+                  "Ref": "AWS::Region",
+                },
+                ":lambda:path/2015-03-31/functions/",
+                Object {
+                  "Fn::GetAtt": Array [
+                    "DeaRestApiConstructPUTUpdateCaseStatusBE885A0D",
+                    "Arn",
+                  ],
+                },
+                "/invocations",
+              ],
+            ],
+          },
+        },
+        "ResourceId": Object {
+          "Ref": "DeaRestApiConstructdeaapicasescaseIdstatus0AD7015F",
+        },
+        "RestApiId": Object {
+          "Ref": "DeaRestApiConstructdeaapi6587DDA1",
+        },
+      },
+      "Type": "AWS::ApiGateway::Method",
+    },
+    "DeaRestApiConstructdeaapicasescaseIdstatusPUTApiPermissionTestteststackDeaRestApiConstructdeaapi96FE45F4PUTcasescaseIdstatus03BDFD4A": Object {
+      "Properties": Object {
+        "Action": "lambda:InvokeFunction",
+        "FunctionName": Object {
+          "Fn::GetAtt": Array [
+            "DeaRestApiConstructPUTUpdateCaseStatusBE885A0D",
+            "Arn",
+          ],
+        },
+        "Principal": "apigateway.amazonaws.com",
+        "SourceArn": Object {
+          "Fn::Join": Array [
+            "",
+            Array [
+              "arn:",
+              Object {
+                "Ref": "AWS::Partition",
+              },
+              ":execute-api:",
+              Object {
+                "Ref": "AWS::Region",
+              },
+              ":",
+              Object {
+                "Ref": "AWS::AccountId",
+              },
+              ":",
+              Object {
+                "Ref": "DeaRestApiConstructdeaapi6587DDA1",
+              },
+              "/test-invoke-stage/PUT/cases/*/status",
+            ],
+          ],
+        },
+      },
+      "Type": "AWS::Lambda::Permission",
+    },
+    "DeaRestApiConstructdeaapicasescaseIdstatusPUTApiPermissionteststackDeaRestApiConstructdeaapi96FE45F4PUTcasescaseIdstatus787AC3AD": Object {
+      "Properties": Object {
+        "Action": "lambda:InvokeFunction",
+        "FunctionName": Object {
+          "Fn::GetAtt": Array [
+            "DeaRestApiConstructPUTUpdateCaseStatusBE885A0D",
+            "Arn",
+          ],
+        },
+        "Principal": "apigateway.amazonaws.com",
+        "SourceArn": Object {
+          "Fn::Join": Array [
+            "",
+            Array [
+              "arn:",
+              Object {
+                "Ref": "AWS::Partition",
+              },
+              ":execute-api:",
+              Object {
+                "Ref": "AWS::Region",
+              },
+              ":",
+              Object {
+                "Ref": "AWS::AccountId",
+              },
+              ":",
+              Object {
+                "Ref": "DeaRestApiConstructdeaapi6587DDA1",
+              },
+              "/",
+              Object {
+                "Ref": "DeaRestApiConstructdeaapiDeploymentStage[STAGE-REMOVED][HASH REMOVED]",
+              },
+              "/PUT/cases/*/status",
+            ],
+          ],
+        },
+      },
+      "Type": "AWS::Lambda::Permission",
+    },
     "DeaRestApiConstructdeaapicasescaseIduserMembershipsD5C1FDF3": Object {
       "Properties": Object {
         "ParentId": Object {
