// Jest Snapshot v1, https://goo.gl/fbAQLP

exports[`DeaBackend constructs synthesizes the way we expect 1`] = `
Object {
  "Outputs": Object {
    "DeaBackendConstructDeaS3AccessLogs327B4237": Object {
      "Export": Object {
        "Name": "[STAGE-REMOVED]-DeaS3AccessLogs",
      },
      "Value": Object {
        "Ref": "DeaBackendConstructS3AccessLogsBucket2074272F",
      },
    },
    "DeaBackendConstructDeaS3DatasetsF44ADC66": Object {
      "Export": Object {
        "Name": "[STAGE-REMOVED]-DeaS3Datasets",
      },
      "Value": Object {
        "Ref": "DeaBackendConstructS3DatasetsBucketDDF4C58A",
      },
    },
    "DeaRestApiConstructdeaApiUrlB03CD416": Object {
      "Export": Object {
        "Name": "[STAGE-REMOVED]-deaApiUrl",
      },
      "Value": Object {
        "Fn::Join": Array [
          "",
          Array [
            "https://",
            Object {
              "Ref": "DeaRestApiConstructdeaapi6587DDA1",
            },
            ".execute-api.",
            Object {
              "Ref": "AWS::Region",
            },
            ".",
            Object {
              "Ref": "AWS::URLSuffix",
            },
            "/",
            Object {
              "Ref": "DeaRestApiConstructdeaapiDeploymentStage[STAGE-REMOVED][HASH REMOVED]",
            },
            "/",
          ],
        ],
      },
    },
    "DeaRestApiConstructdeaapiEndpoint5DCD0FC9": Object {
      "Value": Object {
        "Fn::Join": Array [
          "",
          Array [
            "https://",
            Object {
              "Ref": "DeaRestApiConstructdeaapi6587DDA1",
            },
            ".execute-api.",
            Object {
              "Ref": "AWS::Region",
            },
            ".",
            Object {
              "Ref": "AWS::URLSuffix",
            },
            "/",
            Object {
              "Ref": "DeaRestApiConstructdeaapiDeploymentStage[STAGE-REMOVED][HASH REMOVED]",
            },
            "/",
          ],
        ],
      },
    },
  },
  "Parameters": Object {
    "BootstrapVersion": Object {
      "Default": "/cdk-bootstrap/hnb659fds/version",
      "Description": "Version of the CDK Bootstrap resources in this environment, automatically retrieved from SSM Parameter Store. [cdk:skip]",
      "Type": "AWS::SSM::Parameter::Value<String>",
    },
  },
  "Resources": Object {
    "CustomS3AutoDeleteObjectsCustomResourceProviderHandler9D90184F": Object {
      "DependsOn": Array [
        "CustomS3AutoDeleteObjectsCustomResourceProviderRole3B1BD092",
      ],
      "Properties": Object {
        "Code": Object {
          "S3Bucket": Object {
            "Fn::Sub": "cdk-hnb659fds-assets-\${AWS::AccountId}-\${AWS::Region}",
          },
          "S3Key": "[HASH REMOVED].zip",
        },
        "Description": Object {
          "Fn::Join": Array [
            "",
            Array [
              "Lambda function for auto-deleting objects in ",
              Object {
                "Ref": "DeaBackendConstructS3AccessLogsBucket2074272F",
              },
              " S3 bucket.",
            ],
          ],
        },
        "Handler": "__entrypoint__.handler",
        "MemorySize": 128,
        "Role": Object {
          "Fn::GetAtt": Array [
            "CustomS3AutoDeleteObjectsCustomResourceProviderRole3B1BD092",
            "Arn",
          ],
        },
        "Runtime": "nodejs14.x",
        "Timeout": 900,
      },
      "Type": "AWS::Lambda::Function",
    },
    "CustomS3AutoDeleteObjectsCustomResourceProviderRole3B1BD092": Object {
      "Properties": Object {
        "AssumeRolePolicyDocument": Object {
          "Statement": Array [
            Object {
              "Action": "sts:AssumeRole",
              "Effect": "Allow",
              "Principal": Object {
                "Service": "lambda.amazonaws.com",
              },
            },
          ],
          "Version": "2012-10-17",
        },
        "ManagedPolicyArns": Array [
          Object {
            "Fn::Sub": "arn:\${AWS::Partition}:iam::aws:policy/service-role/AWSLambdaBasicExecutionRole",
          },
        ],
      },
      "Type": "AWS::IAM::Role",
    },
    "DeaBackendConstructDeaTableB48721A0": Object {
      "DeletionPolicy": "Delete",
      "Properties": Object {
        "AttributeDefinitions": Array [
          Object {
            "AttributeName": "PK",
            "AttributeType": "S",
          },
          Object {
            "AttributeName": "SK",
            "AttributeType": "S",
          },
          Object {
            "AttributeName": "GSI1PK",
            "AttributeType": "S",
          },
          Object {
            "AttributeName": "GSI1SK",
            "AttributeType": "S",
          },
          Object {
            "AttributeName": "GSI2PK",
            "AttributeType": "S",
          },
          Object {
            "AttributeName": "GSI2SK",
            "AttributeType": "S",
          },
        ],
        "BillingMode": "PAY_PER_REQUEST",
        "GlobalSecondaryIndexes": Array [
          Object {
            "IndexName": "GSI1",
            "KeySchema": Array [
              Object {
                "AttributeName": "GSI1PK",
                "KeyType": "HASH",
              },
              Object {
                "AttributeName": "GSI1SK",
                "KeyType": "RANGE",
              },
            ],
            "Projection": Object {
              "ProjectionType": "ALL",
            },
          },
          Object {
            "IndexName": "GSI2",
            "KeySchema": Array [
              Object {
                "AttributeName": "GSI2PK",
                "KeyType": "HASH",
              },
              Object {
                "AttributeName": "GSI2SK",
                "KeyType": "RANGE",
              },
            ],
            "Projection": Object {
              "ProjectionType": "ALL",
            },
          },
        ],
        "KeySchema": Array [
          Object {
            "AttributeName": "PK",
            "KeyType": "HASH",
          },
          Object {
            "AttributeName": "SK",
            "KeyType": "RANGE",
          },
        ],
        "PointInTimeRecoverySpecification": Object {
          "PointInTimeRecoveryEnabled": true,
        },
        "SSESpecification": Object {
          "KMSMasterKeyId": Object {
            "Fn::GetAtt": Array [
              "testKey1CDDDD5E",
              "Arn",
            ],
          },
          "SSEEnabled": true,
          "SSEType": "KMS",
        },
      },
      "Type": "AWS::DynamoDB::Table",
      "UpdateReplacePolicy": "Delete",
    },
    "DeaBackendConstructS3AccessLogsBucket2074272F": Object {
      "DeletionPolicy": "Delete",
      "Metadata": Object {
        "cfn_nag": Object {
          "rules_to_suppress": Array [
            Object {
              "id": "W35",
              "reason": "This is an access log bucket, we don't need to configure access logging for access log buckets",
            },
          ],
        },
      },
      "Properties": Object {
        "AccessControl": "LogDeliveryWrite",
        "BucketEncryption": Object {
          "ServerSideEncryptionConfiguration": Array [
            Object {
              "ServerSideEncryptionByDefault": Object {
                "SSEAlgorithm": "AES256",
              },
            },
          ],
        },
        "PublicAccessBlockConfiguration": Object {
          "BlockPublicAcls": true,
          "BlockPublicPolicy": true,
          "IgnorePublicAcls": true,
          "RestrictPublicBuckets": true,
        },
        "Tags": Array [
          Object {
            "Key": "aws-cdk:auto-delete-objects",
            "Value": "true",
          },
        ],
      },
      "Type": "AWS::S3::Bucket",
      "UpdateReplacePolicy": "Delete",
    },
    "DeaBackendConstructS3AccessLogsBucketAutoDeleteObjectsCustomResource6EDC2642": Object {
      "DeletionPolicy": "Delete",
      "DependsOn": Array [
        "DeaBackendConstructS3AccessLogsBucketPolicy55BD9984",
      ],
      "Properties": Object {
        "BucketName": Object {
          "Ref": "DeaBackendConstructS3AccessLogsBucket2074272F",
        },
        "ServiceToken": Object {
          "Fn::GetAtt": Array [
            "CustomS3AutoDeleteObjectsCustomResourceProviderHandler9D90184F",
            "Arn",
          ],
        },
      },
      "Type": "Custom::S3AutoDeleteObjects",
      "UpdateReplacePolicy": "Delete",
    },
    "DeaBackendConstructS3AccessLogsBucketPolicy55BD9984": Object {
      "Properties": Object {
        "Bucket": Object {
          "Ref": "DeaBackendConstructS3AccessLogsBucket2074272F",
        },
        "PolicyDocument": Object {
          "Statement": Array [
            Object {
              "Action": "s3:*",
              "Condition": Object {
                "Bool": Object {
                  "aws:SecureTransport": "false",
                },
              },
              "Effect": "Deny",
              "Principal": Object {
                "AWS": "*",
              },
              "Resource": Array [
                Object {
                  "Fn::GetAtt": Array [
                    "DeaBackendConstructS3AccessLogsBucket2074272F",
                    "Arn",
                  ],
                },
                Object {
                  "Fn::Join": Array [
                    "",
                    Array [
                      Object {
                        "Fn::GetAtt": Array [
                          "DeaBackendConstructS3AccessLogsBucket2074272F",
                          "Arn",
                        ],
                      },
                      "/*",
                    ],
                  ],
                },
              ],
            },
            Object {
              "Action": Array [
                "s3:GetBucket*",
                "s3:List*",
                "s3:DeleteObject*",
              ],
              "Effect": "Allow",
              "Principal": Object {
                "AWS": Object {
                  "Fn::GetAtt": Array [
                    "CustomS3AutoDeleteObjectsCustomResourceProviderRole3B1BD092",
                    "Arn",
                  ],
                },
              },
              "Resource": Array [
                Object {
                  "Fn::GetAtt": Array [
                    "DeaBackendConstructS3AccessLogsBucket2074272F",
                    "Arn",
                  ],
                },
                Object {
                  "Fn::Join": Array [
                    "",
                    Array [
                      Object {
                        "Fn::GetAtt": Array [
                          "DeaBackendConstructS3AccessLogsBucket2074272F",
                          "Arn",
                        ],
                      },
                      "/*",
                    ],
                  ],
                },
              ],
            },
            Object {
              "Action": "s3:PutObject",
              "Condition": Object {
                "StringEquals": Object {
                  "aws:SourceAccount": Object {
                    "Ref": "AWS::AccountId",
                  },
                },
              },
              "Effect": "Allow",
              "Principal": Object {
                "Service": "logging.s3.amazonaws.com",
              },
              "Resource": Array [
                Object {
                  "Fn::Join": Array [
                    "",
                    Array [
                      Object {
                        "Fn::GetAtt": Array [
                          "DeaBackendConstructS3AccessLogsBucket2074272F",
                          "Arn",
                        ],
                      },
                      "/dea-ui-access-log*",
                    ],
                  ],
                },
                Object {
                  "Fn::Join": Array [
                    "",
                    Array [
                      Object {
                        "Fn::GetAtt": Array [
                          "DeaBackendConstructS3AccessLogsBucket2074272F",
                          "Arn",
                        ],
                      },
                      "/dea-datasets-access-log*",
                    ],
                  ],
                },
              ],
            },
          ],
          "Version": "2012-10-17",
        },
      },
      "Type": "AWS::S3::BucketPolicy",
    },
    "DeaBackendConstructS3DatasetsBucketAutoDeleteObjectsCustomResource5386F212": Object {
      "DeletionPolicy": "Delete",
      "DependsOn": Array [
        "DeaBackendConstructS3DatasetsBucketPolicyA1DF7E5A",
      ],
      "Properties": Object {
        "BucketName": Object {
          "Ref": "DeaBackendConstructS3DatasetsBucketDDF4C58A",
        },
        "ServiceToken": Object {
          "Fn::GetAtt": Array [
            "CustomS3AutoDeleteObjectsCustomResourceProviderHandler9D90184F",
            "Arn",
          ],
        },
      },
      "Type": "Custom::S3AutoDeleteObjects",
      "UpdateReplacePolicy": "Delete",
    },
    "DeaBackendConstructS3DatasetsBucketDDF4C58A": Object {
      "DeletionPolicy": "Delete",
      "Properties": Object {
        "BucketEncryption": Object {
          "ServerSideEncryptionConfiguration": Array [
            Object {
              "BucketKeyEnabled": true,
              "ServerSideEncryptionByDefault": Object {
                "KMSMasterKeyID": Object {
                  "Fn::GetAtt": Array [
                    "testKey1CDDDD5E",
                    "Arn",
                  ],
                },
                "SSEAlgorithm": "aws:kms",
              },
            },
          ],
        },
        "LifecycleConfiguration": Object {
          "Rules": Array [
            Object {
              "AbortIncompleteMultipartUpload": Object {
                "DaysAfterInitiation": 1,
              },
              "Id": "DeaDatasetsDeleteIncompleteUploadsLifecyclePolicy",
              "Status": "Enabled",
            },
          ],
        },
        "LoggingConfiguration": Object {
          "DestinationBucketName": Object {
            "Ref": "DeaBackendConstructS3AccessLogsBucket2074272F",
          },
          "LogFilePrefix": "dea-datasets-access-log",
        },
        "ObjectLockEnabled": true,
        "PublicAccessBlockConfiguration": Object {
          "BlockPublicAcls": true,
          "BlockPublicPolicy": true,
          "IgnorePublicAcls": true,
          "RestrictPublicBuckets": true,
        },
        "Tags": Array [
          Object {
            "Key": "aws-cdk:auto-delete-objects",
            "Value": "true",
          },
        ],
        "VersioningConfiguration": Object {
          "Status": "Enabled",
        },
      },
      "Type": "AWS::S3::Bucket",
      "UpdateReplacePolicy": "Delete",
    },
    "DeaBackendConstructS3DatasetsBucketPolicyA1DF7E5A": Object {
      "Properties": Object {
        "Bucket": Object {
          "Ref": "DeaBackendConstructS3DatasetsBucketDDF4C58A",
        },
        "PolicyDocument": Object {
          "Statement": Array [
            Object {
              "Action": "s3:*",
              "Condition": Object {
                "Bool": Object {
                  "aws:SecureTransport": "false",
                },
              },
              "Effect": "Deny",
              "Principal": Object {
                "AWS": "*",
              },
              "Resource": Array [
                Object {
                  "Fn::GetAtt": Array [
                    "DeaBackendConstructS3DatasetsBucketDDF4C58A",
                    "Arn",
                  ],
                },
                Object {
                  "Fn::Join": Array [
                    "",
                    Array [
                      Object {
                        "Fn::GetAtt": Array [
                          "DeaBackendConstructS3DatasetsBucketDDF4C58A",
                          "Arn",
                        ],
                      },
                      "/*",
                    ],
                  ],
                },
              ],
            },
            Object {
              "Action": Array [
                "s3:GetBucket*",
                "s3:List*",
                "s3:DeleteObject*",
              ],
              "Effect": "Allow",
              "Principal": Object {
                "AWS": Object {
                  "Fn::GetAtt": Array [
                    "CustomS3AutoDeleteObjectsCustomResourceProviderRole3B1BD092",
                    "Arn",
                  ],
                },
              },
              "Resource": Array [
                Object {
                  "Fn::GetAtt": Array [
                    "DeaBackendConstructS3DatasetsBucketDDF4C58A",
                    "Arn",
                  ],
                },
                Object {
                  "Fn::Join": Array [
                    "",
                    Array [
                      Object {
                        "Fn::GetAtt": Array [
                          "DeaBackendConstructS3DatasetsBucketDDF4C58A",
                          "Arn",
                        ],
                      },
                      "/*",
                    ],
                  ],
                },
              ],
            },
          ],
          "Version": "2012-10-17",
        },
      },
      "Type": "AWS::S3::BucketPolicy",
    },
    "DeaRestApiConstructAPIGatewayAccessLogs56D13F5D": Object {
      "DeletionPolicy": "Retain",
      "Properties": Object {
        "KmsKeyId": Object {
          "Fn::GetAtt": Array [
            "testKey1CDDDD5E",
            "Arn",
          ],
        },
        "RetentionInDays": 731,
      },
      "Type": "AWS::Logs::LogGroup",
      "UpdateReplacePolicy": "Retain",
    },
    "DeaRestApiConstructDELETEcaseIdE0E7560F": Object {
      "DependsOn": Array [
        "DeaRestApiConstructdeabaselambdaroleDefaultPolicy8449FBB9",
        "DeaRestApiConstructdeabaselambdarole9EA2B06B",
      ],
      "Metadata": Object {
        "cfn_nag": Object {
          "rules_to_suppress": Array [
            Object {
              "id": "W58",
              "reason": "AWSCustomResource Lambda Function has AWSLambdaBasicExecutionRole policy attached which has the required permission to write to Cloudwatch Logs",
            },
            Object {
              "id": "W92",
              "reason": "Reserved concurrency is currently not required. Revisit in the future",
            },
            Object {
              "id": "W89",
              "reason": "The serverless application lens (https://docs.aws.amazon.com/wellarchitected/latest/serverless-applications-lens/aws-lambda.html)               indicates lambdas should not be deployed in private VPCs unless they require acces to resources also within a VPC",
            },
          ],
        },
      },
      "Properties": Object {
        "Code": Object {
          "S3Bucket": Object {
            "Fn::Sub": "cdk-hnb659fds-assets-\${AWS::AccountId}-\${AWS::Region}",
          },
          "S3Key": "[HASH REMOVED].zip",
        },
        "Environment": Object {
          "Variables": Object {
            "AWS_NODEJS_CONNECTION_REUSE_ENABLED": "1",
            "DATASETS_BUCKET_NAME": Object {
              "Ref": "DeaBackendConstructS3DatasetsBucketDDF4C58A",
            },
            "NODE_OPTIONS": "--enable-source-maps",
            "STAGE": "[STAGE-REMOVED]",
            "TABLE_NAME": Object {
              "Ref": "DeaBackendConstructDeaTableB48721A0",
            },
          },
        },
        "Handler": "index.handler",
        "MemorySize": 512,
        "Role": Object {
          "Fn::GetAtt": Array [
            "DeaRestApiConstructdeabaselambdarole9EA2B06B",
            "Arn",
          ],
        },
        "Runtime": "nodejs18.x",
        "Timeout": 30,
      },
      "Type": "AWS::Lambda::Function",
    },
    "DeaRestApiConstructGETallcases490E3EC5": Object {
      "DependsOn": Array [
        "DeaRestApiConstructdeabaselambdaroleDefaultPolicy8449FBB9",
        "DeaRestApiConstructdeabaselambdarole9EA2B06B",
      ],
      "Metadata": Object {
        "cfn_nag": Object {
          "rules_to_suppress": Array [
            Object {
              "id": "W58",
              "reason": "AWSCustomResource Lambda Function has AWSLambdaBasicExecutionRole policy attached which has the required permission to write to Cloudwatch Logs",
            },
            Object {
              "id": "W92",
              "reason": "Reserved concurrency is currently not required. Revisit in the future",
            },
            Object {
              "id": "W89",
              "reason": "The serverless application lens (https://docs.aws.amazon.com/wellarchitected/latest/serverless-applications-lens/aws-lambda.html)               indicates lambdas should not be deployed in private VPCs unless they require acces to resources also within a VPC",
            },
          ],
        },
      },
      "Properties": Object {
        "Code": Object {
          "S3Bucket": Object {
            "Fn::Sub": "cdk-hnb659fds-assets-\${AWS::AccountId}-\${AWS::Region}",
          },
          "S3Key": "[HASH REMOVED].zip",
        },
        "Environment": Object {
          "Variables": Object {
            "AWS_NODEJS_CONNECTION_REUSE_ENABLED": "1",
            "DATASETS_BUCKET_NAME": Object {
              "Ref": "DeaBackendConstructS3DatasetsBucketDDF4C58A",
            },
            "NODE_OPTIONS": "--enable-source-maps",
            "STAGE": "[STAGE-REMOVED]",
            "TABLE_NAME": Object {
              "Ref": "DeaBackendConstructDeaTableB48721A0",
            },
          },
        },
        "Handler": "index.handler",
        "MemorySize": 512,
        "Role": Object {
          "Fn::GetAtt": Array [
            "DeaRestApiConstructdeabaselambdarole9EA2B06B",
            "Arn",
          ],
        },
        "Runtime": "nodejs18.x",
        "Timeout": 30,
      },
      "Type": "AWS::Lambda::Function",
    },
    "DeaRestApiConstructGETbyeD5063377": Object {
      "DependsOn": Array [
        "DeaRestApiConstructdeabaselambdaroleDefaultPolicy8449FBB9",
        "DeaRestApiConstructdeabaselambdarole9EA2B06B",
      ],
      "Metadata": Object {
        "cfn_nag": Object {
          "rules_to_suppress": Array [
            Object {
              "id": "W58",
              "reason": "AWSCustomResource Lambda Function has AWSLambdaBasicExecutionRole policy attached which has the required permission to write to Cloudwatch Logs",
            },
            Object {
              "id": "W92",
              "reason": "Reserved concurrency is currently not required. Revisit in the future",
            },
            Object {
              "id": "W89",
              "reason": "The serverless application lens (https://docs.aws.amazon.com/wellarchitected/latest/serverless-applications-lens/aws-lambda.html)               indicates lambdas should not be deployed in private VPCs unless they require acces to resources also within a VPC",
            },
          ],
        },
      },
      "Properties": Object {
        "Code": Object {
          "S3Bucket": Object {
            "Fn::Sub": "cdk-hnb659fds-assets-\${AWS::AccountId}-\${AWS::Region}",
          },
          "S3Key": "[HASH REMOVED].zip",
        },
        "Environment": Object {
          "Variables": Object {
            "AWS_NODEJS_CONNECTION_REUSE_ENABLED": "1",
            "DATASETS_BUCKET_NAME": Object {
              "Ref": "DeaBackendConstructS3DatasetsBucketDDF4C58A",
            },
            "NODE_OPTIONS": "--enable-source-maps",
            "STAGE": "[STAGE-REMOVED]",
            "TABLE_NAME": Object {
              "Ref": "DeaBackendConstructDeaTableB48721A0",
            },
          },
        },
        "Handler": "index.handler",
        "MemorySize": 512,
        "Role": Object {
          "Fn::GetAtt": Array [
            "DeaRestApiConstructdeabaselambdarole9EA2B06B",
            "Arn",
          ],
        },
        "Runtime": "nodejs18.x",
        "Timeout": 30,
      },
      "Type": "AWS::Lambda::Function",
    },
    "DeaRestApiConstructGETcaseId3B128BAD": Object {
      "DependsOn": Array [
        "DeaRestApiConstructdeabaselambdaroleDefaultPolicy8449FBB9",
        "DeaRestApiConstructdeabaselambdarole9EA2B06B",
      ],
      "Metadata": Object {
        "cfn_nag": Object {
          "rules_to_suppress": Array [
            Object {
              "id": "W58",
              "reason": "AWSCustomResource Lambda Function has AWSLambdaBasicExecutionRole policy attached which has the required permission to write to Cloudwatch Logs",
            },
            Object {
              "id": "W92",
              "reason": "Reserved concurrency is currently not required. Revisit in the future",
            },
            Object {
              "id": "W89",
              "reason": "The serverless application lens (https://docs.aws.amazon.com/wellarchitected/latest/serverless-applications-lens/aws-lambda.html)               indicates lambdas should not be deployed in private VPCs unless they require acces to resources also within a VPC",
            },
          ],
        },
      },
      "Properties": Object {
        "Code": Object {
          "S3Bucket": Object {
            "Fn::Sub": "cdk-hnb659fds-assets-\${AWS::AccountId}-\${AWS::Region}",
          },
          "S3Key": "[HASH REMOVED].zip",
        },
        "Environment": Object {
          "Variables": Object {
            "AWS_NODEJS_CONNECTION_REUSE_ENABLED": "1",
            "DATASETS_BUCKET_NAME": Object {
              "Ref": "DeaBackendConstructS3DatasetsBucketDDF4C58A",
            },
            "NODE_OPTIONS": "--enable-source-maps",
            "STAGE": "[STAGE-REMOVED]",
            "TABLE_NAME": Object {
              "Ref": "DeaBackendConstructDeaTableB48721A0",
            },
          },
        },
        "Handler": "index.handler",
        "MemorySize": 512,
        "Role": Object {
          "Fn::GetAtt": Array [
            "DeaRestApiConstructdeabaselambdarole9EA2B06B",
            "Arn",
          ],
        },
        "Runtime": "nodejs18.x",
        "Timeout": 30,
      },
      "Type": "AWS::Lambda::Function",
    },
    "DeaRestApiConstructGEThi76A71F55": Object {
      "DependsOn": Array [
        "DeaRestApiConstructdeabaselambdaroleDefaultPolicy8449FBB9",
        "DeaRestApiConstructdeabaselambdarole9EA2B06B",
      ],
      "Metadata": Object {
        "cfn_nag": Object {
          "rules_to_suppress": Array [
            Object {
              "id": "W58",
              "reason": "AWSCustomResource Lambda Function has AWSLambdaBasicExecutionRole policy attached which has the required permission to write to Cloudwatch Logs",
            },
            Object {
              "id": "W92",
              "reason": "Reserved concurrency is currently not required. Revisit in the future",
            },
            Object {
              "id": "W89",
              "reason": "The serverless application lens (https://docs.aws.amazon.com/wellarchitected/latest/serverless-applications-lens/aws-lambda.html)               indicates lambdas should not be deployed in private VPCs unless they require acces to resources also within a VPC",
            },
          ],
        },
      },
      "Properties": Object {
        "Code": Object {
          "S3Bucket": Object {
            "Fn::Sub": "cdk-hnb659fds-assets-\${AWS::AccountId}-\${AWS::Region}",
          },
          "S3Key": "[HASH REMOVED].zip",
        },
        "Environment": Object {
          "Variables": Object {
            "AWS_NODEJS_CONNECTION_REUSE_ENABLED": "1",
            "DATASETS_BUCKET_NAME": Object {
              "Ref": "DeaBackendConstructS3DatasetsBucketDDF4C58A",
            },
            "NODE_OPTIONS": "--enable-source-maps",
            "STAGE": "[STAGE-REMOVED]",
            "TABLE_NAME": Object {
              "Ref": "DeaBackendConstructDeaTableB48721A0",
            },
          },
        },
        "Handler": "index.handler",
        "MemorySize": 512,
        "Role": Object {
          "Fn::GetAtt": Array [
            "DeaRestApiConstructdeabaselambdarole9EA2B06B",
            "Arn",
          ],
        },
        "Runtime": "nodejs18.x",
        "Timeout": 30,
      },
      "Type": "AWS::Lambda::Function",
    },
    "DeaRestApiConstructGETidToken48065721": Object {
      "DependsOn": Array [
        "DeaRestApiConstructdeabaselambdaroleDefaultPolicy8449FBB9",
        "DeaRestApiConstructdeabaselambdarole9EA2B06B",
      ],
      "Metadata": Object {
        "cfn_nag": Object {
          "rules_to_suppress": Array [
            Object {
              "id": "W58",
              "reason": "AWSCustomResource Lambda Function has AWSLambdaBasicExecutionRole policy attached which has the required permission to write to Cloudwatch Logs",
            },
            Object {
              "id": "W92",
              "reason": "Reserved concurrency is currently not required. Revisit in the future",
            },
            Object {
              "id": "W89",
              "reason": "The serverless application lens (https://docs.aws.amazon.com/wellarchitected/latest/serverless-applications-lens/aws-lambda.html)               indicates lambdas should not be deployed in private VPCs unless they require acces to resources also within a VPC",
            },
          ],
        },
      },
      "Properties": Object {
        "Code": Object {
          "S3Bucket": Object {
            "Fn::Sub": "cdk-hnb659fds-assets-\${AWS::AccountId}-\${AWS::Region}",
          },
          "S3Key": "[HASH REMOVED].zip",
        },
        "Environment": Object {
          "Variables": Object {
            "AWS_NODEJS_CONNECTION_REUSE_ENABLED": "1",
            "DATASETS_BUCKET_NAME": Object {
              "Ref": "DeaBackendConstructS3DatasetsBucketDDF4C58A",
            },
            "NODE_OPTIONS": "--enable-source-maps",
            "STAGE": "[STAGE-REMOVED]",
            "TABLE_NAME": Object {
              "Ref": "DeaBackendConstructDeaTableB48721A0",
            },
          },
        },
        "Handler": "index.handler",
        "MemorySize": 512,
        "Role": Object {
          "Fn::GetAtt": Array [
            "DeaRestApiConstructdeabaselambdarole9EA2B06B",
            "Arn",
          ],
        },
        "Runtime": "nodejs18.x",
        "Timeout": 30,
      },
      "Type": "AWS::Lambda::Function",
    },
    "DeaRestApiConstructGETmycasesF570E0D9": Object {
      "DependsOn": Array [
        "DeaRestApiConstructdeabaselambdaroleDefaultPolicy8449FBB9",
        "DeaRestApiConstructdeabaselambdarole9EA2B06B",
      ],
      "Metadata": Object {
        "cfn_nag": Object {
          "rules_to_suppress": Array [
            Object {
              "id": "W58",
              "reason": "AWSCustomResource Lambda Function has AWSLambdaBasicExecutionRole policy attached which has the required permission to write to Cloudwatch Logs",
            },
            Object {
              "id": "W92",
              "reason": "Reserved concurrency is currently not required. Revisit in the future",
            },
            Object {
              "id": "W89",
              "reason": "The serverless application lens (https://docs.aws.amazon.com/wellarchitected/latest/serverless-applications-lens/aws-lambda.html)               indicates lambdas should not be deployed in private VPCs unless they require acces to resources also within a VPC",
            },
          ],
        },
      },
      "Properties": Object {
        "Code": Object {
          "S3Bucket": Object {
            "Fn::Sub": "cdk-hnb659fds-assets-\${AWS::AccountId}-\${AWS::Region}",
          },
          "S3Key": "[HASH REMOVED].zip",
        },
        "Environment": Object {
          "Variables": Object {
            "AWS_NODEJS_CONNECTION_REUSE_ENABLED": "1",
            "DATASETS_BUCKET_NAME": Object {
              "Ref": "DeaBackendConstructS3DatasetsBucketDDF4C58A",
            },
            "NODE_OPTIONS": "--enable-source-maps",
            "STAGE": "[STAGE-REMOVED]",
            "TABLE_NAME": Object {
              "Ref": "DeaBackendConstructDeaTableB48721A0",
            },
          },
        },
        "Handler": "index.handler",
        "MemorySize": 512,
        "Role": Object {
          "Fn::GetAtt": Array [
            "DeaRestApiConstructdeabaselambdarole9EA2B06B",
            "Arn",
          ],
        },
        "Runtime": "nodejs18.x",
        "Timeout": 30,
      },
      "Type": "AWS::Lambda::Function",
    },
    "DeaRestApiConstructGETusersDD8AA5AF": Object {
      "DependsOn": Array [
        "DeaRestApiConstructdeabaselambdaroleDefaultPolicy8449FBB9",
        "DeaRestApiConstructdeabaselambdarole9EA2B06B",
      ],
      "Metadata": Object {
        "cfn_nag": Object {
          "rules_to_suppress": Array [
            Object {
              "id": "W58",
              "reason": "AWSCustomResource Lambda Function has AWSLambdaBasicExecutionRole policy attached which has the required permission to write to Cloudwatch Logs",
            },
            Object {
              "id": "W92",
              "reason": "Reserved concurrency is currently not required. Revisit in the future",
            },
            Object {
              "id": "W89",
              "reason": "The serverless application lens (https://docs.aws.amazon.com/wellarchitected/latest/serverless-applications-lens/aws-lambda.html)               indicates lambdas should not be deployed in private VPCs unless they require acces to resources also within a VPC",
            },
          ],
        },
      },
      "Properties": Object {
        "Code": Object {
          "S3Bucket": Object {
            "Fn::Sub": "cdk-hnb659fds-assets-\${AWS::AccountId}-\${AWS::Region}",
          },
          "S3Key": "[HASH REMOVED].zip",
        },
        "Environment": Object {
          "Variables": Object {
            "AWS_NODEJS_CONNECTION_REUSE_ENABLED": "1",
            "DATASETS_BUCKET_NAME": Object {
              "Ref": "DeaBackendConstructS3DatasetsBucketDDF4C58A",
            },
            "NODE_OPTIONS": "--enable-source-maps",
            "STAGE": "[STAGE-REMOVED]",
            "TABLE_NAME": Object {
              "Ref": "DeaBackendConstructDeaTableB48721A0",
            },
          },
        },
        "Handler": "index.handler",
        "MemorySize": 512,
        "Role": Object {
          "Fn::GetAtt": Array [
            "DeaRestApiConstructdeabaselambdarole9EA2B06B",
            "Arn",
          ],
        },
        "Runtime": "nodejs18.x",
        "Timeout": 30,
      },
      "Type": "AWS::Lambda::Function",
    },
    "DeaRestApiConstructPOSTauthCode8A1B1E18": Object {
      "DependsOn": Array [
        "DeaRestApiConstructdeabaselambdaroleDefaultPolicy8449FBB9",
        "DeaRestApiConstructdeabaselambdarole9EA2B06B",
      ],
      "Metadata": Object {
        "cfn_nag": Object {
          "rules_to_suppress": Array [
            Object {
              "id": "W58",
              "reason": "AWSCustomResource Lambda Function has AWSLambdaBasicExecutionRole policy attached which has the required permission to write to Cloudwatch Logs",
            },
            Object {
              "id": "W92",
              "reason": "Reserved concurrency is currently not required. Revisit in the future",
            },
            Object {
              "id": "W89",
              "reason": "The serverless application lens (https://docs.aws.amazon.com/wellarchitected/latest/serverless-applications-lens/aws-lambda.html)               indicates lambdas should not be deployed in private VPCs unless they require acces to resources also within a VPC",
            },
          ],
        },
      },
      "Properties": Object {
        "Code": Object {
          "S3Bucket": Object {
            "Fn::Sub": "cdk-hnb659fds-assets-\${AWS::AccountId}-\${AWS::Region}",
          },
          "S3Key": "[HASH REMOVED].zip",
        },
        "Environment": Object {
          "Variables": Object {
            "AWS_NODEJS_CONNECTION_REUSE_ENABLED": "1",
            "DATASETS_BUCKET_NAME": Object {
              "Ref": "DeaBackendConstructS3DatasetsBucketDDF4C58A",
            },
            "NODE_OPTIONS": "--enable-source-maps",
            "STAGE": "[STAGE-REMOVED]",
            "TABLE_NAME": Object {
              "Ref": "DeaBackendConstructDeaTableB48721A0",
            },
          },
        },
        "Handler": "index.handler",
        "MemorySize": 512,
        "Role": Object {
          "Fn::GetAtt": Array [
            "DeaRestApiConstructdeabaselambdarole9EA2B06B",
            "Arn",
          ],
        },
        "Runtime": "nodejs18.x",
        "Timeout": 30,
      },
      "Type": "AWS::Lambda::Function",
    },
    "DeaRestApiConstructPOSTcases71FC396B": Object {
      "DependsOn": Array [
        "DeaRestApiConstructdeabaselambdaroleDefaultPolicy8449FBB9",
        "DeaRestApiConstructdeabaselambdarole9EA2B06B",
      ],
      "Metadata": Object {
        "cfn_nag": Object {
          "rules_to_suppress": Array [
            Object {
              "id": "W58",
              "reason": "AWSCustomResource Lambda Function has AWSLambdaBasicExecutionRole policy attached which has the required permission to write to Cloudwatch Logs",
            },
            Object {
              "id": "W92",
              "reason": "Reserved concurrency is currently not required. Revisit in the future",
            },
            Object {
              "id": "W89",
              "reason": "The serverless application lens (https://docs.aws.amazon.com/wellarchitected/latest/serverless-applications-lens/aws-lambda.html)               indicates lambdas should not be deployed in private VPCs unless they require acces to resources also within a VPC",
            },
          ],
        },
      },
      "Properties": Object {
        "Code": Object {
          "S3Bucket": Object {
            "Fn::Sub": "cdk-hnb659fds-assets-\${AWS::AccountId}-\${AWS::Region}",
          },
          "S3Key": "[HASH REMOVED].zip",
        },
        "Environment": Object {
          "Variables": Object {
            "AWS_NODEJS_CONNECTION_REUSE_ENABLED": "1",
            "DATASETS_BUCKET_NAME": Object {
              "Ref": "DeaBackendConstructS3DatasetsBucketDDF4C58A",
            },
            "NODE_OPTIONS": "--enable-source-maps",
            "STAGE": "[STAGE-REMOVED]",
            "TABLE_NAME": Object {
              "Ref": "DeaBackendConstructDeaTableB48721A0",
            },
          },
        },
        "Handler": "index.handler",
        "MemorySize": 512,
        "Role": Object {
          "Fn::GetAtt": Array [
            "DeaRestApiConstructdeabaselambdarole9EA2B06B",
            "Arn",
          ],
        },
        "Runtime": "nodejs18.x",
        "Timeout": 30,
      },
      "Type": "AWS::Lambda::Function",
    },
    "DeaRestApiConstructPOSTfilesD0E72419": Object {
      "DependsOn": Array [
        "DeaRestApiConstructdeabaselambdaroleDefaultPolicy8449FBB9",
        "DeaRestApiConstructdeabaselambdarole9EA2B06B",
      ],
      "Metadata": Object {
        "cfn_nag": Object {
          "rules_to_suppress": Array [
            Object {
              "id": "W58",
              "reason": "AWSCustomResource Lambda Function has AWSLambdaBasicExecutionRole policy attached which has the required permission to write to Cloudwatch Logs",
            },
            Object {
              "id": "W92",
              "reason": "Reserved concurrency is currently not required. Revisit in the future",
            },
            Object {
              "id": "W89",
              "reason": "The serverless application lens (https://docs.aws.amazon.com/wellarchitected/latest/serverless-applications-lens/aws-lambda.html)               indicates lambdas should not be deployed in private VPCs unless they require acces to resources also within a VPC",
            },
          ],
        },
      },
      "Properties": Object {
        "Code": Object {
          "S3Bucket": Object {
            "Fn::Sub": "cdk-hnb659fds-assets-\${AWS::AccountId}-\${AWS::Region}",
          },
          "S3Key": "[HASH REMOVED].zip",
        },
        "Environment": Object {
          "Variables": Object {
            "AWS_NODEJS_CONNECTION_REUSE_ENABLED": "1",
            "DATASETS_BUCKET_NAME": Object {
              "Ref": "DeaBackendConstructS3DatasetsBucketDDF4C58A",
            },
            "NODE_OPTIONS": "--enable-source-maps",
            "STAGE": "[STAGE-REMOVED]",
            "TABLE_NAME": Object {
              "Ref": "DeaBackendConstructDeaTableB48721A0",
            },
          },
        },
        "Handler": "index.handler",
        "MemorySize": 512,
        "Role": Object {
          "Fn::GetAtt": Array [
            "DeaRestApiConstructdeabaselambdarole9EA2B06B",
            "Arn",
          ],
        },
        "Runtime": "nodejs18.x",
        "Timeout": 30,
      },
      "Type": "AWS::Lambda::Function",
    },
    "DeaRestApiConstructPOSTuserMembershipsA9A79B32": Object {
      "DependsOn": Array [
        "DeaRestApiConstructdeabaselambdaroleDefaultPolicy8449FBB9",
        "DeaRestApiConstructdeabaselambdarole9EA2B06B",
      ],
      "Metadata": Object {
        "cfn_nag": Object {
          "rules_to_suppress": Array [
            Object {
              "id": "W58",
              "reason": "AWSCustomResource Lambda Function has AWSLambdaBasicExecutionRole policy attached which has the required permission to write to Cloudwatch Logs",
            },
            Object {
              "id": "W92",
              "reason": "Reserved concurrency is currently not required. Revisit in the future",
            },
            Object {
              "id": "W89",
              "reason": "The serverless application lens (https://docs.aws.amazon.com/wellarchitected/latest/serverless-applications-lens/aws-lambda.html)               indicates lambdas should not be deployed in private VPCs unless they require acces to resources also within a VPC",
            },
          ],
        },
      },
      "Properties": Object {
        "Code": Object {
          "S3Bucket": Object {
            "Fn::Sub": "cdk-hnb659fds-assets-\${AWS::AccountId}-\${AWS::Region}",
          },
          "S3Key": "[HASH REMOVED].zip",
        },
        "Environment": Object {
          "Variables": Object {
            "AWS_NODEJS_CONNECTION_REUSE_ENABLED": "1",
            "DATASETS_BUCKET_NAME": Object {
              "Ref": "DeaBackendConstructS3DatasetsBucketDDF4C58A",
            },
            "NODE_OPTIONS": "--enable-source-maps",
            "STAGE": "[STAGE-REMOVED]",
            "TABLE_NAME": Object {
              "Ref": "DeaBackendConstructDeaTableB48721A0",
            },
          },
        },
        "Handler": "index.handler",
        "MemorySize": 512,
        "Role": Object {
          "Fn::GetAtt": Array [
            "DeaRestApiConstructdeabaselambdarole9EA2B06B",
            "Arn",
          ],
        },
        "Runtime": "nodejs18.x",
        "Timeout": 30,
      },
      "Type": "AWS::Lambda::Function",
    },
    "DeaRestApiConstructPUTcaseId804DFA77": Object {
      "DependsOn": Array [
        "DeaRestApiConstructdeabaselambdaroleDefaultPolicy8449FBB9",
        "DeaRestApiConstructdeabaselambdarole9EA2B06B",
      ],
      "Metadata": Object {
        "cfn_nag": Object {
          "rules_to_suppress": Array [
            Object {
              "id": "W58",
              "reason": "AWSCustomResource Lambda Function has AWSLambdaBasicExecutionRole policy attached which has the required permission to write to Cloudwatch Logs",
            },
            Object {
              "id": "W92",
              "reason": "Reserved concurrency is currently not required. Revisit in the future",
            },
            Object {
              "id": "W89",
              "reason": "The serverless application lens (https://docs.aws.amazon.com/wellarchitected/latest/serverless-applications-lens/aws-lambda.html)               indicates lambdas should not be deployed in private VPCs unless they require acces to resources also within a VPC",
            },
          ],
        },
      },
      "Properties": Object {
        "Code": Object {
          "S3Bucket": Object {
            "Fn::Sub": "cdk-hnb659fds-assets-\${AWS::AccountId}-\${AWS::Region}",
          },
          "S3Key": "[HASH REMOVED].zip",
        },
        "Environment": Object {
          "Variables": Object {
            "AWS_NODEJS_CONNECTION_REUSE_ENABLED": "1",
            "DATASETS_BUCKET_NAME": Object {
              "Ref": "DeaBackendConstructS3DatasetsBucketDDF4C58A",
            },
            "NODE_OPTIONS": "--enable-source-maps",
            "STAGE": "[STAGE-REMOVED]",
            "TABLE_NAME": Object {
              "Ref": "DeaBackendConstructDeaTableB48721A0",
            },
          },
        },
        "Handler": "index.handler",
        "MemorySize": 512,
        "Role": Object {
          "Fn::GetAtt": Array [
            "DeaRestApiConstructdeabaselambdarole9EA2B06B",
            "Arn",
          ],
        },
        "Runtime": "nodejs18.x",
        "Timeout": 30,
      },
      "Type": "AWS::Lambda::Function",
    },
    "DeaRestApiConstructPUTfileId8DA844F1": Object {
      "DependsOn": Array [
        "DeaRestApiConstructdeabaselambdaroleDefaultPolicy8449FBB9",
        "DeaRestApiConstructdeabaselambdarole9EA2B06B",
      ],
      "Metadata": Object {
        "cfn_nag": Object {
          "rules_to_suppress": Array [
            Object {
              "id": "W58",
              "reason": "AWSCustomResource Lambda Function has AWSLambdaBasicExecutionRole policy attached which has the required permission to write to Cloudwatch Logs",
            },
            Object {
              "id": "W92",
              "reason": "Reserved concurrency is currently not required. Revisit in the future",
            },
            Object {
              "id": "W89",
              "reason": "The serverless application lens (https://docs.aws.amazon.com/wellarchitected/latest/serverless-applications-lens/aws-lambda.html)               indicates lambdas should not be deployed in private VPCs unless they require acces to resources also within a VPC",
            },
          ],
        },
      },
      "Properties": Object {
        "Code": Object {
          "S3Bucket": Object {
            "Fn::Sub": "cdk-hnb659fds-assets-\${AWS::AccountId}-\${AWS::Region}",
          },
          "S3Key": "[HASH REMOVED].zip",
        },
        "Environment": Object {
          "Variables": Object {
            "AWS_NODEJS_CONNECTION_REUSE_ENABLED": "1",
            "DATASETS_BUCKET_NAME": Object {
              "Ref": "DeaBackendConstructS3DatasetsBucketDDF4C58A",
            },
            "NODE_OPTIONS": "--enable-source-maps",
            "STAGE": "[STAGE-REMOVED]",
            "TABLE_NAME": Object {
              "Ref": "DeaBackendConstructDeaTableB48721A0",
            },
          },
        },
        "Handler": "index.handler",
        "MemorySize": 512,
        "Role": Object {
          "Fn::GetAtt": Array [
            "DeaRestApiConstructdeabaselambdarole9EA2B06B",
            "Arn",
          ],
        },
        "Runtime": "nodejs18.x",
        "Timeout": 30,
      },
      "Type": "AWS::Lambda::Function",
    },
    "DeaRestApiConstructPUTuserId248180A2": Object {
      "DependsOn": Array [
        "DeaRestApiConstructdeabaselambdaroleDefaultPolicy8449FBB9",
        "DeaRestApiConstructdeabaselambdarole9EA2B06B",
      ],
      "Metadata": Object {
        "cfn_nag": Object {
          "rules_to_suppress": Array [
            Object {
              "id": "W58",
              "reason": "AWSCustomResource Lambda Function has AWSLambdaBasicExecutionRole policy attached which has the required permission to write to Cloudwatch Logs",
            },
            Object {
              "id": "W92",
              "reason": "Reserved concurrency is currently not required. Revisit in the future",
            },
            Object {
              "id": "W89",
              "reason": "The serverless application lens (https://docs.aws.amazon.com/wellarchitected/latest/serverless-applications-lens/aws-lambda.html)               indicates lambdas should not be deployed in private VPCs unless they require acces to resources also within a VPC",
            },
          ],
        },
      },
      "Properties": Object {
        "Code": Object {
          "S3Bucket": Object {
            "Fn::Sub": "cdk-hnb659fds-assets-\${AWS::AccountId}-\${AWS::Region}",
          },
          "S3Key": "[HASH REMOVED].zip",
        },
        "Environment": Object {
          "Variables": Object {
            "AWS_NODEJS_CONNECTION_REUSE_ENABLED": "1",
            "DATASETS_BUCKET_NAME": Object {
              "Ref": "DeaBackendConstructS3DatasetsBucketDDF4C58A",
            },
            "NODE_OPTIONS": "--enable-source-maps",
            "STAGE": "[STAGE-REMOVED]",
            "TABLE_NAME": Object {
              "Ref": "DeaBackendConstructDeaTableB48721A0",
            },
          },
        },
        "Handler": "index.handler",
        "MemorySize": 512,
        "Role": Object {
          "Fn::GetAtt": Array [
            "DeaRestApiConstructdeabaselambdarole9EA2B06B",
            "Arn",
          ],
        },
        "Runtime": "nodejs18.x",
        "Timeout": 30,
      },
      "Type": "AWS::Lambda::Function",
    },
    "DeaRestApiConstructdeaapi6587DDA1": Object {
      "Properties": Object {
        "Description": "Backend API",
        "Name": "dea-api",
      },
      "Type": "AWS::ApiGateway::RestApi",
    },
    "DeaRestApiConstructdeaapiAccount1E82C2B3": Object {
      "DeletionPolicy": "Retain",
      "DependsOn": Array [
        "DeaRestApiConstructdeaapi6587DDA1",
      ],
      "Properties": Object {
        "CloudWatchRoleArn": Object {
          "Fn::GetAtt": Array [
            "DeaRestApiConstructdeaapiCloudWatchRole49932FD9",
            "Arn",
          ],
        },
      },
      "Type": "AWS::ApiGateway::Account",
      "UpdateReplacePolicy": "Retain",
    },
    "DeaRestApiConstructdeaapiCloudWatchRole49932FD9": Object {
      "DeletionPolicy": "Retain",
      "Properties": Object {
        "AssumeRolePolicyDocument": Object {
          "Statement": Array [
            Object {
              "Action": "sts:AssumeRole",
              "Effect": "Allow",
              "Principal": Object {
                "Service": "apigateway.amazonaws.com",
              },
            },
          ],
          "Version": "2012-10-17",
        },
        "ManagedPolicyArns": Array [
          Object {
            "Fn::Join": Array [
              "",
              Array [
                "arn:",
                Object {
                  "Ref": "AWS::Partition",
                },
                ":iam::aws:policy/service-role/AmazonAPIGatewayPushToCloudWatchLogs",
              ],
            ],
          },
        ],
      },
      "Type": "AWS::IAM::Role",
      "UpdateReplacePolicy": "Retain",
    },
    "DeaRestApiConstructdeaapiDEAUsagePlanBC29ADF7": Object {
      "Properties": Object {
        "ApiStages": Array [
          Object {
            "ApiId": Object {
              "Ref": "DeaRestApiConstructdeaapi6587DDA1",
            },
            "Stage": Object {
              "Ref": "DeaRestApiConstructdeaapiDeploymentStage[STAGE-REMOVED][HASH REMOVED]",
            },
            "Throttle": Object {},
          },
        ],
        "Throttle": Object {
          "BurstLimit": 50,
          "RateLimit": 25,
        },
        "UsagePlanName": "dea-usage-plan",
      },
      "Type": "AWS::ApiGateway::UsagePlan",
    },
<<<<<<< HEAD
    "DeaRestApiConstructdeaapiDeploymentC27C6CB1030bdfccd5a7dbbd8e0be0c6f6581d09": Object {
=======
    "DeaRestApiConstructdeaapiDeploymentC27C6CB137d8c7dfe00432b847b6a6d8aa384b7e": Object {
>>>>>>> c8f003aa
      "DependsOn": Array [
        "DeaRestApiConstructdeaapiauthgetCredentialsidTokenGETF30F6BC2",
        "DeaRestApiConstructdeaapiauthgetCredentialsidTokenOPTIONSA66044D9",
        "DeaRestApiConstructdeaapiauthgetCredentialsidToken81FDE330",
        "DeaRestApiConstructdeaapiauthgetCredentialsOPTIONS6F2C55DF",
        "DeaRestApiConstructdeaapiauthgetCredentials162DF0F2",
        "DeaRestApiConstructdeaapiauthgetTokenauthCodeOPTIONS7DF32090",
        "DeaRestApiConstructdeaapiauthgetTokenauthCodePOST3DCF3F52",
        "DeaRestApiConstructdeaapiauthgetTokenauthCode1D020E3A",
        "DeaRestApiConstructdeaapiauthgetTokenOPTIONS914E22A0",
        "DeaRestApiConstructdeaapiauthgetTokenF874EF26",
        "DeaRestApiConstructdeaapiauthOPTIONSF807407C",
        "DeaRestApiConstructdeaapiauthE4846931",
        "DeaRestApiConstructdeaapibyeGET3BEB4A0A",
        "DeaRestApiConstructdeaapibyeOPTIONS00A7A259",
        "DeaRestApiConstructdeaapibye9DFF71B3",
        "DeaRestApiConstructdeaapicasescaseIdDELETEE13D0EAA",
        "DeaRestApiConstructdeaapicasescaseIdfilesfileIdOPTIONS0739484E",
        "DeaRestApiConstructdeaapicasescaseIdfilesfileIdPUTDD763A2A",
        "DeaRestApiConstructdeaapicasescaseIdfilesfileId71AE0C3F",
        "DeaRestApiConstructdeaapicasescaseIdfilesOPTIONS18C09E02",
        "DeaRestApiConstructdeaapicasescaseIdfilesPOST6C02B6FD",
        "DeaRestApiConstructdeaapicasescaseIdfilesC98413A7",
        "DeaRestApiConstructdeaapicasescaseIdGET31A0ADCB",
        "DeaRestApiConstructdeaapicasescaseIdOPTIONS28A51954",
        "DeaRestApiConstructdeaapicasescaseIdPUTDAF01FBF",
        "DeaRestApiConstructdeaapicasescaseId5919A5AE",
<<<<<<< HEAD
=======
        "DeaRestApiConstructdeaapicasescaseIduserMembershipsuserIdDELETE5C89D30D",
        "DeaRestApiConstructdeaapicasescaseIduserMembershipsuserIdOPTIONS2A768A43",
        "DeaRestApiConstructdeaapicasescaseIduserMembershipsuserIdPUTC33F61E0",
        "DeaRestApiConstructdeaapicasescaseIduserMembershipsuserId13BB910A",
>>>>>>> c8f003aa
        "DeaRestApiConstructdeaapicasescaseIduserMembershipsOPTIONS8FB7464B",
        "DeaRestApiConstructdeaapicasescaseIduserMembershipsPOST84A13ED4",
        "DeaRestApiConstructdeaapicasescaseIduserMembershipsD5C1FDF3",
        "DeaRestApiConstructdeaapicasesallcasesGET3D7FE7B4",
        "DeaRestApiConstructdeaapicasesallcasesOPTIONSA5C611C6",
        "DeaRestApiConstructdeaapicasesallcases5A486593",
        "DeaRestApiConstructdeaapicasesmycasesGETC5597167",
        "DeaRestApiConstructdeaapicasesmycasesOPTIONSE1C2DE04",
        "DeaRestApiConstructdeaapicasesmycases5E6BEFAC",
        "DeaRestApiConstructdeaapicasesOPTIONS6C23822B",
        "DeaRestApiConstructdeaapicasesPOST0A7C65AB",
        "DeaRestApiConstructdeaapicasesC2FD1C2B",
        "DeaRestApiConstructdeaapihiGETDB467AC2",
        "DeaRestApiConstructdeaapihiOPTIONSEFEA6225",
        "DeaRestApiConstructdeaapihi7D1B234E",
        "DeaRestApiConstructdeaapiOPTIONSE2FADC9C",
        "DeaRestApiConstructdeaapiusersGET45E97005",
        "DeaRestApiConstructdeaapiusersOPTIONS8F715BE6",
        "DeaRestApiConstructdeaapiusers95152658",
      ],
      "Properties": Object {
        "Description": "Backend API",
        "RestApiId": Object {
          "Ref": "DeaRestApiConstructdeaapi6587DDA1",
        },
      },
      "Type": "AWS::ApiGateway::Deployment",
    },
    "DeaRestApiConstructdeaapiDeploymentStage[STAGE-REMOVED][HASH REMOVED]": Object {
      "DependsOn": Array [
        "DeaRestApiConstructdeaapiAccount1E82C2B3",
      ],
      "Properties": Object {
        "AccessLogSetting": Object {
          "DestinationArn": Object {
            "Fn::GetAtt": Array [
              "DeaRestApiConstructAPIGatewayAccessLogs56D13F5D",
              "Arn",
            ],
          },
          "Format": "{\\"stage\\":\\"$context.stage\\",\\"requestId\\":\\"$context.requestId\\",\\"integrationRequestId\\":\\"$context.integration.requestId\\",\\"status\\":\\"$context.status\\",\\"apiId\\":\\"$context.apiId\\",\\"resourcePath\\":\\"$context.resourcePath\\",\\"path\\":\\"$context.path\\",\\"resourceId\\":\\"$context.resourceId\\",\\"httpMethod\\":\\"$context.httpMethod\\",\\"sourceIp\\":\\"$context.identity.sourceIp\\",\\"userAgent\\":\\"$context.identity.userAgent\\"}",
        },
        "DeploymentId": Object {
<<<<<<< HEAD
          "Ref": "DeaRestApiConstructdeaapiDeploymentC27C6CB1030bdfccd5a7dbbd8e0be0c6f6581d09",
=======
          "Ref": "DeaRestApiConstructdeaapiDeploymentC27C6CB137d8c7dfe00432b847b6a6d8aa384b7e",
>>>>>>> c8f003aa
        },
        "RestApiId": Object {
          "Ref": "DeaRestApiConstructdeaapi6587DDA1",
        },
        "StageName": "[STAGE-REMOVED]",
      },
      "Type": "AWS::ApiGateway::Stage",
    },
    "DeaRestApiConstructdeaapiOPTIONSE2FADC9C": Object {
      "Properties": Object {
        "AuthorizationType": "NONE",
        "HttpMethod": "OPTIONS",
        "Integration": Object {
          "IntegrationResponses": Array [
            Object {
              "ResponseParameters": Object {
                "method.response.header.Access-Control-Allow-Credentials": "'true'",
                "method.response.header.Access-Control-Allow-Headers": "'Content-Type,X-Amz-Date,Authorization,X-Api-Key,CSRF-Token'",
                "method.response.header.Access-Control-Allow-Methods": "'OPTIONS,GET,POST,PUT,PATCH,DELETE'",
                "method.response.header.Access-Control-Allow-Origin": "'*'",
              },
              "StatusCode": "204",
            },
          ],
          "RequestTemplates": Object {
            "application/json": "{ statusCode: 200 }",
          },
          "Type": "MOCK",
        },
        "MethodResponses": Array [
          Object {
            "ResponseParameters": Object {
              "method.response.header.Access-Control-Allow-Credentials": true,
              "method.response.header.Access-Control-Allow-Headers": true,
              "method.response.header.Access-Control-Allow-Methods": true,
              "method.response.header.Access-Control-Allow-Origin": true,
            },
            "StatusCode": "204",
          },
        ],
        "ResourceId": Object {
          "Fn::GetAtt": Array [
            "DeaRestApiConstructdeaapi6587DDA1",
            "RootResourceId",
          ],
        },
        "RestApiId": Object {
          "Ref": "DeaRestApiConstructdeaapi6587DDA1",
        },
      },
      "Type": "AWS::ApiGateway::Method",
    },
    "DeaRestApiConstructdeaapiauthE4846931": Object {
      "Properties": Object {
        "ParentId": Object {
          "Fn::GetAtt": Array [
            "DeaRestApiConstructdeaapi6587DDA1",
            "RootResourceId",
          ],
        },
        "PathPart": "auth",
        "RestApiId": Object {
          "Ref": "DeaRestApiConstructdeaapi6587DDA1",
        },
      },
      "Type": "AWS::ApiGateway::Resource",
    },
    "DeaRestApiConstructdeaapiauthOPTIONSF807407C": Object {
      "Properties": Object {
        "AuthorizationType": "NONE",
        "HttpMethod": "OPTIONS",
        "Integration": Object {
          "IntegrationResponses": Array [
            Object {
              "ResponseParameters": Object {
                "method.response.header.Access-Control-Allow-Credentials": "'true'",
                "method.response.header.Access-Control-Allow-Headers": "'Content-Type,X-Amz-Date,Authorization,X-Api-Key,CSRF-Token'",
                "method.response.header.Access-Control-Allow-Methods": "'OPTIONS,GET,POST,PUT,PATCH,DELETE'",
                "method.response.header.Access-Control-Allow-Origin": "'*'",
              },
              "StatusCode": "204",
            },
          ],
          "RequestTemplates": Object {
            "application/json": "{ statusCode: 200 }",
          },
          "Type": "MOCK",
        },
        "MethodResponses": Array [
          Object {
            "ResponseParameters": Object {
              "method.response.header.Access-Control-Allow-Credentials": true,
              "method.response.header.Access-Control-Allow-Headers": true,
              "method.response.header.Access-Control-Allow-Methods": true,
              "method.response.header.Access-Control-Allow-Origin": true,
            },
            "StatusCode": "204",
          },
        ],
        "ResourceId": Object {
          "Ref": "DeaRestApiConstructdeaapiauthE4846931",
        },
        "RestApiId": Object {
          "Ref": "DeaRestApiConstructdeaapi6587DDA1",
        },
      },
      "Type": "AWS::ApiGateway::Method",
    },
    "DeaRestApiConstructdeaapiauthgetCredentials162DF0F2": Object {
      "Properties": Object {
        "ParentId": Object {
          "Ref": "DeaRestApiConstructdeaapiauthE4846931",
        },
        "PathPart": "getCredentials",
        "RestApiId": Object {
          "Ref": "DeaRestApiConstructdeaapi6587DDA1",
        },
      },
      "Type": "AWS::ApiGateway::Resource",
    },
    "DeaRestApiConstructdeaapiauthgetCredentialsOPTIONS6F2C55DF": Object {
      "Properties": Object {
        "AuthorizationType": "NONE",
        "HttpMethod": "OPTIONS",
        "Integration": Object {
          "IntegrationResponses": Array [
            Object {
              "ResponseParameters": Object {
                "method.response.header.Access-Control-Allow-Credentials": "'true'",
                "method.response.header.Access-Control-Allow-Headers": "'Content-Type,X-Amz-Date,Authorization,X-Api-Key,CSRF-Token'",
                "method.response.header.Access-Control-Allow-Methods": "'OPTIONS,GET,POST,PUT,PATCH,DELETE'",
                "method.response.header.Access-Control-Allow-Origin": "'*'",
              },
              "StatusCode": "204",
            },
          ],
          "RequestTemplates": Object {
            "application/json": "{ statusCode: 200 }",
          },
          "Type": "MOCK",
        },
        "MethodResponses": Array [
          Object {
            "ResponseParameters": Object {
              "method.response.header.Access-Control-Allow-Credentials": true,
              "method.response.header.Access-Control-Allow-Headers": true,
              "method.response.header.Access-Control-Allow-Methods": true,
              "method.response.header.Access-Control-Allow-Origin": true,
            },
            "StatusCode": "204",
          },
        ],
        "ResourceId": Object {
          "Ref": "DeaRestApiConstructdeaapiauthgetCredentials162DF0F2",
        },
        "RestApiId": Object {
          "Ref": "DeaRestApiConstructdeaapi6587DDA1",
        },
      },
      "Type": "AWS::ApiGateway::Method",
    },
    "DeaRestApiConstructdeaapiauthgetCredentialsidToken81FDE330": Object {
      "Properties": Object {
        "ParentId": Object {
          "Ref": "DeaRestApiConstructdeaapiauthgetCredentials162DF0F2",
        },
        "PathPart": "{idToken}",
        "RestApiId": Object {
          "Ref": "DeaRestApiConstructdeaapi6587DDA1",
        },
      },
      "Type": "AWS::ApiGateway::Resource",
    },
    "DeaRestApiConstructdeaapiauthgetCredentialsidTokenGETApiPermissionTestteststackDeaRestApiConstructdeaapi96FE45F4GETauthgetCredentialsidTokenC2CFE426": Object {
      "Properties": Object {
        "Action": "lambda:InvokeFunction",
        "FunctionName": Object {
          "Fn::GetAtt": Array [
            "DeaRestApiConstructGETidToken48065721",
            "Arn",
          ],
        },
        "Principal": "apigateway.amazonaws.com",
        "SourceArn": Object {
          "Fn::Join": Array [
            "",
            Array [
              "arn:",
              Object {
                "Ref": "AWS::Partition",
              },
              ":execute-api:",
              Object {
                "Ref": "AWS::Region",
              },
              ":",
              Object {
                "Ref": "AWS::AccountId",
              },
              ":",
              Object {
                "Ref": "DeaRestApiConstructdeaapi6587DDA1",
              },
              "/test-invoke-stage/GET/auth/getCredentials/*",
            ],
          ],
        },
      },
      "Type": "AWS::Lambda::Permission",
    },
    "DeaRestApiConstructdeaapiauthgetCredentialsidTokenGETApiPermissionteststackDeaRestApiConstructdeaapi96FE45F4GETauthgetCredentialsidTokenADD4B7DF": Object {
      "Properties": Object {
        "Action": "lambda:InvokeFunction",
        "FunctionName": Object {
          "Fn::GetAtt": Array [
            "DeaRestApiConstructGETidToken48065721",
            "Arn",
          ],
        },
        "Principal": "apigateway.amazonaws.com",
        "SourceArn": Object {
          "Fn::Join": Array [
            "",
            Array [
              "arn:",
              Object {
                "Ref": "AWS::Partition",
              },
              ":execute-api:",
              Object {
                "Ref": "AWS::Region",
              },
              ":",
              Object {
                "Ref": "AWS::AccountId",
              },
              ":",
              Object {
                "Ref": "DeaRestApiConstructdeaapi6587DDA1",
              },
              "/",
              Object {
                "Ref": "DeaRestApiConstructdeaapiDeploymentStage[STAGE-REMOVED][HASH REMOVED]",
              },
              "/GET/auth/getCredentials/*",
            ],
          ],
        },
      },
      "Type": "AWS::Lambda::Permission",
    },
    "DeaRestApiConstructdeaapiauthgetCredentialsidTokenGETF30F6BC2": Object {
      "Properties": Object {
        "AuthorizationType": "NONE",
        "HttpMethod": "GET",
        "Integration": Object {
          "IntegrationHttpMethod": "POST",
          "Type": "AWS_PROXY",
          "Uri": Object {
            "Fn::Join": Array [
              "",
              Array [
                "arn:",
                Object {
                  "Ref": "AWS::Partition",
                },
                ":apigateway:",
                Object {
                  "Ref": "AWS::Region",
                },
                ":lambda:path/2015-03-31/functions/",
                Object {
                  "Fn::GetAtt": Array [
                    "DeaRestApiConstructGETidToken48065721",
                    "Arn",
                  ],
                },
                "/invocations",
              ],
            ],
          },
        },
        "ResourceId": Object {
          "Ref": "DeaRestApiConstructdeaapiauthgetCredentialsidToken81FDE330",
        },
        "RestApiId": Object {
          "Ref": "DeaRestApiConstructdeaapi6587DDA1",
        },
      },
      "Type": "AWS::ApiGateway::Method",
    },
    "DeaRestApiConstructdeaapiauthgetCredentialsidTokenOPTIONSA66044D9": Object {
      "Properties": Object {
        "AuthorizationType": "NONE",
        "HttpMethod": "OPTIONS",
        "Integration": Object {
          "IntegrationResponses": Array [
            Object {
              "ResponseParameters": Object {
                "method.response.header.Access-Control-Allow-Credentials": "'true'",
                "method.response.header.Access-Control-Allow-Headers": "'Content-Type,X-Amz-Date,Authorization,X-Api-Key,CSRF-Token'",
                "method.response.header.Access-Control-Allow-Methods": "'OPTIONS,GET,POST,PUT,PATCH,DELETE'",
                "method.response.header.Access-Control-Allow-Origin": "'*'",
              },
              "StatusCode": "204",
            },
          ],
          "RequestTemplates": Object {
            "application/json": "{ statusCode: 200 }",
          },
          "Type": "MOCK",
        },
        "MethodResponses": Array [
          Object {
            "ResponseParameters": Object {
              "method.response.header.Access-Control-Allow-Credentials": true,
              "method.response.header.Access-Control-Allow-Headers": true,
              "method.response.header.Access-Control-Allow-Methods": true,
              "method.response.header.Access-Control-Allow-Origin": true,
            },
            "StatusCode": "204",
          },
        ],
        "ResourceId": Object {
          "Ref": "DeaRestApiConstructdeaapiauthgetCredentialsidToken81FDE330",
        },
        "RestApiId": Object {
          "Ref": "DeaRestApiConstructdeaapi6587DDA1",
        },
      },
      "Type": "AWS::ApiGateway::Method",
    },
    "DeaRestApiConstructdeaapiauthgetTokenF874EF26": Object {
      "Properties": Object {
        "ParentId": Object {
          "Ref": "DeaRestApiConstructdeaapiauthE4846931",
        },
        "PathPart": "getToken",
        "RestApiId": Object {
          "Ref": "DeaRestApiConstructdeaapi6587DDA1",
        },
      },
      "Type": "AWS::ApiGateway::Resource",
    },
    "DeaRestApiConstructdeaapiauthgetTokenOPTIONS914E22A0": Object {
      "Properties": Object {
        "AuthorizationType": "NONE",
        "HttpMethod": "OPTIONS",
        "Integration": Object {
          "IntegrationResponses": Array [
            Object {
              "ResponseParameters": Object {
                "method.response.header.Access-Control-Allow-Credentials": "'true'",
                "method.response.header.Access-Control-Allow-Headers": "'Content-Type,X-Amz-Date,Authorization,X-Api-Key,CSRF-Token'",
                "method.response.header.Access-Control-Allow-Methods": "'OPTIONS,GET,POST,PUT,PATCH,DELETE'",
                "method.response.header.Access-Control-Allow-Origin": "'*'",
              },
              "StatusCode": "204",
            },
          ],
          "RequestTemplates": Object {
            "application/json": "{ statusCode: 200 }",
          },
          "Type": "MOCK",
        },
        "MethodResponses": Array [
          Object {
            "ResponseParameters": Object {
              "method.response.header.Access-Control-Allow-Credentials": true,
              "method.response.header.Access-Control-Allow-Headers": true,
              "method.response.header.Access-Control-Allow-Methods": true,
              "method.response.header.Access-Control-Allow-Origin": true,
            },
            "StatusCode": "204",
          },
        ],
        "ResourceId": Object {
          "Ref": "DeaRestApiConstructdeaapiauthgetTokenF874EF26",
        },
        "RestApiId": Object {
          "Ref": "DeaRestApiConstructdeaapi6587DDA1",
        },
      },
      "Type": "AWS::ApiGateway::Method",
    },
    "DeaRestApiConstructdeaapiauthgetTokenauthCode1D020E3A": Object {
      "Properties": Object {
        "ParentId": Object {
          "Ref": "DeaRestApiConstructdeaapiauthgetTokenF874EF26",
        },
        "PathPart": "{authCode}",
        "RestApiId": Object {
          "Ref": "DeaRestApiConstructdeaapi6587DDA1",
        },
      },
      "Type": "AWS::ApiGateway::Resource",
    },
    "DeaRestApiConstructdeaapiauthgetTokenauthCodeOPTIONS7DF32090": Object {
      "Properties": Object {
        "AuthorizationType": "NONE",
        "HttpMethod": "OPTIONS",
        "Integration": Object {
          "IntegrationResponses": Array [
            Object {
              "ResponseParameters": Object {
                "method.response.header.Access-Control-Allow-Credentials": "'true'",
                "method.response.header.Access-Control-Allow-Headers": "'Content-Type,X-Amz-Date,Authorization,X-Api-Key,CSRF-Token'",
                "method.response.header.Access-Control-Allow-Methods": "'OPTIONS,GET,POST,PUT,PATCH,DELETE'",
                "method.response.header.Access-Control-Allow-Origin": "'*'",
              },
              "StatusCode": "204",
            },
          ],
          "RequestTemplates": Object {
            "application/json": "{ statusCode: 200 }",
          },
          "Type": "MOCK",
        },
        "MethodResponses": Array [
          Object {
            "ResponseParameters": Object {
              "method.response.header.Access-Control-Allow-Credentials": true,
              "method.response.header.Access-Control-Allow-Headers": true,
              "method.response.header.Access-Control-Allow-Methods": true,
              "method.response.header.Access-Control-Allow-Origin": true,
            },
            "StatusCode": "204",
          },
        ],
        "ResourceId": Object {
          "Ref": "DeaRestApiConstructdeaapiauthgetTokenauthCode1D020E3A",
        },
        "RestApiId": Object {
          "Ref": "DeaRestApiConstructdeaapi6587DDA1",
        },
      },
      "Type": "AWS::ApiGateway::Method",
    },
    "DeaRestApiConstructdeaapiauthgetTokenauthCodePOST3DCF3F52": Object {
      "Properties": Object {
        "AuthorizationType": "NONE",
        "HttpMethod": "POST",
        "Integration": Object {
          "IntegrationHttpMethod": "POST",
          "Type": "AWS_PROXY",
          "Uri": Object {
            "Fn::Join": Array [
              "",
              Array [
                "arn:",
                Object {
                  "Ref": "AWS::Partition",
                },
                ":apigateway:",
                Object {
                  "Ref": "AWS::Region",
                },
                ":lambda:path/2015-03-31/functions/",
                Object {
                  "Fn::GetAtt": Array [
                    "DeaRestApiConstructPOSTauthCode8A1B1E18",
                    "Arn",
                  ],
                },
                "/invocations",
              ],
            ],
          },
        },
        "ResourceId": Object {
          "Ref": "DeaRestApiConstructdeaapiauthgetTokenauthCode1D020E3A",
        },
        "RestApiId": Object {
          "Ref": "DeaRestApiConstructdeaapi6587DDA1",
        },
      },
      "Type": "AWS::ApiGateway::Method",
    },
    "DeaRestApiConstructdeaapiauthgetTokenauthCodePOSTApiPermissionTestteststackDeaRestApiConstructdeaapi96FE45F4POSTauthgetTokenauthCodeACE7580F": Object {
      "Properties": Object {
        "Action": "lambda:InvokeFunction",
        "FunctionName": Object {
          "Fn::GetAtt": Array [
            "DeaRestApiConstructPOSTauthCode8A1B1E18",
            "Arn",
          ],
        },
        "Principal": "apigateway.amazonaws.com",
        "SourceArn": Object {
          "Fn::Join": Array [
            "",
            Array [
              "arn:",
              Object {
                "Ref": "AWS::Partition",
              },
              ":execute-api:",
              Object {
                "Ref": "AWS::Region",
              },
              ":",
              Object {
                "Ref": "AWS::AccountId",
              },
              ":",
              Object {
                "Ref": "DeaRestApiConstructdeaapi6587DDA1",
              },
              "/test-invoke-stage/POST/auth/getToken/*",
            ],
          ],
        },
      },
      "Type": "AWS::Lambda::Permission",
    },
    "DeaRestApiConstructdeaapiauthgetTokenauthCodePOSTApiPermissionteststackDeaRestApiConstructdeaapi96FE45F4POSTauthgetTokenauthCode64CC0A48": Object {
      "Properties": Object {
        "Action": "lambda:InvokeFunction",
        "FunctionName": Object {
          "Fn::GetAtt": Array [
            "DeaRestApiConstructPOSTauthCode8A1B1E18",
            "Arn",
          ],
        },
        "Principal": "apigateway.amazonaws.com",
        "SourceArn": Object {
          "Fn::Join": Array [
            "",
            Array [
              "arn:",
              Object {
                "Ref": "AWS::Partition",
              },
              ":execute-api:",
              Object {
                "Ref": "AWS::Region",
              },
              ":",
              Object {
                "Ref": "AWS::AccountId",
              },
              ":",
              Object {
                "Ref": "DeaRestApiConstructdeaapi6587DDA1",
              },
              "/",
              Object {
                "Ref": "DeaRestApiConstructdeaapiDeploymentStage[STAGE-REMOVED][HASH REMOVED]",
              },
              "/POST/auth/getToken/*",
            ],
          ],
        },
      },
      "Type": "AWS::Lambda::Permission",
    },
    "DeaRestApiConstructdeaapibye9DFF71B3": Object {
      "Properties": Object {
        "ParentId": Object {
          "Fn::GetAtt": Array [
            "DeaRestApiConstructdeaapi6587DDA1",
            "RootResourceId",
          ],
        },
        "PathPart": "bye",
        "RestApiId": Object {
          "Ref": "DeaRestApiConstructdeaapi6587DDA1",
        },
      },
      "Type": "AWS::ApiGateway::Resource",
    },
    "DeaRestApiConstructdeaapibyeGET3BEB4A0A": Object {
      "Properties": Object {
        "AuthorizationType": "AWS_IAM",
        "HttpMethod": "GET",
        "Integration": Object {
          "IntegrationHttpMethod": "POST",
          "Type": "AWS_PROXY",
          "Uri": Object {
            "Fn::Join": Array [
              "",
              Array [
                "arn:",
                Object {
                  "Ref": "AWS::Partition",
                },
                ":apigateway:",
                Object {
                  "Ref": "AWS::Region",
                },
                ":lambda:path/2015-03-31/functions/",
                Object {
                  "Fn::GetAtt": Array [
                    "DeaRestApiConstructGETbyeD5063377",
                    "Arn",
                  ],
                },
                "/invocations",
              ],
            ],
          },
        },
        "ResourceId": Object {
          "Ref": "DeaRestApiConstructdeaapibye9DFF71B3",
        },
        "RestApiId": Object {
          "Ref": "DeaRestApiConstructdeaapi6587DDA1",
        },
      },
      "Type": "AWS::ApiGateway::Method",
    },
    "DeaRestApiConstructdeaapibyeGETApiPermissionTestteststackDeaRestApiConstructdeaapi96FE45F4GETbyeB5A3F6C1": Object {
      "Properties": Object {
        "Action": "lambda:InvokeFunction",
        "FunctionName": Object {
          "Fn::GetAtt": Array [
            "DeaRestApiConstructGETbyeD5063377",
            "Arn",
          ],
        },
        "Principal": "apigateway.amazonaws.com",
        "SourceArn": Object {
          "Fn::Join": Array [
            "",
            Array [
              "arn:",
              Object {
                "Ref": "AWS::Partition",
              },
              ":execute-api:",
              Object {
                "Ref": "AWS::Region",
              },
              ":",
              Object {
                "Ref": "AWS::AccountId",
              },
              ":",
              Object {
                "Ref": "DeaRestApiConstructdeaapi6587DDA1",
              },
              "/test-invoke-stage/GET/bye",
            ],
          ],
        },
      },
      "Type": "AWS::Lambda::Permission",
    },
    "DeaRestApiConstructdeaapibyeGETApiPermissionteststackDeaRestApiConstructdeaapi96FE45F4GETbyeCB20EC60": Object {
      "Properties": Object {
        "Action": "lambda:InvokeFunction",
        "FunctionName": Object {
          "Fn::GetAtt": Array [
            "DeaRestApiConstructGETbyeD5063377",
            "Arn",
          ],
        },
        "Principal": "apigateway.amazonaws.com",
        "SourceArn": Object {
          "Fn::Join": Array [
            "",
            Array [
              "arn:",
              Object {
                "Ref": "AWS::Partition",
              },
              ":execute-api:",
              Object {
                "Ref": "AWS::Region",
              },
              ":",
              Object {
                "Ref": "AWS::AccountId",
              },
              ":",
              Object {
                "Ref": "DeaRestApiConstructdeaapi6587DDA1",
              },
              "/",
              Object {
                "Ref": "DeaRestApiConstructdeaapiDeploymentStage[STAGE-REMOVED][HASH REMOVED]",
              },
              "/GET/bye",
            ],
          ],
        },
      },
      "Type": "AWS::Lambda::Permission",
    },
    "DeaRestApiConstructdeaapibyeOPTIONS00A7A259": Object {
      "Properties": Object {
        "AuthorizationType": "NONE",
        "HttpMethod": "OPTIONS",
        "Integration": Object {
          "IntegrationResponses": Array [
            Object {
              "ResponseParameters": Object {
                "method.response.header.Access-Control-Allow-Credentials": "'true'",
                "method.response.header.Access-Control-Allow-Headers": "'Content-Type,X-Amz-Date,Authorization,X-Api-Key,CSRF-Token'",
                "method.response.header.Access-Control-Allow-Methods": "'OPTIONS,GET,POST,PUT,PATCH,DELETE'",
                "method.response.header.Access-Control-Allow-Origin": "'*'",
              },
              "StatusCode": "204",
            },
          ],
          "RequestTemplates": Object {
            "application/json": "{ statusCode: 200 }",
          },
          "Type": "MOCK",
        },
        "MethodResponses": Array [
          Object {
            "ResponseParameters": Object {
              "method.response.header.Access-Control-Allow-Credentials": true,
              "method.response.header.Access-Control-Allow-Headers": true,
              "method.response.header.Access-Control-Allow-Methods": true,
              "method.response.header.Access-Control-Allow-Origin": true,
            },
            "StatusCode": "204",
          },
        ],
        "ResourceId": Object {
          "Ref": "DeaRestApiConstructdeaapibye9DFF71B3",
        },
        "RestApiId": Object {
          "Ref": "DeaRestApiConstructdeaapi6587DDA1",
        },
      },
      "Type": "AWS::ApiGateway::Method",
    },
    "DeaRestApiConstructdeaapicasesC2FD1C2B": Object {
      "Properties": Object {
        "ParentId": Object {
          "Fn::GetAtt": Array [
            "DeaRestApiConstructdeaapi6587DDA1",
            "RootResourceId",
          ],
        },
        "PathPart": "cases",
        "RestApiId": Object {
          "Ref": "DeaRestApiConstructdeaapi6587DDA1",
        },
      },
      "Type": "AWS::ApiGateway::Resource",
    },
    "DeaRestApiConstructdeaapicasesOPTIONS6C23822B": Object {
      "Properties": Object {
        "AuthorizationType": "NONE",
        "HttpMethod": "OPTIONS",
        "Integration": Object {
          "IntegrationResponses": Array [
            Object {
              "ResponseParameters": Object {
                "method.response.header.Access-Control-Allow-Credentials": "'true'",
                "method.response.header.Access-Control-Allow-Headers": "'Content-Type,X-Amz-Date,Authorization,X-Api-Key,CSRF-Token'",
                "method.response.header.Access-Control-Allow-Methods": "'OPTIONS,GET,POST,PUT,PATCH,DELETE'",
                "method.response.header.Access-Control-Allow-Origin": "'*'",
              },
              "StatusCode": "204",
            },
          ],
          "RequestTemplates": Object {
            "application/json": "{ statusCode: 200 }",
          },
          "Type": "MOCK",
        },
        "MethodResponses": Array [
          Object {
            "ResponseParameters": Object {
              "method.response.header.Access-Control-Allow-Credentials": true,
              "method.response.header.Access-Control-Allow-Headers": true,
              "method.response.header.Access-Control-Allow-Methods": true,
              "method.response.header.Access-Control-Allow-Origin": true,
            },
            "StatusCode": "204",
          },
        ],
        "ResourceId": Object {
          "Ref": "DeaRestApiConstructdeaapicasesC2FD1C2B",
        },
        "RestApiId": Object {
          "Ref": "DeaRestApiConstructdeaapi6587DDA1",
        },
      },
      "Type": "AWS::ApiGateway::Method",
    },
    "DeaRestApiConstructdeaapicasesPOST0A7C65AB": Object {
      "Properties": Object {
        "AuthorizationType": "AWS_IAM",
        "HttpMethod": "POST",
        "Integration": Object {
          "IntegrationHttpMethod": "POST",
          "Type": "AWS_PROXY",
          "Uri": Object {
            "Fn::Join": Array [
              "",
              Array [
                "arn:",
                Object {
                  "Ref": "AWS::Partition",
                },
                ":apigateway:",
                Object {
                  "Ref": "AWS::Region",
                },
                ":lambda:path/2015-03-31/functions/",
                Object {
                  "Fn::GetAtt": Array [
                    "DeaRestApiConstructPOSTcases71FC396B",
                    "Arn",
                  ],
                },
                "/invocations",
              ],
            ],
          },
        },
        "ResourceId": Object {
          "Ref": "DeaRestApiConstructdeaapicasesC2FD1C2B",
        },
        "RestApiId": Object {
          "Ref": "DeaRestApiConstructdeaapi6587DDA1",
        },
      },
      "Type": "AWS::ApiGateway::Method",
    },
    "DeaRestApiConstructdeaapicasesPOSTApiPermissionTestteststackDeaRestApiConstructdeaapi96FE45F4POSTcasesB76BA281": Object {
      "Properties": Object {
        "Action": "lambda:InvokeFunction",
        "FunctionName": Object {
          "Fn::GetAtt": Array [
            "DeaRestApiConstructPOSTcases71FC396B",
            "Arn",
          ],
        },
        "Principal": "apigateway.amazonaws.com",
        "SourceArn": Object {
          "Fn::Join": Array [
            "",
            Array [
              "arn:",
              Object {
                "Ref": "AWS::Partition",
              },
              ":execute-api:",
              Object {
                "Ref": "AWS::Region",
              },
              ":",
              Object {
                "Ref": "AWS::AccountId",
              },
              ":",
              Object {
                "Ref": "DeaRestApiConstructdeaapi6587DDA1",
              },
              "/test-invoke-stage/POST/cases",
            ],
          ],
        },
      },
      "Type": "AWS::Lambda::Permission",
    },
    "DeaRestApiConstructdeaapicasesPOSTApiPermissionteststackDeaRestApiConstructdeaapi96FE45F4POSTcases9AE2A82E": Object {
      "Properties": Object {
        "Action": "lambda:InvokeFunction",
        "FunctionName": Object {
          "Fn::GetAtt": Array [
            "DeaRestApiConstructPOSTcases71FC396B",
            "Arn",
          ],
        },
        "Principal": "apigateway.amazonaws.com",
        "SourceArn": Object {
          "Fn::Join": Array [
            "",
            Array [
              "arn:",
              Object {
                "Ref": "AWS::Partition",
              },
              ":execute-api:",
              Object {
                "Ref": "AWS::Region",
              },
              ":",
              Object {
                "Ref": "AWS::AccountId",
              },
              ":",
              Object {
                "Ref": "DeaRestApiConstructdeaapi6587DDA1",
              },
              "/",
              Object {
                "Ref": "DeaRestApiConstructdeaapiDeploymentStage[STAGE-REMOVED][HASH REMOVED]",
              },
              "/POST/cases",
            ],
          ],
        },
      },
      "Type": "AWS::Lambda::Permission",
    },
    "DeaRestApiConstructdeaapicasesallcases5A486593": Object {
      "Properties": Object {
        "ParentId": Object {
          "Ref": "DeaRestApiConstructdeaapicasesC2FD1C2B",
        },
        "PathPart": "all-cases",
        "RestApiId": Object {
          "Ref": "DeaRestApiConstructdeaapi6587DDA1",
        },
      },
      "Type": "AWS::ApiGateway::Resource",
    },
    "DeaRestApiConstructdeaapicasesallcasesGET3D7FE7B4": Object {
      "Properties": Object {
        "AuthorizationType": "AWS_IAM",
        "HttpMethod": "GET",
        "Integration": Object {
          "IntegrationHttpMethod": "POST",
          "RequestParameters": Object {
            "integration.request.querystring.limit": "method.request.querystring.limit",
            "integration.request.querystring.next": "method.request.querystring.next",
          },
          "Type": "AWS_PROXY",
          "Uri": Object {
            "Fn::Join": Array [
              "",
              Array [
                "arn:",
                Object {
                  "Ref": "AWS::Partition",
                },
                ":apigateway:",
                Object {
                  "Ref": "AWS::Region",
                },
                ":lambda:path/2015-03-31/functions/",
                Object {
                  "Fn::GetAtt": Array [
                    "DeaRestApiConstructGETallcases490E3EC5",
                    "Arn",
                  ],
                },
                "/invocations",
              ],
            ],
          },
        },
        "RequestParameters": Object {
          "method.request.querystring.limit": false,
          "method.request.querystring.next": false,
        },
        "ResourceId": Object {
          "Ref": "DeaRestApiConstructdeaapicasesallcases5A486593",
        },
        "RestApiId": Object {
          "Ref": "DeaRestApiConstructdeaapi6587DDA1",
        },
      },
      "Type": "AWS::ApiGateway::Method",
    },
    "DeaRestApiConstructdeaapicasesallcasesGETApiPermissionTestteststackDeaRestApiConstructdeaapi96FE45F4GETcasesallcases0A56C052": Object {
      "Properties": Object {
        "Action": "lambda:InvokeFunction",
        "FunctionName": Object {
          "Fn::GetAtt": Array [
            "DeaRestApiConstructGETallcases490E3EC5",
            "Arn",
          ],
        },
        "Principal": "apigateway.amazonaws.com",
        "SourceArn": Object {
          "Fn::Join": Array [
            "",
            Array [
              "arn:",
              Object {
                "Ref": "AWS::Partition",
              },
              ":execute-api:",
              Object {
                "Ref": "AWS::Region",
              },
              ":",
              Object {
                "Ref": "AWS::AccountId",
              },
              ":",
              Object {
                "Ref": "DeaRestApiConstructdeaapi6587DDA1",
              },
              "/test-invoke-stage/GET/cases/all-cases",
            ],
          ],
        },
      },
      "Type": "AWS::Lambda::Permission",
    },
    "DeaRestApiConstructdeaapicasesallcasesGETApiPermissionteststackDeaRestApiConstructdeaapi96FE45F4GETcasesallcases8A384810": Object {
      "Properties": Object {
        "Action": "lambda:InvokeFunction",
        "FunctionName": Object {
          "Fn::GetAtt": Array [
            "DeaRestApiConstructGETallcases490E3EC5",
            "Arn",
          ],
        },
        "Principal": "apigateway.amazonaws.com",
        "SourceArn": Object {
          "Fn::Join": Array [
            "",
            Array [
              "arn:",
              Object {
                "Ref": "AWS::Partition",
              },
              ":execute-api:",
              Object {
                "Ref": "AWS::Region",
              },
              ":",
              Object {
                "Ref": "AWS::AccountId",
              },
              ":",
              Object {
                "Ref": "DeaRestApiConstructdeaapi6587DDA1",
              },
              "/",
              Object {
                "Ref": "DeaRestApiConstructdeaapiDeploymentStage[STAGE-REMOVED][HASH REMOVED]",
              },
              "/GET/cases/all-cases",
            ],
          ],
        },
      },
      "Type": "AWS::Lambda::Permission",
    },
    "DeaRestApiConstructdeaapicasesallcasesOPTIONSA5C611C6": Object {
      "Properties": Object {
        "AuthorizationType": "NONE",
        "HttpMethod": "OPTIONS",
        "Integration": Object {
          "IntegrationResponses": Array [
            Object {
              "ResponseParameters": Object {
                "method.response.header.Access-Control-Allow-Credentials": "'true'",
                "method.response.header.Access-Control-Allow-Headers": "'Content-Type,X-Amz-Date,Authorization,X-Api-Key,CSRF-Token'",
                "method.response.header.Access-Control-Allow-Methods": "'OPTIONS,GET,POST,PUT,PATCH,DELETE'",
                "method.response.header.Access-Control-Allow-Origin": "'*'",
              },
              "StatusCode": "204",
            },
          ],
          "RequestTemplates": Object {
            "application/json": "{ statusCode: 200 }",
          },
          "Type": "MOCK",
        },
        "MethodResponses": Array [
          Object {
            "ResponseParameters": Object {
              "method.response.header.Access-Control-Allow-Credentials": true,
              "method.response.header.Access-Control-Allow-Headers": true,
              "method.response.header.Access-Control-Allow-Methods": true,
              "method.response.header.Access-Control-Allow-Origin": true,
            },
            "StatusCode": "204",
          },
        ],
        "ResourceId": Object {
          "Ref": "DeaRestApiConstructdeaapicasesallcases5A486593",
        },
        "RestApiId": Object {
          "Ref": "DeaRestApiConstructdeaapi6587DDA1",
        },
      },
      "Type": "AWS::ApiGateway::Method",
    },
    "DeaRestApiConstructdeaapicasescaseId5919A5AE": Object {
      "Properties": Object {
        "ParentId": Object {
          "Ref": "DeaRestApiConstructdeaapicasesC2FD1C2B",
        },
        "PathPart": "{caseId}",
        "RestApiId": Object {
          "Ref": "DeaRestApiConstructdeaapi6587DDA1",
        },
      },
      "Type": "AWS::ApiGateway::Resource",
    },
    "DeaRestApiConstructdeaapicasescaseIdDELETEApiPermissionTestteststackDeaRestApiConstructdeaapi96FE45F4DELETEcasescaseIdF0BFC230": Object {
      "Properties": Object {
        "Action": "lambda:InvokeFunction",
        "FunctionName": Object {
          "Fn::GetAtt": Array [
            "DeaRestApiConstructDELETEcaseIdE0E7560F",
            "Arn",
          ],
        },
        "Principal": "apigateway.amazonaws.com",
        "SourceArn": Object {
          "Fn::Join": Array [
            "",
            Array [
              "arn:",
              Object {
                "Ref": "AWS::Partition",
              },
              ":execute-api:",
              Object {
                "Ref": "AWS::Region",
              },
              ":",
              Object {
                "Ref": "AWS::AccountId",
              },
              ":",
              Object {
                "Ref": "DeaRestApiConstructdeaapi6587DDA1",
              },
              "/test-invoke-stage/DELETE/cases/*",
            ],
          ],
        },
      },
      "Type": "AWS::Lambda::Permission",
    },
    "DeaRestApiConstructdeaapicasescaseIdDELETEApiPermissionteststackDeaRestApiConstructdeaapi96FE45F4DELETEcasescaseId683887F7": Object {
      "Properties": Object {
        "Action": "lambda:InvokeFunction",
        "FunctionName": Object {
          "Fn::GetAtt": Array [
            "DeaRestApiConstructDELETEcaseIdE0E7560F",
            "Arn",
          ],
        },
        "Principal": "apigateway.amazonaws.com",
        "SourceArn": Object {
          "Fn::Join": Array [
            "",
            Array [
              "arn:",
              Object {
                "Ref": "AWS::Partition",
              },
              ":execute-api:",
              Object {
                "Ref": "AWS::Region",
              },
              ":",
              Object {
                "Ref": "AWS::AccountId",
              },
              ":",
              Object {
                "Ref": "DeaRestApiConstructdeaapi6587DDA1",
              },
              "/",
              Object {
                "Ref": "DeaRestApiConstructdeaapiDeploymentStage[STAGE-REMOVED][HASH REMOVED]",
              },
              "/DELETE/cases/*",
            ],
          ],
        },
      },
      "Type": "AWS::Lambda::Permission",
    },
    "DeaRestApiConstructdeaapicasescaseIdDELETEE13D0EAA": Object {
      "Properties": Object {
        "AuthorizationType": "AWS_IAM",
        "HttpMethod": "DELETE",
        "Integration": Object {
          "IntegrationHttpMethod": "POST",
          "Type": "AWS_PROXY",
          "Uri": Object {
            "Fn::Join": Array [
              "",
              Array [
                "arn:",
                Object {
                  "Ref": "AWS::Partition",
                },
                ":apigateway:",
                Object {
                  "Ref": "AWS::Region",
                },
                ":lambda:path/2015-03-31/functions/",
                Object {
                  "Fn::GetAtt": Array [
                    "DeaRestApiConstructDELETEcaseIdE0E7560F",
                    "Arn",
                  ],
                },
                "/invocations",
              ],
            ],
          },
        },
        "ResourceId": Object {
          "Ref": "DeaRestApiConstructdeaapicasescaseId5919A5AE",
        },
        "RestApiId": Object {
          "Ref": "DeaRestApiConstructdeaapi6587DDA1",
        },
      },
      "Type": "AWS::ApiGateway::Method",
    },
    "DeaRestApiConstructdeaapicasescaseIdGET31A0ADCB": Object {
      "Properties": Object {
        "AuthorizationType": "AWS_IAM",
        "HttpMethod": "GET",
        "Integration": Object {
          "IntegrationHttpMethod": "POST",
          "Type": "AWS_PROXY",
          "Uri": Object {
            "Fn::Join": Array [
              "",
              Array [
                "arn:",
                Object {
                  "Ref": "AWS::Partition",
                },
                ":apigateway:",
                Object {
                  "Ref": "AWS::Region",
                },
                ":lambda:path/2015-03-31/functions/",
                Object {
                  "Fn::GetAtt": Array [
                    "DeaRestApiConstructGETcaseId3B128BAD",
                    "Arn",
                  ],
                },
                "/invocations",
              ],
            ],
          },
        },
        "ResourceId": Object {
          "Ref": "DeaRestApiConstructdeaapicasescaseId5919A5AE",
        },
        "RestApiId": Object {
          "Ref": "DeaRestApiConstructdeaapi6587DDA1",
        },
      },
      "Type": "AWS::ApiGateway::Method",
    },
    "DeaRestApiConstructdeaapicasescaseIdGETApiPermissionTestteststackDeaRestApiConstructdeaapi96FE45F4GETcasescaseId9EC4CD2A": Object {
      "Properties": Object {
        "Action": "lambda:InvokeFunction",
        "FunctionName": Object {
          "Fn::GetAtt": Array [
            "DeaRestApiConstructGETcaseId3B128BAD",
            "Arn",
          ],
        },
        "Principal": "apigateway.amazonaws.com",
        "SourceArn": Object {
          "Fn::Join": Array [
            "",
            Array [
              "arn:",
              Object {
                "Ref": "AWS::Partition",
              },
              ":execute-api:",
              Object {
                "Ref": "AWS::Region",
              },
              ":",
              Object {
                "Ref": "AWS::AccountId",
              },
              ":",
              Object {
                "Ref": "DeaRestApiConstructdeaapi6587DDA1",
              },
              "/test-invoke-stage/GET/cases/*",
            ],
          ],
        },
      },
      "Type": "AWS::Lambda::Permission",
    },
    "DeaRestApiConstructdeaapicasescaseIdGETApiPermissionteststackDeaRestApiConstructdeaapi96FE45F4GETcasescaseId3A6CC8C8": Object {
      "Properties": Object {
        "Action": "lambda:InvokeFunction",
        "FunctionName": Object {
          "Fn::GetAtt": Array [
            "DeaRestApiConstructGETcaseId3B128BAD",
            "Arn",
          ],
        },
        "Principal": "apigateway.amazonaws.com",
        "SourceArn": Object {
          "Fn::Join": Array [
            "",
            Array [
              "arn:",
              Object {
                "Ref": "AWS::Partition",
              },
              ":execute-api:",
              Object {
                "Ref": "AWS::Region",
              },
              ":",
              Object {
                "Ref": "AWS::AccountId",
              },
              ":",
              Object {
                "Ref": "DeaRestApiConstructdeaapi6587DDA1",
              },
              "/",
              Object {
                "Ref": "DeaRestApiConstructdeaapiDeploymentStage[STAGE-REMOVED][HASH REMOVED]",
              },
              "/GET/cases/*",
            ],
          ],
        },
      },
      "Type": "AWS::Lambda::Permission",
    },
    "DeaRestApiConstructdeaapicasescaseIdOPTIONS28A51954": Object {
      "Properties": Object {
        "AuthorizationType": "NONE",
        "HttpMethod": "OPTIONS",
        "Integration": Object {
          "IntegrationResponses": Array [
            Object {
              "ResponseParameters": Object {
                "method.response.header.Access-Control-Allow-Credentials": "'true'",
                "method.response.header.Access-Control-Allow-Headers": "'Content-Type,X-Amz-Date,Authorization,X-Api-Key,CSRF-Token'",
                "method.response.header.Access-Control-Allow-Methods": "'OPTIONS,GET,POST,PUT,PATCH,DELETE'",
                "method.response.header.Access-Control-Allow-Origin": "'*'",
              },
              "StatusCode": "204",
            },
          ],
          "RequestTemplates": Object {
            "application/json": "{ statusCode: 200 }",
          },
          "Type": "MOCK",
        },
        "MethodResponses": Array [
          Object {
            "ResponseParameters": Object {
              "method.response.header.Access-Control-Allow-Credentials": true,
              "method.response.header.Access-Control-Allow-Headers": true,
              "method.response.header.Access-Control-Allow-Methods": true,
              "method.response.header.Access-Control-Allow-Origin": true,
            },
            "StatusCode": "204",
          },
        ],
        "ResourceId": Object {
          "Ref": "DeaRestApiConstructdeaapicasescaseId5919A5AE",
        },
        "RestApiId": Object {
          "Ref": "DeaRestApiConstructdeaapi6587DDA1",
        },
      },
      "Type": "AWS::ApiGateway::Method",
    },
    "DeaRestApiConstructdeaapicasescaseIdPUTApiPermissionTestteststackDeaRestApiConstructdeaapi96FE45F4PUTcasescaseId37A77CC0": Object {
      "Properties": Object {
        "Action": "lambda:InvokeFunction",
        "FunctionName": Object {
          "Fn::GetAtt": Array [
            "DeaRestApiConstructPUTcaseId804DFA77",
            "Arn",
          ],
        },
        "Principal": "apigateway.amazonaws.com",
        "SourceArn": Object {
          "Fn::Join": Array [
            "",
            Array [
              "arn:",
              Object {
                "Ref": "AWS::Partition",
              },
              ":execute-api:",
              Object {
                "Ref": "AWS::Region",
              },
              ":",
              Object {
                "Ref": "AWS::AccountId",
              },
              ":",
              Object {
                "Ref": "DeaRestApiConstructdeaapi6587DDA1",
              },
              "/test-invoke-stage/PUT/cases/*",
            ],
          ],
        },
      },
      "Type": "AWS::Lambda::Permission",
    },
    "DeaRestApiConstructdeaapicasescaseIdPUTApiPermissionteststackDeaRestApiConstructdeaapi96FE45F4PUTcasescaseId6D37C013": Object {
      "Properties": Object {
        "Action": "lambda:InvokeFunction",
        "FunctionName": Object {
          "Fn::GetAtt": Array [
            "DeaRestApiConstructPUTcaseId804DFA77",
            "Arn",
          ],
        },
        "Principal": "apigateway.amazonaws.com",
        "SourceArn": Object {
          "Fn::Join": Array [
            "",
            Array [
              "arn:",
              Object {
                "Ref": "AWS::Partition",
              },
              ":execute-api:",
              Object {
                "Ref": "AWS::Region",
              },
              ":",
              Object {
                "Ref": "AWS::AccountId",
              },
              ":",
              Object {
                "Ref": "DeaRestApiConstructdeaapi6587DDA1",
              },
              "/",
              Object {
                "Ref": "DeaRestApiConstructdeaapiDeploymentStage[STAGE-REMOVED][HASH REMOVED]",
              },
              "/PUT/cases/*",
            ],
          ],
        },
      },
      "Type": "AWS::Lambda::Permission",
    },
    "DeaRestApiConstructdeaapicasescaseIdPUTDAF01FBF": Object {
      "Properties": Object {
        "AuthorizationType": "AWS_IAM",
        "HttpMethod": "PUT",
        "Integration": Object {
          "IntegrationHttpMethod": "POST",
          "Type": "AWS_PROXY",
          "Uri": Object {
            "Fn::Join": Array [
              "",
              Array [
                "arn:",
                Object {
                  "Ref": "AWS::Partition",
                },
                ":apigateway:",
                Object {
                  "Ref": "AWS::Region",
                },
                ":lambda:path/2015-03-31/functions/",
                Object {
                  "Fn::GetAtt": Array [
                    "DeaRestApiConstructPUTcaseId804DFA77",
                    "Arn",
                  ],
                },
                "/invocations",
              ],
            ],
          },
        },
        "ResourceId": Object {
          "Ref": "DeaRestApiConstructdeaapicasescaseId5919A5AE",
        },
        "RestApiId": Object {
          "Ref": "DeaRestApiConstructdeaapi6587DDA1",
        },
      },
      "Type": "AWS::ApiGateway::Method",
    },
    "DeaRestApiConstructdeaapicasescaseIdfilesC98413A7": Object {
      "Properties": Object {
        "ParentId": Object {
          "Ref": "DeaRestApiConstructdeaapicasescaseId5919A5AE",
        },
        "PathPart": "files",
        "RestApiId": Object {
          "Ref": "DeaRestApiConstructdeaapi6587DDA1",
        },
      },
      "Type": "AWS::ApiGateway::Resource",
    },
    "DeaRestApiConstructdeaapicasescaseIdfilesOPTIONS18C09E02": Object {
      "Properties": Object {
        "AuthorizationType": "NONE",
        "HttpMethod": "OPTIONS",
        "Integration": Object {
          "IntegrationResponses": Array [
            Object {
              "ResponseParameters": Object {
                "method.response.header.Access-Control-Allow-Credentials": "'true'",
                "method.response.header.Access-Control-Allow-Headers": "'Content-Type,X-Amz-Date,Authorization,X-Api-Key,CSRF-Token'",
                "method.response.header.Access-Control-Allow-Methods": "'OPTIONS,GET,POST,PUT,PATCH,DELETE'",
                "method.response.header.Access-Control-Allow-Origin": "'*'",
              },
              "StatusCode": "204",
            },
          ],
          "RequestTemplates": Object {
            "application/json": "{ statusCode: 200 }",
          },
          "Type": "MOCK",
        },
        "MethodResponses": Array [
          Object {
            "ResponseParameters": Object {
              "method.response.header.Access-Control-Allow-Credentials": true,
              "method.response.header.Access-Control-Allow-Headers": true,
              "method.response.header.Access-Control-Allow-Methods": true,
              "method.response.header.Access-Control-Allow-Origin": true,
            },
            "StatusCode": "204",
          },
        ],
        "ResourceId": Object {
          "Ref": "DeaRestApiConstructdeaapicasescaseIdfilesC98413A7",
        },
        "RestApiId": Object {
          "Ref": "DeaRestApiConstructdeaapi6587DDA1",
        },
      },
      "Type": "AWS::ApiGateway::Method",
    },
    "DeaRestApiConstructdeaapicasescaseIdfilesPOST6C02B6FD": Object {
      "Properties": Object {
        "AuthorizationType": "AWS_IAM",
        "HttpMethod": "POST",
        "Integration": Object {
          "IntegrationHttpMethod": "POST",
          "Type": "AWS_PROXY",
          "Uri": Object {
            "Fn::Join": Array [
              "",
              Array [
                "arn:",
                Object {
                  "Ref": "AWS::Partition",
                },
                ":apigateway:",
                Object {
                  "Ref": "AWS::Region",
                },
                ":lambda:path/2015-03-31/functions/",
                Object {
                  "Fn::GetAtt": Array [
                    "DeaRestApiConstructPOSTfilesD0E72419",
                    "Arn",
                  ],
                },
                "/invocations",
              ],
            ],
          },
        },
        "ResourceId": Object {
          "Ref": "DeaRestApiConstructdeaapicasescaseIdfilesC98413A7",
        },
        "RestApiId": Object {
          "Ref": "DeaRestApiConstructdeaapi6587DDA1",
        },
      },
      "Type": "AWS::ApiGateway::Method",
    },
    "DeaRestApiConstructdeaapicasescaseIdfilesPOSTApiPermissionTestteststackDeaRestApiConstructdeaapi96FE45F4POSTcasescaseIdfilesC519AD34": Object {
      "Properties": Object {
        "Action": "lambda:InvokeFunction",
        "FunctionName": Object {
          "Fn::GetAtt": Array [
            "DeaRestApiConstructPOSTfilesD0E72419",
            "Arn",
          ],
        },
        "Principal": "apigateway.amazonaws.com",
        "SourceArn": Object {
          "Fn::Join": Array [
            "",
            Array [
              "arn:",
              Object {
                "Ref": "AWS::Partition",
              },
              ":execute-api:",
              Object {
                "Ref": "AWS::Region",
              },
              ":",
              Object {
                "Ref": "AWS::AccountId",
              },
              ":",
              Object {
                "Ref": "DeaRestApiConstructdeaapi6587DDA1",
              },
              "/test-invoke-stage/POST/cases/*/files",
            ],
          ],
        },
      },
      "Type": "AWS::Lambda::Permission",
    },
    "DeaRestApiConstructdeaapicasescaseIdfilesPOSTApiPermissionteststackDeaRestApiConstructdeaapi96FE45F4POSTcasescaseIdfiles39BF2383": Object {
      "Properties": Object {
        "Action": "lambda:InvokeFunction",
        "FunctionName": Object {
          "Fn::GetAtt": Array [
            "DeaRestApiConstructPOSTfilesD0E72419",
            "Arn",
          ],
        },
        "Principal": "apigateway.amazonaws.com",
        "SourceArn": Object {
          "Fn::Join": Array [
            "",
            Array [
              "arn:",
              Object {
                "Ref": "AWS::Partition",
              },
              ":execute-api:",
              Object {
                "Ref": "AWS::Region",
              },
              ":",
              Object {
                "Ref": "AWS::AccountId",
              },
              ":",
              Object {
                "Ref": "DeaRestApiConstructdeaapi6587DDA1",
              },
              "/",
              Object {
                "Ref": "DeaRestApiConstructdeaapiDeploymentStage[STAGE-REMOVED][HASH REMOVED]",
              },
              "/POST/cases/*/files",
            ],
          ],
        },
      },
      "Type": "AWS::Lambda::Permission",
    },
    "DeaRestApiConstructdeaapicasescaseIdfilesfileId71AE0C3F": Object {
      "Properties": Object {
        "ParentId": Object {
          "Ref": "DeaRestApiConstructdeaapicasescaseIdfilesC98413A7",
        },
        "PathPart": "{fileId}",
        "RestApiId": Object {
          "Ref": "DeaRestApiConstructdeaapi6587DDA1",
        },
      },
      "Type": "AWS::ApiGateway::Resource",
    },
    "DeaRestApiConstructdeaapicasescaseIdfilesfileIdOPTIONS0739484E": Object {
      "Properties": Object {
        "AuthorizationType": "NONE",
        "HttpMethod": "OPTIONS",
        "Integration": Object {
          "IntegrationResponses": Array [
            Object {
              "ResponseParameters": Object {
                "method.response.header.Access-Control-Allow-Credentials": "'true'",
                "method.response.header.Access-Control-Allow-Headers": "'Content-Type,X-Amz-Date,Authorization,X-Api-Key,CSRF-Token'",
                "method.response.header.Access-Control-Allow-Methods": "'OPTIONS,GET,POST,PUT,PATCH,DELETE'",
                "method.response.header.Access-Control-Allow-Origin": "'*'",
              },
              "StatusCode": "204",
            },
          ],
          "RequestTemplates": Object {
            "application/json": "{ statusCode: 200 }",
          },
          "Type": "MOCK",
        },
        "MethodResponses": Array [
          Object {
            "ResponseParameters": Object {
              "method.response.header.Access-Control-Allow-Credentials": true,
              "method.response.header.Access-Control-Allow-Headers": true,
              "method.response.header.Access-Control-Allow-Methods": true,
              "method.response.header.Access-Control-Allow-Origin": true,
            },
            "StatusCode": "204",
          },
        ],
        "ResourceId": Object {
          "Ref": "DeaRestApiConstructdeaapicasescaseIdfilesfileId71AE0C3F",
        },
        "RestApiId": Object {
          "Ref": "DeaRestApiConstructdeaapi6587DDA1",
        },
      },
      "Type": "AWS::ApiGateway::Method",
    },
    "DeaRestApiConstructdeaapicasescaseIdfilesfileIdPUTApiPermissionTestteststackDeaRestApiConstructdeaapi96FE45F4PUTcasescaseIdfilesfileIdE52AC54F": Object {
      "Properties": Object {
        "Action": "lambda:InvokeFunction",
        "FunctionName": Object {
          "Fn::GetAtt": Array [
            "DeaRestApiConstructPUTfileId8DA844F1",
            "Arn",
          ],
        },
        "Principal": "apigateway.amazonaws.com",
        "SourceArn": Object {
          "Fn::Join": Array [
            "",
            Array [
              "arn:",
              Object {
                "Ref": "AWS::Partition",
              },
              ":execute-api:",
              Object {
                "Ref": "AWS::Region",
              },
              ":",
              Object {
                "Ref": "AWS::AccountId",
              },
              ":",
              Object {
                "Ref": "DeaRestApiConstructdeaapi6587DDA1",
              },
              "/test-invoke-stage/PUT/cases/*/files/*",
            ],
          ],
        },
      },
      "Type": "AWS::Lambda::Permission",
    },
    "DeaRestApiConstructdeaapicasescaseIdfilesfileIdPUTApiPermissionteststackDeaRestApiConstructdeaapi96FE45F4PUTcasescaseIdfilesfileId670DC465": Object {
      "Properties": Object {
        "Action": "lambda:InvokeFunction",
        "FunctionName": Object {
          "Fn::GetAtt": Array [
            "DeaRestApiConstructPUTfileId8DA844F1",
            "Arn",
          ],
        },
        "Principal": "apigateway.amazonaws.com",
        "SourceArn": Object {
          "Fn::Join": Array [
            "",
            Array [
              "arn:",
              Object {
                "Ref": "AWS::Partition",
              },
              ":execute-api:",
              Object {
                "Ref": "AWS::Region",
              },
              ":",
              Object {
                "Ref": "AWS::AccountId",
              },
              ":",
              Object {
                "Ref": "DeaRestApiConstructdeaapi6587DDA1",
              },
              "/",
              Object {
                "Ref": "DeaRestApiConstructdeaapiDeploymentStage[STAGE-REMOVED][HASH REMOVED]",
              },
              "/PUT/cases/*/files/*",
            ],
          ],
        },
      },
      "Type": "AWS::Lambda::Permission",
    },
    "DeaRestApiConstructdeaapicasescaseIdfilesfileIdPUTDD763A2A": Object {
      "Properties": Object {
        "AuthorizationType": "AWS_IAM",
        "HttpMethod": "PUT",
        "Integration": Object {
          "IntegrationHttpMethod": "POST",
          "Type": "AWS_PROXY",
          "Uri": Object {
            "Fn::Join": Array [
              "",
              Array [
                "arn:",
                Object {
                  "Ref": "AWS::Partition",
                },
                ":apigateway:",
                Object {
                  "Ref": "AWS::Region",
                },
                ":lambda:path/2015-03-31/functions/",
                Object {
                  "Fn::GetAtt": Array [
                    "DeaRestApiConstructPUTfileId8DA844F1",
                    "Arn",
                  ],
                },
                "/invocations",
              ],
            ],
          },
        },
        "ResourceId": Object {
          "Ref": "DeaRestApiConstructdeaapicasescaseIdfilesfileId71AE0C3F",
        },
        "RestApiId": Object {
          "Ref": "DeaRestApiConstructdeaapi6587DDA1",
        },
      },
      "Type": "AWS::ApiGateway::Method",
    },
    "DeaRestApiConstructdeaapicasescaseIduserMembershipsD5C1FDF3": Object {
      "Properties": Object {
        "ParentId": Object {
          "Ref": "DeaRestApiConstructdeaapicasescaseId5919A5AE",
        },
        "PathPart": "userMemberships",
        "RestApiId": Object {
          "Ref": "DeaRestApiConstructdeaapi6587DDA1",
        },
      },
      "Type": "AWS::ApiGateway::Resource",
    },
    "DeaRestApiConstructdeaapicasescaseIduserMembershipsOPTIONS8FB7464B": Object {
      "Properties": Object {
        "AuthorizationType": "NONE",
        "HttpMethod": "OPTIONS",
        "Integration": Object {
          "IntegrationResponses": Array [
            Object {
              "ResponseParameters": Object {
                "method.response.header.Access-Control-Allow-Credentials": "'true'",
                "method.response.header.Access-Control-Allow-Headers": "'Content-Type,X-Amz-Date,Authorization,X-Api-Key,CSRF-Token'",
                "method.response.header.Access-Control-Allow-Methods": "'OPTIONS,GET,POST,PUT,PATCH,DELETE'",
                "method.response.header.Access-Control-Allow-Origin": "'*'",
              },
              "StatusCode": "204",
            },
          ],
          "RequestTemplates": Object {
            "application/json": "{ statusCode: 200 }",
          },
          "Type": "MOCK",
        },
        "MethodResponses": Array [
          Object {
            "ResponseParameters": Object {
              "method.response.header.Access-Control-Allow-Credentials": true,
              "method.response.header.Access-Control-Allow-Headers": true,
              "method.response.header.Access-Control-Allow-Methods": true,
              "method.response.header.Access-Control-Allow-Origin": true,
            },
            "StatusCode": "204",
          },
        ],
        "ResourceId": Object {
          "Ref": "DeaRestApiConstructdeaapicasescaseIduserMembershipsD5C1FDF3",
        },
        "RestApiId": Object {
          "Ref": "DeaRestApiConstructdeaapi6587DDA1",
        },
      },
      "Type": "AWS::ApiGateway::Method",
    },
    "DeaRestApiConstructdeaapicasescaseIduserMembershipsPOST84A13ED4": Object {
      "Properties": Object {
        "AuthorizationType": "AWS_IAM",
        "HttpMethod": "POST",
        "Integration": Object {
          "IntegrationHttpMethod": "POST",
          "Type": "AWS_PROXY",
          "Uri": Object {
            "Fn::Join": Array [
              "",
              Array [
                "arn:",
                Object {
                  "Ref": "AWS::Partition",
                },
                ":apigateway:",
                Object {
                  "Ref": "AWS::Region",
                },
                ":lambda:path/2015-03-31/functions/",
                Object {
                  "Fn::GetAtt": Array [
                    "DeaRestApiConstructPOSTuserMembershipsA9A79B32",
                    "Arn",
                  ],
                },
                "/invocations",
              ],
            ],
          },
        },
        "ResourceId": Object {
          "Ref": "DeaRestApiConstructdeaapicasescaseIduserMembershipsD5C1FDF3",
        },
        "RestApiId": Object {
          "Ref": "DeaRestApiConstructdeaapi6587DDA1",
        },
      },
      "Type": "AWS::ApiGateway::Method",
    },
    "DeaRestApiConstructdeaapicasescaseIduserMembershipsPOSTApiPermissionTestteststackDeaRestApiConstructdeaapi96FE45F4POSTcasescaseIduserMembershipsBD47C55D": Object {
      "Properties": Object {
        "Action": "lambda:InvokeFunction",
        "FunctionName": Object {
          "Fn::GetAtt": Array [
            "DeaRestApiConstructPOSTuserMembershipsA9A79B32",
            "Arn",
          ],
        },
        "Principal": "apigateway.amazonaws.com",
        "SourceArn": Object {
          "Fn::Join": Array [
            "",
            Array [
              "arn:",
              Object {
                "Ref": "AWS::Partition",
              },
              ":execute-api:",
              Object {
                "Ref": "AWS::Region",
              },
              ":",
              Object {
                "Ref": "AWS::AccountId",
              },
              ":",
              Object {
                "Ref": "DeaRestApiConstructdeaapi6587DDA1",
              },
              "/test-invoke-stage/POST/cases/*/userMemberships",
            ],
          ],
        },
      },
      "Type": "AWS::Lambda::Permission",
    },
    "DeaRestApiConstructdeaapicasescaseIduserMembershipsPOSTApiPermissionteststackDeaRestApiConstructdeaapi96FE45F4POSTcasescaseIduserMemberships7500E258": Object {
      "Properties": Object {
        "Action": "lambda:InvokeFunction",
        "FunctionName": Object {
          "Fn::GetAtt": Array [
            "DeaRestApiConstructPOSTuserMembershipsA9A79B32",
            "Arn",
          ],
        },
        "Principal": "apigateway.amazonaws.com",
        "SourceArn": Object {
          "Fn::Join": Array [
            "",
            Array [
              "arn:",
              Object {
                "Ref": "AWS::Partition",
              },
              ":execute-api:",
              Object {
                "Ref": "AWS::Region",
              },
              ":",
              Object {
                "Ref": "AWS::AccountId",
              },
              ":",
              Object {
                "Ref": "DeaRestApiConstructdeaapi6587DDA1",
              },
              "/",
              Object {
                "Ref": "DeaRestApiConstructdeaapiDeploymentStage[STAGE-REMOVED][HASH REMOVED]",
              },
              "/POST/cases/*/userMemberships",
            ],
          ],
        },
      },
      "Type": "AWS::Lambda::Permission",
    },
<<<<<<< HEAD
=======
    "DeaRestApiConstructdeaapicasescaseIduserMembershipsuserId13BB910A": Object {
      "Properties": Object {
        "ParentId": Object {
          "Ref": "DeaRestApiConstructdeaapicasescaseIduserMembershipsD5C1FDF3",
        },
        "PathPart": "{userId}",
        "RestApiId": Object {
          "Ref": "DeaRestApiConstructdeaapi6587DDA1",
        },
      },
      "Type": "AWS::ApiGateway::Resource",
    },
    "DeaRestApiConstructdeaapicasescaseIduserMembershipsuserIdDELETE5C89D30D": Object {
      "Properties": Object {
        "AuthorizationType": "AWS_IAM",
        "HttpMethod": "DELETE",
        "Integration": Object {
          "IntegrationHttpMethod": "POST",
          "Type": "AWS_PROXY",
          "Uri": Object {
            "Fn::Join": Array [
              "",
              Array [
                "arn:",
                Object {
                  "Ref": "AWS::Partition",
                },
                ":apigateway:",
                Object {
                  "Ref": "AWS::Region",
                },
                ":lambda:path/2015-03-31/functions/",
                Object {
                  "Fn::GetAtt": Array [
                    "DeaRestApiConstructDELETEuserId97F2887D",
                    "Arn",
                  ],
                },
                "/invocations",
              ],
            ],
          },
        },
        "ResourceId": Object {
          "Ref": "DeaRestApiConstructdeaapicasescaseIduserMembershipsuserId13BB910A",
        },
        "RestApiId": Object {
          "Ref": "DeaRestApiConstructdeaapi6587DDA1",
        },
      },
      "Type": "AWS::ApiGateway::Method",
    },
    "DeaRestApiConstructdeaapicasescaseIduserMembershipsuserIdDELETEApiPermissionTestteststackDeaRestApiConstructdeaapi96FE45F4DELETEcasescaseIduserMembershipsuserId309358C9": Object {
      "Properties": Object {
        "Action": "lambda:InvokeFunction",
        "FunctionName": Object {
          "Fn::GetAtt": Array [
            "DeaRestApiConstructDELETEuserId97F2887D",
            "Arn",
          ],
        },
        "Principal": "apigateway.amazonaws.com",
        "SourceArn": Object {
          "Fn::Join": Array [
            "",
            Array [
              "arn:",
              Object {
                "Ref": "AWS::Partition",
              },
              ":execute-api:",
              Object {
                "Ref": "AWS::Region",
              },
              ":",
              Object {
                "Ref": "AWS::AccountId",
              },
              ":",
              Object {
                "Ref": "DeaRestApiConstructdeaapi6587DDA1",
              },
              "/test-invoke-stage/DELETE/cases/*/userMemberships/*",
            ],
          ],
        },
      },
      "Type": "AWS::Lambda::Permission",
    },
    "DeaRestApiConstructdeaapicasescaseIduserMembershipsuserIdDELETEApiPermissionteststackDeaRestApiConstructdeaapi96FE45F4DELETEcasescaseIduserMembershipsuserId4DEF5A06": Object {
      "Properties": Object {
        "Action": "lambda:InvokeFunction",
        "FunctionName": Object {
          "Fn::GetAtt": Array [
            "DeaRestApiConstructDELETEuserId97F2887D",
            "Arn",
          ],
        },
        "Principal": "apigateway.amazonaws.com",
        "SourceArn": Object {
          "Fn::Join": Array [
            "",
            Array [
              "arn:",
              Object {
                "Ref": "AWS::Partition",
              },
              ":execute-api:",
              Object {
                "Ref": "AWS::Region",
              },
              ":",
              Object {
                "Ref": "AWS::AccountId",
              },
              ":",
              Object {
                "Ref": "DeaRestApiConstructdeaapi6587DDA1",
              },
              "/",
              Object {
                "Ref": "DeaRestApiConstructdeaapiDeploymentStage[STAGE-REMOVED][HASH REMOVED]",
              },
              "/DELETE/cases/*/userMemberships/*",
            ],
          ],
        },
      },
      "Type": "AWS::Lambda::Permission",
    },
    "DeaRestApiConstructdeaapicasescaseIduserMembershipsuserIdOPTIONS2A768A43": Object {
      "Properties": Object {
        "AuthorizationType": "NONE",
        "HttpMethod": "OPTIONS",
        "Integration": Object {
          "IntegrationResponses": Array [
            Object {
              "ResponseParameters": Object {
                "method.response.header.Access-Control-Allow-Credentials": "'true'",
                "method.response.header.Access-Control-Allow-Headers": "'Content-Type,X-Amz-Date,Authorization,X-Api-Key,CSRF-Token'",
                "method.response.header.Access-Control-Allow-Methods": "'OPTIONS,GET,POST,PUT,PATCH,DELETE'",
                "method.response.header.Access-Control-Allow-Origin": "'*'",
              },
              "StatusCode": "204",
            },
          ],
          "RequestTemplates": Object {
            "application/json": "{ statusCode: 200 }",
          },
          "Type": "MOCK",
        },
        "MethodResponses": Array [
          Object {
            "ResponseParameters": Object {
              "method.response.header.Access-Control-Allow-Credentials": true,
              "method.response.header.Access-Control-Allow-Headers": true,
              "method.response.header.Access-Control-Allow-Methods": true,
              "method.response.header.Access-Control-Allow-Origin": true,
            },
            "StatusCode": "204",
          },
        ],
        "ResourceId": Object {
          "Ref": "DeaRestApiConstructdeaapicasescaseIduserMembershipsuserId13BB910A",
        },
        "RestApiId": Object {
          "Ref": "DeaRestApiConstructdeaapi6587DDA1",
        },
      },
      "Type": "AWS::ApiGateway::Method",
    },
    "DeaRestApiConstructdeaapicasescaseIduserMembershipsuserIdPUTApiPermissionTestteststackDeaRestApiConstructdeaapi96FE45F4PUTcasescaseIduserMembershipsuserIdE325F9CF": Object {
      "Properties": Object {
        "Action": "lambda:InvokeFunction",
        "FunctionName": Object {
          "Fn::GetAtt": Array [
            "DeaRestApiConstructPUTuserId248180A2",
            "Arn",
          ],
        },
        "Principal": "apigateway.amazonaws.com",
        "SourceArn": Object {
          "Fn::Join": Array [
            "",
            Array [
              "arn:",
              Object {
                "Ref": "AWS::Partition",
              },
              ":execute-api:",
              Object {
                "Ref": "AWS::Region",
              },
              ":",
              Object {
                "Ref": "AWS::AccountId",
              },
              ":",
              Object {
                "Ref": "DeaRestApiConstructdeaapi6587DDA1",
              },
              "/test-invoke-stage/PUT/cases/*/userMemberships/*",
            ],
          ],
        },
      },
      "Type": "AWS::Lambda::Permission",
    },
    "DeaRestApiConstructdeaapicasescaseIduserMembershipsuserIdPUTApiPermissionteststackDeaRestApiConstructdeaapi96FE45F4PUTcasescaseIduserMembershipsuserId1CD72580": Object {
      "Properties": Object {
        "Action": "lambda:InvokeFunction",
        "FunctionName": Object {
          "Fn::GetAtt": Array [
            "DeaRestApiConstructPUTuserId248180A2",
            "Arn",
          ],
        },
        "Principal": "apigateway.amazonaws.com",
        "SourceArn": Object {
          "Fn::Join": Array [
            "",
            Array [
              "arn:",
              Object {
                "Ref": "AWS::Partition",
              },
              ":execute-api:",
              Object {
                "Ref": "AWS::Region",
              },
              ":",
              Object {
                "Ref": "AWS::AccountId",
              },
              ":",
              Object {
                "Ref": "DeaRestApiConstructdeaapi6587DDA1",
              },
              "/",
              Object {
                "Ref": "DeaRestApiConstructdeaapiDeploymentStage[STAGE-REMOVED][HASH REMOVED]",
              },
              "/PUT/cases/*/userMemberships/*",
            ],
          ],
        },
      },
      "Type": "AWS::Lambda::Permission",
    },
    "DeaRestApiConstructdeaapicasescaseIduserMembershipsuserIdPUTC33F61E0": Object {
      "Properties": Object {
        "AuthorizationType": "AWS_IAM",
        "HttpMethod": "PUT",
        "Integration": Object {
          "IntegrationHttpMethod": "POST",
          "Type": "AWS_PROXY",
          "Uri": Object {
            "Fn::Join": Array [
              "",
              Array [
                "arn:",
                Object {
                  "Ref": "AWS::Partition",
                },
                ":apigateway:",
                Object {
                  "Ref": "AWS::Region",
                },
                ":lambda:path/2015-03-31/functions/",
                Object {
                  "Fn::GetAtt": Array [
                    "DeaRestApiConstructPUTuserId248180A2",
                    "Arn",
                  ],
                },
                "/invocations",
              ],
            ],
          },
        },
        "ResourceId": Object {
          "Ref": "DeaRestApiConstructdeaapicasescaseIduserMembershipsuserId13BB910A",
        },
        "RestApiId": Object {
          "Ref": "DeaRestApiConstructdeaapi6587DDA1",
        },
      },
      "Type": "AWS::ApiGateway::Method",
    },
>>>>>>> c8f003aa
    "DeaRestApiConstructdeaapicasesmycases5E6BEFAC": Object {
      "Properties": Object {
        "ParentId": Object {
          "Ref": "DeaRestApiConstructdeaapicasesC2FD1C2B",
        },
        "PathPart": "my-cases",
        "RestApiId": Object {
          "Ref": "DeaRestApiConstructdeaapi6587DDA1",
        },
      },
      "Type": "AWS::ApiGateway::Resource",
    },
    "DeaRestApiConstructdeaapicasesmycasesGETApiPermissionTestteststackDeaRestApiConstructdeaapi96FE45F4GETcasesmycasesC2E61486": Object {
      "Properties": Object {
        "Action": "lambda:InvokeFunction",
        "FunctionName": Object {
          "Fn::GetAtt": Array [
            "DeaRestApiConstructGETmycasesF570E0D9",
            "Arn",
          ],
        },
        "Principal": "apigateway.amazonaws.com",
        "SourceArn": Object {
          "Fn::Join": Array [
            "",
            Array [
              "arn:",
              Object {
                "Ref": "AWS::Partition",
              },
              ":execute-api:",
              Object {
                "Ref": "AWS::Region",
              },
              ":",
              Object {
                "Ref": "AWS::AccountId",
              },
              ":",
              Object {
                "Ref": "DeaRestApiConstructdeaapi6587DDA1",
              },
              "/test-invoke-stage/GET/cases/my-cases",
            ],
          ],
        },
      },
      "Type": "AWS::Lambda::Permission",
    },
    "DeaRestApiConstructdeaapicasesmycasesGETApiPermissionteststackDeaRestApiConstructdeaapi96FE45F4GETcasesmycasesEA5EFE48": Object {
      "Properties": Object {
        "Action": "lambda:InvokeFunction",
        "FunctionName": Object {
          "Fn::GetAtt": Array [
            "DeaRestApiConstructGETmycasesF570E0D9",
            "Arn",
          ],
        },
        "Principal": "apigateway.amazonaws.com",
        "SourceArn": Object {
          "Fn::Join": Array [
            "",
            Array [
              "arn:",
              Object {
                "Ref": "AWS::Partition",
              },
              ":execute-api:",
              Object {
                "Ref": "AWS::Region",
              },
              ":",
              Object {
                "Ref": "AWS::AccountId",
              },
              ":",
              Object {
                "Ref": "DeaRestApiConstructdeaapi6587DDA1",
              },
              "/",
              Object {
                "Ref": "DeaRestApiConstructdeaapiDeploymentStage[STAGE-REMOVED][HASH REMOVED]",
              },
              "/GET/cases/my-cases",
            ],
          ],
        },
      },
      "Type": "AWS::Lambda::Permission",
    },
    "DeaRestApiConstructdeaapicasesmycasesGETC5597167": Object {
      "Properties": Object {
        "AuthorizationType": "AWS_IAM",
        "HttpMethod": "GET",
        "Integration": Object {
          "IntegrationHttpMethod": "POST",
          "RequestParameters": Object {
            "integration.request.querystring.limit": "method.request.querystring.limit",
            "integration.request.querystring.next": "method.request.querystring.next",
          },
          "Type": "AWS_PROXY",
          "Uri": Object {
            "Fn::Join": Array [
              "",
              Array [
                "arn:",
                Object {
                  "Ref": "AWS::Partition",
                },
                ":apigateway:",
                Object {
                  "Ref": "AWS::Region",
                },
                ":lambda:path/2015-03-31/functions/",
                Object {
                  "Fn::GetAtt": Array [
                    "DeaRestApiConstructGETmycasesF570E0D9",
                    "Arn",
                  ],
                },
                "/invocations",
              ],
            ],
          },
        },
        "RequestParameters": Object {
          "method.request.querystring.limit": false,
          "method.request.querystring.next": false,
        },
        "ResourceId": Object {
          "Ref": "DeaRestApiConstructdeaapicasesmycases5E6BEFAC",
        },
        "RestApiId": Object {
          "Ref": "DeaRestApiConstructdeaapi6587DDA1",
        },
      },
      "Type": "AWS::ApiGateway::Method",
    },
    "DeaRestApiConstructdeaapicasesmycasesOPTIONSE1C2DE04": Object {
      "Properties": Object {
        "AuthorizationType": "NONE",
        "HttpMethod": "OPTIONS",
        "Integration": Object {
          "IntegrationResponses": Array [
            Object {
              "ResponseParameters": Object {
                "method.response.header.Access-Control-Allow-Credentials": "'true'",
                "method.response.header.Access-Control-Allow-Headers": "'Content-Type,X-Amz-Date,Authorization,X-Api-Key,CSRF-Token'",
                "method.response.header.Access-Control-Allow-Methods": "'OPTIONS,GET,POST,PUT,PATCH,DELETE'",
                "method.response.header.Access-Control-Allow-Origin": "'*'",
              },
              "StatusCode": "204",
            },
          ],
          "RequestTemplates": Object {
            "application/json": "{ statusCode: 200 }",
          },
          "Type": "MOCK",
        },
        "MethodResponses": Array [
          Object {
            "ResponseParameters": Object {
              "method.response.header.Access-Control-Allow-Credentials": true,
              "method.response.header.Access-Control-Allow-Headers": true,
              "method.response.header.Access-Control-Allow-Methods": true,
              "method.response.header.Access-Control-Allow-Origin": true,
            },
            "StatusCode": "204",
          },
        ],
        "ResourceId": Object {
          "Ref": "DeaRestApiConstructdeaapicasesmycases5E6BEFAC",
        },
        "RestApiId": Object {
          "Ref": "DeaRestApiConstructdeaapi6587DDA1",
        },
      },
      "Type": "AWS::ApiGateway::Method",
    },
    "DeaRestApiConstructdeaapihi7D1B234E": Object {
      "Properties": Object {
        "ParentId": Object {
          "Fn::GetAtt": Array [
            "DeaRestApiConstructdeaapi6587DDA1",
            "RootResourceId",
          ],
        },
        "PathPart": "hi",
        "RestApiId": Object {
          "Ref": "DeaRestApiConstructdeaapi6587DDA1",
        },
      },
      "Type": "AWS::ApiGateway::Resource",
    },
    "DeaRestApiConstructdeaapihiGETApiPermissionTestteststackDeaRestApiConstructdeaapi96FE45F4GEThi9F62F9B4": Object {
      "Properties": Object {
        "Action": "lambda:InvokeFunction",
        "FunctionName": Object {
          "Fn::GetAtt": Array [
            "DeaRestApiConstructGEThi76A71F55",
            "Arn",
          ],
        },
        "Principal": "apigateway.amazonaws.com",
        "SourceArn": Object {
          "Fn::Join": Array [
            "",
            Array [
              "arn:",
              Object {
                "Ref": "AWS::Partition",
              },
              ":execute-api:",
              Object {
                "Ref": "AWS::Region",
              },
              ":",
              Object {
                "Ref": "AWS::AccountId",
              },
              ":",
              Object {
                "Ref": "DeaRestApiConstructdeaapi6587DDA1",
              },
              "/test-invoke-stage/GET/hi",
            ],
          ],
        },
      },
      "Type": "AWS::Lambda::Permission",
    },
    "DeaRestApiConstructdeaapihiGETApiPermissionteststackDeaRestApiConstructdeaapi96FE45F4GEThi771DF2AF": Object {
      "Properties": Object {
        "Action": "lambda:InvokeFunction",
        "FunctionName": Object {
          "Fn::GetAtt": Array [
            "DeaRestApiConstructGEThi76A71F55",
            "Arn",
          ],
        },
        "Principal": "apigateway.amazonaws.com",
        "SourceArn": Object {
          "Fn::Join": Array [
            "",
            Array [
              "arn:",
              Object {
                "Ref": "AWS::Partition",
              },
              ":execute-api:",
              Object {
                "Ref": "AWS::Region",
              },
              ":",
              Object {
                "Ref": "AWS::AccountId",
              },
              ":",
              Object {
                "Ref": "DeaRestApiConstructdeaapi6587DDA1",
              },
              "/",
              Object {
                "Ref": "DeaRestApiConstructdeaapiDeploymentStage[STAGE-REMOVED][HASH REMOVED]",
              },
              "/GET/hi",
            ],
          ],
        },
      },
      "Type": "AWS::Lambda::Permission",
    },
    "DeaRestApiConstructdeaapihiGETDB467AC2": Object {
      "Properties": Object {
        "AuthorizationType": "AWS_IAM",
        "HttpMethod": "GET",
        "Integration": Object {
          "IntegrationHttpMethod": "POST",
          "Type": "AWS_PROXY",
          "Uri": Object {
            "Fn::Join": Array [
              "",
              Array [
                "arn:",
                Object {
                  "Ref": "AWS::Partition",
                },
                ":apigateway:",
                Object {
                  "Ref": "AWS::Region",
                },
                ":lambda:path/2015-03-31/functions/",
                Object {
                  "Fn::GetAtt": Array [
                    "DeaRestApiConstructGEThi76A71F55",
                    "Arn",
                  ],
                },
                "/invocations",
              ],
            ],
          },
        },
        "ResourceId": Object {
          "Ref": "DeaRestApiConstructdeaapihi7D1B234E",
        },
        "RestApiId": Object {
          "Ref": "DeaRestApiConstructdeaapi6587DDA1",
        },
      },
      "Type": "AWS::ApiGateway::Method",
    },
    "DeaRestApiConstructdeaapihiOPTIONSEFEA6225": Object {
      "Properties": Object {
        "AuthorizationType": "NONE",
        "HttpMethod": "OPTIONS",
        "Integration": Object {
          "IntegrationResponses": Array [
            Object {
              "ResponseParameters": Object {
                "method.response.header.Access-Control-Allow-Credentials": "'true'",
                "method.response.header.Access-Control-Allow-Headers": "'Content-Type,X-Amz-Date,Authorization,X-Api-Key,CSRF-Token'",
                "method.response.header.Access-Control-Allow-Methods": "'OPTIONS,GET,POST,PUT,PATCH,DELETE'",
                "method.response.header.Access-Control-Allow-Origin": "'*'",
              },
              "StatusCode": "204",
            },
          ],
          "RequestTemplates": Object {
            "application/json": "{ statusCode: 200 }",
          },
          "Type": "MOCK",
        },
        "MethodResponses": Array [
          Object {
            "ResponseParameters": Object {
              "method.response.header.Access-Control-Allow-Credentials": true,
              "method.response.header.Access-Control-Allow-Headers": true,
              "method.response.header.Access-Control-Allow-Methods": true,
              "method.response.header.Access-Control-Allow-Origin": true,
            },
            "StatusCode": "204",
          },
        ],
        "ResourceId": Object {
          "Ref": "DeaRestApiConstructdeaapihi7D1B234E",
        },
        "RestApiId": Object {
          "Ref": "DeaRestApiConstructdeaapi6587DDA1",
        },
      },
      "Type": "AWS::ApiGateway::Method",
    },
    "DeaRestApiConstructdeaapiusers95152658": Object {
      "Properties": Object {
        "ParentId": Object {
          "Fn::GetAtt": Array [
            "DeaRestApiConstructdeaapi6587DDA1",
            "RootResourceId",
          ],
        },
        "PathPart": "users",
        "RestApiId": Object {
          "Ref": "DeaRestApiConstructdeaapi6587DDA1",
        },
      },
      "Type": "AWS::ApiGateway::Resource",
    },
    "DeaRestApiConstructdeaapiusersGET45E97005": Object {
      "Properties": Object {
        "AuthorizationType": "AWS_IAM",
        "HttpMethod": "GET",
        "Integration": Object {
          "IntegrationHttpMethod": "POST",
          "Type": "AWS_PROXY",
          "Uri": Object {
            "Fn::Join": Array [
              "",
              Array [
                "arn:",
                Object {
                  "Ref": "AWS::Partition",
                },
                ":apigateway:",
                Object {
                  "Ref": "AWS::Region",
                },
                ":lambda:path/2015-03-31/functions/",
                Object {
                  "Fn::GetAtt": Array [
                    "DeaRestApiConstructGETusersDD8AA5AF",
                    "Arn",
                  ],
                },
                "/invocations",
              ],
            ],
          },
        },
        "ResourceId": Object {
          "Ref": "DeaRestApiConstructdeaapiusers95152658",
        },
        "RestApiId": Object {
          "Ref": "DeaRestApiConstructdeaapi6587DDA1",
        },
      },
      "Type": "AWS::ApiGateway::Method",
    },
    "DeaRestApiConstructdeaapiusersGETApiPermissionTestteststackDeaRestApiConstructdeaapi96FE45F4GETusers8EAF9CF0": Object {
      "Properties": Object {
        "Action": "lambda:InvokeFunction",
        "FunctionName": Object {
          "Fn::GetAtt": Array [
            "DeaRestApiConstructGETusersDD8AA5AF",
            "Arn",
          ],
        },
        "Principal": "apigateway.amazonaws.com",
        "SourceArn": Object {
          "Fn::Join": Array [
            "",
            Array [
              "arn:",
              Object {
                "Ref": "AWS::Partition",
              },
              ":execute-api:",
              Object {
                "Ref": "AWS::Region",
              },
              ":",
              Object {
                "Ref": "AWS::AccountId",
              },
              ":",
              Object {
                "Ref": "DeaRestApiConstructdeaapi6587DDA1",
              },
              "/test-invoke-stage/GET/users",
            ],
          ],
        },
      },
      "Type": "AWS::Lambda::Permission",
    },
    "DeaRestApiConstructdeaapiusersGETApiPermissionteststackDeaRestApiConstructdeaapi96FE45F4GETusers52337E4B": Object {
      "Properties": Object {
        "Action": "lambda:InvokeFunction",
        "FunctionName": Object {
          "Fn::GetAtt": Array [
            "DeaRestApiConstructGETusersDD8AA5AF",
            "Arn",
          ],
        },
        "Principal": "apigateway.amazonaws.com",
        "SourceArn": Object {
          "Fn::Join": Array [
            "",
            Array [
              "arn:",
              Object {
                "Ref": "AWS::Partition",
              },
              ":execute-api:",
              Object {
                "Ref": "AWS::Region",
              },
              ":",
              Object {
                "Ref": "AWS::AccountId",
              },
              ":",
              Object {
                "Ref": "DeaRestApiConstructdeaapi6587DDA1",
              },
              "/",
              Object {
                "Ref": "DeaRestApiConstructdeaapiDeploymentStage[STAGE-REMOVED][HASH REMOVED]",
              },
              "/GET/users",
            ],
          ],
        },
      },
      "Type": "AWS::Lambda::Permission",
    },
    "DeaRestApiConstructdeaapiusersOPTIONS8F715BE6": Object {
      "Properties": Object {
        "AuthorizationType": "NONE",
        "HttpMethod": "OPTIONS",
        "Integration": Object {
          "IntegrationResponses": Array [
            Object {
              "ResponseParameters": Object {
                "method.response.header.Access-Control-Allow-Credentials": "'true'",
                "method.response.header.Access-Control-Allow-Headers": "'Content-Type,X-Amz-Date,Authorization,X-Api-Key,CSRF-Token'",
                "method.response.header.Access-Control-Allow-Methods": "'OPTIONS,GET,POST,PUT,PATCH,DELETE'",
                "method.response.header.Access-Control-Allow-Origin": "'*'",
              },
              "StatusCode": "204",
            },
          ],
          "RequestTemplates": Object {
            "application/json": "{ statusCode: 200 }",
          },
          "Type": "MOCK",
        },
        "MethodResponses": Array [
          Object {
            "ResponseParameters": Object {
              "method.response.header.Access-Control-Allow-Credentials": true,
              "method.response.header.Access-Control-Allow-Headers": true,
              "method.response.header.Access-Control-Allow-Methods": true,
              "method.response.header.Access-Control-Allow-Origin": true,
            },
            "StatusCode": "204",
          },
        ],
        "ResourceId": Object {
          "Ref": "DeaRestApiConstructdeaapiusers95152658",
        },
        "RestApiId": Object {
          "Ref": "DeaRestApiConstructdeaapi6587DDA1",
        },
      },
      "Type": "AWS::ApiGateway::Method",
    },
    "DeaRestApiConstructdeabaselambdarole9EA2B06B": Object {
      "Properties": Object {
        "AssumeRolePolicyDocument": Object {
          "Statement": Array [
            Object {
              "Action": "sts:AssumeRole",
              "Effect": "Allow",
              "Principal": Object {
                "Service": "lambda.amazonaws.com",
              },
            },
          ],
          "Version": "2012-10-17",
        },
        "ManagedPolicyArns": Array [
          Object {
            "Fn::Join": Array [
              "",
              Array [
                "arn:",
                Object {
                  "Ref": "AWS::Partition",
                },
                ":iam::aws:policy/service-role/AWSLambdaBasicExecutionRole",
              ],
            ],
          },
        ],
      },
      "Type": "AWS::IAM::Role",
    },
    "DeaRestApiConstructdeabaselambdaroleDefaultPolicy8449FBB9": Object {
      "Properties": Object {
        "PolicyDocument": Object {
          "Statement": Array [
            Object {
              "Action": Array [
                "dynamodb:GetItem",
                "dynamodb:DeleteItem",
                "dynamodb:BatchGetItem",
                "dynamodb:BatchWriteItem",
                "dynamodb:PutItem",
                "dynamodb:Query",
                "dynamodb:UpdateItem",
              ],
              "Effect": "Allow",
              "Resource": Array [
                Object {
                  "Fn::GetAtt": Array [
                    "DeaBackendConstructDeaTableB48721A0",
                    "Arn",
                  ],
                },
                Object {
                  "Fn::Join": Array [
                    "",
                    Array [
                      Object {
                        "Fn::GetAtt": Array [
                          "DeaBackendConstructDeaTableB48721A0",
                          "Arn",
                        ],
                      },
                      "/index/GSI1",
                    ],
                  ],
                },
                Object {
                  "Fn::Join": Array [
                    "",
                    Array [
                      Object {
                        "Fn::GetAtt": Array [
                          "DeaBackendConstructDeaTableB48721A0",
                          "Arn",
                        ],
                      },
                      "/index/GSI2",
                    ],
                  ],
                },
              ],
            },
            Object {
              "Action": Array [
                "s3:AbortMultipartUpload",
                "s3:ListMultipartUploadParts",
                "s3:PutObject",
                "s3:GetObject",
                "s3:GetObjectLegalHold",
                "s3:PutObjectLegalHold",
              ],
              "Effect": "Allow",
              "Resource": Object {
                "Fn::Join": Array [
                  "",
                  Array [
                    Object {
                      "Fn::GetAtt": Array [
                        "DeaBackendConstructS3DatasetsBucketDDF4C58A",
                        "Arn",
                      ],
                    },
                    "/*",
                  ],
                ],
              },
            },
            Object {
              "Action": Array [
                "kms:Encrypt",
                "kms:Decrypt",
                "kms:GenerateDataKey",
              ],
              "Effect": "Allow",
              "Resource": Object {
                "Fn::GetAtt": Array [
                  "testKey1CDDDD5E",
                  "Arn",
                ],
              },
            },
            Object {
              "Action": Array [
                "ssm:GetParameters",
                "ssm:GetParameter",
              ],
              "Effect": "Allow",
              "Resource": Object {
                "Fn::Join": Array [
                  "",
                  Array [
                    "arn:aws:ssm:",
                    Object {
                      "Ref": "AWS::Region",
                    },
                    ":",
                    Object {
                      "Ref": "AWS::AccountId",
                    },
                    ":parameter/dea/",
                    Object {
                      "Ref": "AWS::Region",
                    },
                    "/*",
                  ],
                ],
              },
            },
          ],
          "Version": "2012-10-17",
        },
        "PolicyName": "DeaRestApiConstructdeabaselambdaroleDefaultPolicy8449FBB9",
        "Roles": Array [
          Object {
            "Ref": "DeaRestApiConstructdeabaselambdarole9EA2B06B",
          },
        ],
      },
      "Type": "AWS::IAM::Policy",
    },
    "testKey1CDDDD5E": Object {
      "DeletionPolicy": "Delete",
      "Properties": Object {
        "EnableKeyRotation": true,
        "KeyPolicy": Object {
          "Statement": Array [
            Object {
              "Action": "kms:*",
              "Effect": "Allow",
              "Principal": Object {
                "AWS": Object {
                  "Fn::Join": Array [
                    "",
                    Array [
                      "arn:",
                      Object {
                        "Ref": "AWS::Partition",
                      },
                      ":iam::",
                      Object {
                        "Ref": "AWS::AccountId",
                      },
                      ":root",
                    ],
                  ],
                },
              },
              "Resource": "*",
            },
          ],
          "Version": "2012-10-17",
        },
        "PendingWindowInDays": 7,
      },
      "Type": "AWS::KMS::Key",
      "UpdateReplacePolicy": "Delete",
    },
  },
  "Rules": Object {
    "CheckBootstrapVersion": Object {
      "Assertions": Array [
        Object {
          "Assert": Object {
            "Fn::Not": Array [
              Object {
                "Fn::Contains": Array [
                  Array [
                    "1",
                    "2",
                    "3",
                    "4",
                    "5",
                  ],
                  Object {
                    "Ref": "BootstrapVersion",
                  },
                ],
              },
            ],
          },
          "AssertDescription": "CDK bootstrap stack version 6 required. Please run 'cdk bootstrap' with a recent version of the CDK CLI.",
        },
      ],
    },
  },
}
`;<|MERGE_RESOLUTION|>--- conflicted
+++ resolved
@@ -1510,11 +1510,7 @@
       },
       "Type": "AWS::ApiGateway::UsagePlan",
     },
-<<<<<<< HEAD
-    "DeaRestApiConstructdeaapiDeploymentC27C6CB1030bdfccd5a7dbbd8e0be0c6f6581d09": Object {
-=======
     "DeaRestApiConstructdeaapiDeploymentC27C6CB137d8c7dfe00432b847b6a6d8aa384b7e": Object {
->>>>>>> c8f003aa
       "DependsOn": Array [
         "DeaRestApiConstructdeaapiauthgetCredentialsidTokenGETF30F6BC2",
         "DeaRestApiConstructdeaapiauthgetCredentialsidTokenOPTIONSA66044D9",
@@ -1542,13 +1538,10 @@
         "DeaRestApiConstructdeaapicasescaseIdOPTIONS28A51954",
         "DeaRestApiConstructdeaapicasescaseIdPUTDAF01FBF",
         "DeaRestApiConstructdeaapicasescaseId5919A5AE",
-<<<<<<< HEAD
-=======
         "DeaRestApiConstructdeaapicasescaseIduserMembershipsuserIdDELETE5C89D30D",
         "DeaRestApiConstructdeaapicasescaseIduserMembershipsuserIdOPTIONS2A768A43",
         "DeaRestApiConstructdeaapicasescaseIduserMembershipsuserIdPUTC33F61E0",
         "DeaRestApiConstructdeaapicasescaseIduserMembershipsuserId13BB910A",
->>>>>>> c8f003aa
         "DeaRestApiConstructdeaapicasescaseIduserMembershipsOPTIONS8FB7464B",
         "DeaRestApiConstructdeaapicasescaseIduserMembershipsPOST84A13ED4",
         "DeaRestApiConstructdeaapicasescaseIduserMembershipsD5C1FDF3",
@@ -1592,11 +1585,7 @@
           "Format": "{\\"stage\\":\\"$context.stage\\",\\"requestId\\":\\"$context.requestId\\",\\"integrationRequestId\\":\\"$context.integration.requestId\\",\\"status\\":\\"$context.status\\",\\"apiId\\":\\"$context.apiId\\",\\"resourcePath\\":\\"$context.resourcePath\\",\\"path\\":\\"$context.path\\",\\"resourceId\\":\\"$context.resourceId\\",\\"httpMethod\\":\\"$context.httpMethod\\",\\"sourceIp\\":\\"$context.identity.sourceIp\\",\\"userAgent\\":\\"$context.identity.userAgent\\"}",
         },
         "DeploymentId": Object {
-<<<<<<< HEAD
-          "Ref": "DeaRestApiConstructdeaapiDeploymentC27C6CB1030bdfccd5a7dbbd8e0be0c6f6581d09",
-=======
           "Ref": "DeaRestApiConstructdeaapiDeploymentC27C6CB137d8c7dfe00432b847b6a6d8aa384b7e",
->>>>>>> c8f003aa
         },
         "RestApiId": Object {
           "Ref": "DeaRestApiConstructdeaapi6587DDA1",
@@ -3600,8 +3589,6 @@
       },
       "Type": "AWS::Lambda::Permission",
     },
-<<<<<<< HEAD
-=======
     "DeaRestApiConstructdeaapicasescaseIduserMembershipsuserId13BB910A": Object {
       "Properties": Object {
         "ParentId": Object {
@@ -3891,7 +3878,6 @@
       },
       "Type": "AWS::ApiGateway::Method",
     },
->>>>>>> c8f003aa
     "DeaRestApiConstructdeaapicasesmycases5E6BEFAC": Object {
       "Properties": Object {
         "ParentId": Object {
