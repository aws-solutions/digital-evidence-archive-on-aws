// Jest Snapshot v1, https://goo.gl/fbAQLP

exports[`DeaBackend constructs synthesizes the way we expect 1`] = `
Object {
  "Outputs": Object {
    "DeaBackendConstructDeaS3AccessLogs327B4237": Object {
      "Export": Object {
        "Name": "[STAGE-REMOVED]-DeaS3AccessLogs",
      },
      "Value": Object {
        "Ref": "DeaBackendConstructS3AccessLogsBucket2074272F",
      },
    },
    "DeaBackendConstructDeaS3DatasetsF44ADC66": Object {
      "Export": Object {
        "Name": "[STAGE-REMOVED]-DeaS3Datasets",
      },
      "Value": Object {
        "Ref": "DeaBackendConstructS3DatasetsBucketDDF4C58A",
      },
    },
    "DeaEventHandlersS3BatchDeleteCaseFileLambdaF9C0024F": Object {
      "Export": Object {
        "Name": "[STAGE-REMOVED]-S3BatchDeleteCaseFileLambda",
      },
      "Value": Object {
        "Fn::GetAtt": Array [
          "DeaEventHandlerss3batchdeletecasefileF6E3BAAE",
          "Arn",
        ],
      },
    },
    "DeaEventHandlersS3BatchJobStatusChangeLambda5A58E68A": Object {
      "Export": Object {
        "Name": "[STAGE-REMOVED]-S3BatchJobStatusChangeLambda",
      },
      "Value": Object {
        "Fn::GetAtt": Array [
          "DeaEventHandlerss3batchstatushandlerB5D8C0EA",
          "Arn",
        ],
      },
    },
    "DeaRestApiConstructUiUrl40DB9ADB": Object {
      "Export": Object {
        "Name": "[STAGE-REMOVED]-UiUrl",
      },
      "Value": Object {
        "Fn::Join": Array [
          "",
          Array [
            "https://",
            Object {
              "Ref": "DeaRestApiConstructdeaapi6587DDA1",
            },
            ".execute-api.",
            Object {
              "Ref": "AWS::Region",
            },
            ".",
            Object {
              "Ref": "AWS::URLSuffix",
            },
            "/",
            Object {
              "Ref": "DeaRestApiConstructdeaapiDeploymentStage[STAGE-REMOVED][HASH REMOVED]",
            },
            "/ui",
          ],
        ],
      },
    },
    "DeaRestApiConstructdeaApiUrlB03CD416": Object {
      "Export": Object {
        "Name": "[STAGE-REMOVED]-deaApiUrl",
      },
      "Value": Object {
        "Fn::Join": Array [
          "",
          Array [
            "https://",
            Object {
              "Ref": "DeaRestApiConstructdeaapi6587DDA1",
            },
            ".execute-api.",
            Object {
              "Ref": "AWS::Region",
            },
            ".",
            Object {
              "Ref": "AWS::URLSuffix",
            },
            "/",
            Object {
              "Ref": "DeaRestApiConstructdeaapiDeploymentStage[STAGE-REMOVED][HASH REMOVED]",
            },
            "/",
          ],
        ],
      },
    },
    "DeaRestApiConstructdeaapiEndpoint5DCD0FC9": Object {
      "Value": Object {
        "Fn::Join": Array [
          "",
          Array [
            "https://",
            Object {
              "Ref": "DeaRestApiConstructdeaapi6587DDA1",
            },
            ".execute-api.",
            Object {
              "Ref": "AWS::Region",
            },
            ".",
            Object {
              "Ref": "AWS::URLSuffix",
            },
            "/",
            Object {
              "Ref": "DeaRestApiConstructdeaapiDeploymentStage[STAGE-REMOVED][HASH REMOVED]",
            },
            "/",
          ],
        ],
      },
    },
  },
  "Parameters": Object {
    "BootstrapVersion": Object {
      "Default": "/cdk-bootstrap/hnb659fds/version",
      "Description": "Version of the CDK Bootstrap resources in this environment, automatically retrieved from SSM Parameter Store. [cdk:skip]",
      "Type": "AWS::SSM::Parameter::Value<String>",
    },
  },
  "Resources": Object {
    "CustomS3AutoDeleteObjectsCustomResourceProviderHandler9D90184F": Object {
      "DependsOn": Array [
        "CustomS3AutoDeleteObjectsCustomResourceProviderRole3B1BD092",
      ],
      "Properties": Object {
        "Code": Object {
          "S3Bucket": Object {
            "Fn::Sub": "cdk-hnb659fds-assets-\${AWS::AccountId}-\${AWS::Region}",
          },
          "S3Key": "[HASH REMOVED].zip",
        },
        "Description": Object {
          "Fn::Join": Array [
            "",
            Array [
              "Lambda function for auto-deleting objects in ",
              Object {
                "Ref": "DeaBackendConstructS3AccessLogsBucket2074272F",
              },
              " S3 bucket.",
            ],
          ],
        },
        "Handler": "__entrypoint__.handler",
        "MemorySize": 128,
        "Role": Object {
          "Fn::GetAtt": Array [
            "CustomS3AutoDeleteObjectsCustomResourceProviderRole3B1BD092",
            "Arn",
          ],
        },
        "Runtime": "nodejs14.x",
        "Timeout": 900,
      },
      "Type": "AWS::Lambda::Function",
    },
    "CustomS3AutoDeleteObjectsCustomResourceProviderRole3B1BD092": Object {
      "Properties": Object {
        "AssumeRolePolicyDocument": Object {
          "Statement": Array [
            Object {
              "Action": "sts:AssumeRole",
              "Effect": "Allow",
              "Principal": Object {
                "Service": "lambda.amazonaws.com",
              },
            },
          ],
          "Version": "2012-10-17",
        },
        "ManagedPolicyArns": Array [
          Object {
            "Fn::Sub": "arn:\${AWS::Partition}:iam::aws:policy/service-role/AWSLambdaBasicExecutionRole",
          },
        ],
      },
      "Type": "AWS::IAM::Role",
    },
    "DeaAuditdeaTrailBucket4819FF43": Object {
      "DeletionPolicy": "Delete",
      "Properties": Object {
        "BucketEncryption": Object {
          "ServerSideEncryptionConfiguration": Array [
            Object {
              "ServerSideEncryptionByDefault": Object {
                "KMSMasterKeyID": Object {
                  "Fn::GetAtt": Array [
                    "testKey1CDDDD5E",
                    "Arn",
                  ],
                },
                "SSEAlgorithm": "aws:kms",
              },
            },
          ],
        },
        "PublicAccessBlockConfiguration": Object {
          "BlockPublicAcls": true,
          "BlockPublicPolicy": true,
          "IgnorePublicAcls": true,
          "RestrictPublicBuckets": true,
        },
        "Tags": Array [
          Object {
            "Key": "aws-cdk:auto-delete-objects",
            "Value": "true",
          },
        ],
      },
      "Type": "AWS::S3::Bucket",
      "UpdateReplacePolicy": "Delete",
    },
    "DeaAuditdeaTrailBucketAutoDeleteObjectsCustomResourceA4FC66B6": Object {
      "DeletionPolicy": "Delete",
      "DependsOn": Array [
        "DeaAuditdeaTrailBucketPolicyA68DF945",
      ],
      "Properties": Object {
        "BucketName": Object {
          "Ref": "DeaAuditdeaTrailBucket4819FF43",
        },
        "ServiceToken": Object {
          "Fn::GetAtt": Array [
            "CustomS3AutoDeleteObjectsCustomResourceProviderHandler9D90184F",
            "Arn",
          ],
        },
      },
      "Type": "Custom::S3AutoDeleteObjects",
      "UpdateReplacePolicy": "Delete",
    },
    "DeaAuditdeaTrailBucketPolicyA68DF945": Object {
      "Properties": Object {
        "Bucket": Object {
          "Ref": "DeaAuditdeaTrailBucket4819FF43",
        },
        "PolicyDocument": Object {
          "Statement": Array [
            Object {
              "Action": "s3:*",
              "Condition": Object {
                "Bool": Object {
                  "aws:SecureTransport": "false",
                },
              },
              "Effect": "Deny",
              "Principal": Object {
                "AWS": "*",
              },
              "Resource": Array [
                Object {
                  "Fn::GetAtt": Array [
                    "DeaAuditdeaTrailBucket4819FF43",
                    "Arn",
                  ],
                },
                Object {
                  "Fn::Join": Array [
                    "",
                    Array [
                      Object {
                        "Fn::GetAtt": Array [
                          "DeaAuditdeaTrailBucket4819FF43",
                          "Arn",
                        ],
                      },
                      "/*",
                    ],
                  ],
                },
              ],
            },
            Object {
              "Action": Array [
                "s3:GetBucket*",
                "s3:List*",
                "s3:DeleteObject*",
              ],
              "Effect": "Allow",
              "Principal": Object {
                "AWS": Object {
                  "Fn::GetAtt": Array [
                    "CustomS3AutoDeleteObjectsCustomResourceProviderRole3B1BD092",
                    "Arn",
                  ],
                },
              },
              "Resource": Array [
                Object {
                  "Fn::GetAtt": Array [
                    "DeaAuditdeaTrailBucket4819FF43",
                    "Arn",
                  ],
                },
                Object {
                  "Fn::Join": Array [
                    "",
                    Array [
                      Object {
                        "Fn::GetAtt": Array [
                          "DeaAuditdeaTrailBucket4819FF43",
                          "Arn",
                        ],
                      },
                      "/*",
                    ],
                  ],
                },
              ],
            },
            Object {
              "Action": "s3:GetBucketAcl",
              "Effect": "Allow",
              "Principal": Object {
                "Service": "cloudtrail.amazonaws.com",
              },
              "Resource": Object {
                "Fn::GetAtt": Array [
                  "DeaAuditdeaTrailBucket4819FF43",
                  "Arn",
                ],
              },
            },
            Object {
              "Action": "s3:PutObject",
              "Condition": Object {
                "StringEquals": Object {
                  "s3:x-amz-acl": "bucket-owner-full-control",
                },
              },
              "Effect": "Allow",
              "Principal": Object {
                "Service": "cloudtrail.amazonaws.com",
              },
              "Resource": Object {
                "Fn::Join": Array [
                  "",
                  Array [
                    Object {
                      "Fn::GetAtt": Array [
                        "DeaAuditdeaTrailBucket4819FF43",
                        "Arn",
                      ],
                    },
                    "/AWSLogs/",
                    Object {
                      "Ref": "AWS::AccountId",
                    },
                    "/*",
                  ],
                ],
              },
            },
          ],
          "Version": "2012-10-17",
        },
      },
      "Type": "AWS::S3::BucketPolicy",
    },
    "DeaBackendConstructDeaTableB48721A0": Object {
      "DeletionPolicy": "Delete",
      "Properties": Object {
        "AttributeDefinitions": Array [
          Object {
            "AttributeName": "PK",
            "AttributeType": "S",
          },
          Object {
            "AttributeName": "SK",
            "AttributeType": "S",
          },
          Object {
            "AttributeName": "GSI1PK",
            "AttributeType": "S",
          },
          Object {
            "AttributeName": "GSI1SK",
            "AttributeType": "S",
          },
          Object {
            "AttributeName": "GSI2PK",
            "AttributeType": "S",
          },
          Object {
            "AttributeName": "GSI2SK",
            "AttributeType": "S",
          },
        ],
        "BillingMode": "PAY_PER_REQUEST",
        "GlobalSecondaryIndexes": Array [
          Object {
            "IndexName": "GSI1",
            "KeySchema": Array [
              Object {
                "AttributeName": "GSI1PK",
                "KeyType": "HASH",
              },
              Object {
                "AttributeName": "GSI1SK",
                "KeyType": "RANGE",
              },
            ],
            "Projection": Object {
              "ProjectionType": "ALL",
            },
          },
          Object {
            "IndexName": "GSI2",
            "KeySchema": Array [
              Object {
                "AttributeName": "GSI2PK",
                "KeyType": "HASH",
              },
              Object {
                "AttributeName": "GSI2SK",
                "KeyType": "RANGE",
              },
            ],
            "Projection": Object {
              "ProjectionType": "ALL",
            },
          },
        ],
        "KeySchema": Array [
          Object {
            "AttributeName": "PK",
            "KeyType": "HASH",
          },
          Object {
            "AttributeName": "SK",
            "KeyType": "RANGE",
          },
        ],
        "PointInTimeRecoverySpecification": Object {
          "PointInTimeRecoveryEnabled": true,
        },
        "SSESpecification": Object {
          "KMSMasterKeyId": Object {
            "Fn::GetAtt": Array [
              "testKey1CDDDD5E",
              "Arn",
            ],
          },
          "SSEEnabled": true,
          "SSEType": "KMS",
        },
        "TimeToLiveSpecification": Object {
          "AttributeName": "ttl",
          "Enabled": true,
        },
      },
      "Type": "AWS::DynamoDB::Table",
      "UpdateReplacePolicy": "Delete",
    },
    "DeaBackendConstructS3AccessLogsBucket2074272F": Object {
      "DeletionPolicy": "Delete",
      "Metadata": Object {
        "cfn_nag": Object {
          "rules_to_suppress": Array [
            Object {
              "id": "W35",
              "reason": "This is an access log bucket, we don't need to configure access logging for access log buckets",
            },
          ],
        },
      },
      "Properties": Object {
        "AccessControl": "LogDeliveryWrite",
        "BucketEncryption": Object {
          "ServerSideEncryptionConfiguration": Array [
            Object {
              "ServerSideEncryptionByDefault": Object {
                "SSEAlgorithm": "AES256",
              },
            },
          ],
        },
        "PublicAccessBlockConfiguration": Object {
          "BlockPublicAcls": true,
          "BlockPublicPolicy": true,
          "IgnorePublicAcls": true,
          "RestrictPublicBuckets": true,
        },
        "Tags": Array [
          Object {
            "Key": "aws-cdk:auto-delete-objects",
            "Value": "true",
          },
        ],
      },
      "Type": "AWS::S3::Bucket",
      "UpdateReplacePolicy": "Delete",
    },
    "DeaBackendConstructS3AccessLogsBucketAutoDeleteObjectsCustomResource6EDC2642": Object {
      "DeletionPolicy": "Delete",
      "DependsOn": Array [
        "DeaBackendConstructS3AccessLogsBucketPolicy55BD9984",
      ],
      "Properties": Object {
        "BucketName": Object {
          "Ref": "DeaBackendConstructS3AccessLogsBucket2074272F",
        },
        "ServiceToken": Object {
          "Fn::GetAtt": Array [
            "CustomS3AutoDeleteObjectsCustomResourceProviderHandler9D90184F",
            "Arn",
          ],
        },
      },
      "Type": "Custom::S3AutoDeleteObjects",
      "UpdateReplacePolicy": "Delete",
    },
    "DeaBackendConstructS3AccessLogsBucketPolicy55BD9984": Object {
      "Properties": Object {
        "Bucket": Object {
          "Ref": "DeaBackendConstructS3AccessLogsBucket2074272F",
        },
        "PolicyDocument": Object {
          "Statement": Array [
            Object {
              "Action": "s3:*",
              "Condition": Object {
                "Bool": Object {
                  "aws:SecureTransport": "false",
                },
              },
              "Effect": "Deny",
              "Principal": Object {
                "AWS": "*",
              },
              "Resource": Array [
                Object {
                  "Fn::GetAtt": Array [
                    "DeaBackendConstructS3AccessLogsBucket2074272F",
                    "Arn",
                  ],
                },
                Object {
                  "Fn::Join": Array [
                    "",
                    Array [
                      Object {
                        "Fn::GetAtt": Array [
                          "DeaBackendConstructS3AccessLogsBucket2074272F",
                          "Arn",
                        ],
                      },
                      "/*",
                    ],
                  ],
                },
              ],
            },
            Object {
              "Action": Array [
                "s3:GetBucket*",
                "s3:List*",
                "s3:DeleteObject*",
              ],
              "Effect": "Allow",
              "Principal": Object {
                "AWS": Object {
                  "Fn::GetAtt": Array [
                    "CustomS3AutoDeleteObjectsCustomResourceProviderRole3B1BD092",
                    "Arn",
                  ],
                },
              },
              "Resource": Array [
                Object {
                  "Fn::GetAtt": Array [
                    "DeaBackendConstructS3AccessLogsBucket2074272F",
                    "Arn",
                  ],
                },
                Object {
                  "Fn::Join": Array [
                    "",
                    Array [
                      Object {
                        "Fn::GetAtt": Array [
                          "DeaBackendConstructS3AccessLogsBucket2074272F",
                          "Arn",
                        ],
                      },
                      "/*",
                    ],
                  ],
                },
              ],
            },
            Object {
              "Action": "s3:PutObject",
              "Condition": Object {
                "StringEquals": Object {
                  "aws:SourceAccount": Object {
                    "Ref": "AWS::AccountId",
                  },
                },
              },
              "Effect": "Allow",
              "Principal": Object {
                "Service": "logging.s3.amazonaws.com",
              },
              "Resource": Array [
                Object {
                  "Fn::Join": Array [
                    "",
                    Array [
                      Object {
                        "Fn::GetAtt": Array [
                          "DeaBackendConstructS3AccessLogsBucket2074272F",
                          "Arn",
                        ],
                      },
                      "/dea-ui-access-log*",
                    ],
                  ],
                },
                Object {
                  "Fn::Join": Array [
                    "",
                    Array [
                      Object {
                        "Fn::GetAtt": Array [
                          "DeaBackendConstructS3AccessLogsBucket2074272F",
                          "Arn",
                        ],
                      },
                      "/dea-datasets-access-log*",
                    ],
                  ],
                },
              ],
            },
          ],
          "Version": "2012-10-17",
        },
      },
      "Type": "AWS::S3::BucketPolicy",
    },
    "DeaBackendConstructS3DatasetsBucketAutoDeleteObjectsCustomResource5386F212": Object {
      "DeletionPolicy": "Delete",
      "DependsOn": Array [
        "DeaBackendConstructS3DatasetsBucketPolicyA1DF7E5A",
      ],
      "Properties": Object {
        "BucketName": Object {
          "Ref": "DeaBackendConstructS3DatasetsBucketDDF4C58A",
        },
        "ServiceToken": Object {
          "Fn::GetAtt": Array [
            "CustomS3AutoDeleteObjectsCustomResourceProviderHandler9D90184F",
            "Arn",
          ],
        },
      },
      "Type": "Custom::S3AutoDeleteObjects",
      "UpdateReplacePolicy": "Delete",
    },
    "DeaBackendConstructS3DatasetsBucketDDF4C58A": Object {
      "DeletionPolicy": "Delete",
      "Properties": Object {
        "BucketEncryption": Object {
          "ServerSideEncryptionConfiguration": Array [
            Object {
              "BucketKeyEnabled": true,
              "ServerSideEncryptionByDefault": Object {
                "KMSMasterKeyID": Object {
                  "Fn::GetAtt": Array [
                    "testKey1CDDDD5E",
                    "Arn",
                  ],
                },
                "SSEAlgorithm": "aws:kms",
              },
            },
          ],
        },
        "CorsConfiguration": Object {
          "CorsRules": Array [
            Object {
              "AllowedHeaders": Array [
                "*",
              ],
              "AllowedMethods": Array [
                "GET",
                "PUT",
                "HEAD",
              ],
              "AllowedOrigins": Array [
                "*",
              ],
            },
          ],
        },
        "LifecycleConfiguration": Object {
          "Rules": Array [
            Object {
              "AbortIncompleteMultipartUpload": Object {
                "DaysAfterInitiation": 1,
              },
              "Id": "DeaDatasetsDeleteIncompleteUploadsLifecyclePolicy",
              "Status": "Enabled",
            },
          ],
        },
        "LoggingConfiguration": Object {
          "DestinationBucketName": Object {
            "Ref": "DeaBackendConstructS3AccessLogsBucket2074272F",
          },
          "LogFilePrefix": "dea-datasets-access-log",
        },
        "ObjectLockEnabled": true,
        "PublicAccessBlockConfiguration": Object {
          "BlockPublicAcls": true,
          "BlockPublicPolicy": true,
          "IgnorePublicAcls": true,
          "RestrictPublicBuckets": true,
        },
        "Tags": Array [
          Object {
            "Key": "aws-cdk:auto-delete-objects",
            "Value": "true",
          },
        ],
        "VersioningConfiguration": Object {
          "Status": "Enabled",
        },
      },
      "Type": "AWS::S3::Bucket",
      "UpdateReplacePolicy": "Delete",
    },
    "DeaBackendConstructS3DatasetsBucketPolicyA1DF7E5A": Object {
      "Properties": Object {
        "Bucket": Object {
          "Ref": "DeaBackendConstructS3DatasetsBucketDDF4C58A",
        },
        "PolicyDocument": Object {
          "Statement": Array [
            Object {
              "Action": "s3:*",
              "Condition": Object {
                "Bool": Object {
                  "aws:SecureTransport": "false",
                },
              },
              "Effect": "Deny",
              "Principal": Object {
                "AWS": "*",
              },
              "Resource": Array [
                Object {
                  "Fn::GetAtt": Array [
                    "DeaBackendConstructS3DatasetsBucketDDF4C58A",
                    "Arn",
                  ],
                },
                Object {
                  "Fn::Join": Array [
                    "",
                    Array [
                      Object {
                        "Fn::GetAtt": Array [
                          "DeaBackendConstructS3DatasetsBucketDDF4C58A",
                          "Arn",
                        ],
                      },
                      "/*",
                    ],
                  ],
                },
              ],
            },
            Object {
              "Action": Array [
                "s3:GetBucket*",
                "s3:List*",
                "s3:DeleteObject*",
              ],
              "Effect": "Allow",
              "Principal": Object {
                "AWS": Object {
                  "Fn::GetAtt": Array [
                    "CustomS3AutoDeleteObjectsCustomResourceProviderRole3B1BD092",
                    "Arn",
                  ],
                },
              },
              "Resource": Array [
                Object {
                  "Fn::GetAtt": Array [
                    "DeaBackendConstructS3DatasetsBucketDDF4C58A",
                    "Arn",
                  ],
                },
                Object {
                  "Fn::Join": Array [
                    "",
                    Array [
                      Object {
                        "Fn::GetAtt": Array [
                          "DeaBackendConstructS3DatasetsBucketDDF4C58A",
                          "Arn",
                        ],
                      },
                      "/*",
                    ],
                  ],
                },
              ],
            },
          ],
          "Version": "2012-10-17",
        },
      },
      "Type": "AWS::S3::BucketPolicy",
    },
    "DeaEventHandlersS3BatchJobStatusChangeRule89BEE9B4": Object {
      "Properties": Object {
        "EventPattern": Object {
          "detail": Object {
            "eventName": Array [
              "JobStatusChanged",
            ],
            "eventSource": Array [
              "s3.amazonaws.com",
            ],
          },
          "source": Array [
            "aws.s3",
          ],
        },
        "State": "ENABLED",
        "Targets": Array [
          Object {
            "Arn": Object {
              "Fn::GetAtt": Array [
                "DeaEventHandlerss3batchstatushandlerB5D8C0EA",
                "Arn",
              ],
            },
            "Id": "Target0",
          },
        ],
      },
      "Type": "AWS::Events::Rule",
    },
    "DeaEventHandlersS3BatchJobStatusChangeRuleAllowEventRuleteststackDeaEventHandlerss3batchstatushandler078BAD77D9ED4002": Object {
      "Properties": Object {
        "Action": "lambda:InvokeFunction",
        "FunctionName": Object {
          "Fn::GetAtt": Array [
            "DeaEventHandlerss3batchstatushandlerB5D8C0EA",
            "Arn",
          ],
        },
        "Principal": "events.amazonaws.com",
        "SourceArn": Object {
          "Fn::GetAtt": Array [
            "DeaEventHandlersS3BatchJobStatusChangeRule89BEE9B4",
            "Arn",
          ],
        },
      },
      "Type": "AWS::Lambda::Permission",
    },
    "DeaEventHandlerss3batchdeletecasefileF6E3BAAE": Object {
      "DependsOn": Array [
        "DeaEventHandlerss3batchdeletecasefilehandlerroleDefaultPolicyEED28940",
        "DeaEventHandlerss3batchdeletecasefilehandlerrole23FFF03E",
      ],
      "Properties": Object {
        "Code": Object {
          "S3Bucket": Object {
            "Fn::Sub": "cdk-hnb659fds-assets-\${AWS::AccountId}-\${AWS::Region}",
          },
          "S3Key": "[HASH REMOVED].zip",
        },
        "Environment": Object {
          "Variables": Object {
            "AWS_NODEJS_CONNECTION_REUSE_ENABLED": "1",
            "NODE_OPTIONS": "--enable-source-maps",
            "STAGE": "[STAGE-REMOVED]",
          },
        },
        "Handler": "index.handler",
        "MemorySize": 512,
        "Role": Object {
          "Fn::GetAtt": Array [
            "DeaEventHandlerss3batchdeletecasefilehandlerrole23FFF03E",
            "Arn",
          ],
        },
        "Runtime": "nodejs18.x",
        "Timeout": 60,
      },
      "Type": "AWS::Lambda::Function",
    },
    "DeaEventHandlerss3batchdeletecasefilehandlerrole23FFF03E": Object {
      "Properties": Object {
        "AssumeRolePolicyDocument": Object {
          "Statement": Array [
            Object {
              "Action": "sts:AssumeRole",
              "Effect": "Allow",
              "Principal": Object {
                "Service": "lambda.amazonaws.com",
              },
            },
          ],
          "Version": "2012-10-17",
        },
        "ManagedPolicyArns": Array [
          Object {
            "Fn::Join": Array [
              "",
              Array [
                "arn:",
                Object {
                  "Ref": "AWS::Partition",
                },
                ":iam::aws:policy/service-role/AWSLambdaBasicExecutionRole",
              ],
            ],
          },
        ],
      },
      "Type": "AWS::IAM::Role",
    },
    "DeaEventHandlerss3batchdeletecasefilehandlerroleDefaultPolicyEED28940": Object {
      "Properties": Object {
        "PolicyDocument": Object {
          "Statement": Array [
            Object {
              "Action": Array [
                "dynamodb:GetItem",
                "dynamodb:PutItem",
                "dynamodb:Query",
                "dynamodb:UpdateItem",
              ],
              "Effect": "Allow",
              "Resource": Object {
                "Fn::GetAtt": Array [
                  "DeaBackendConstructDeaTableB48721A0",
                  "Arn",
                ],
              },
            },
            Object {
              "Action": Array [
                "s3:DeleteObject",
                "s3:DeleteObjectVersion",
                "s3:GetObjectLegalHold",
                "s3:PutObjectLegalHold",
              ],
              "Effect": "Allow",
              "Resource": Object {
                "Fn::Join": Array [
                  "",
                  Array [
                    Object {
                      "Fn::GetAtt": Array [
                        "DeaBackendConstructS3DatasetsBucketDDF4C58A",
                        "Arn",
                      ],
                    },
                    "/*",
                  ],
                ],
              },
            },
            Object {
              "Action": "s3:DescribeJob",
              "Effect": "Allow",
              "Resource": "*",
            },
            Object {
              "Action": Array [
                "kms:Encrypt",
                "kms:Decrypt",
                "kms:GenerateDataKey",
              ],
              "Effect": "Allow",
              "Resource": Object {
                "Fn::GetAtt": Array [
                  "testKey1CDDDD5E",
                  "Arn",
                ],
              },
            },
          ],
          "Version": "2012-10-17",
        },
        "PolicyName": "DeaEventHandlerss3batchdeletecasefilehandlerroleDefaultPolicyEED28940",
        "Roles": Array [
          Object {
            "Ref": "DeaEventHandlerss3batchdeletecasefilehandlerrole23FFF03E",
          },
        ],
      },
      "Type": "AWS::IAM::Policy",
    },
    "DeaEventHandlerss3batchdeletecasefileroleBAD7A58C": Object {
      "Properties": Object {
        "AssumeRolePolicyDocument": Object {
          "Statement": Array [
            Object {
              "Action": "sts:AssumeRole",
              "Effect": "Allow",
              "Principal": Object {
                "Service": "batchoperations.s3.amazonaws.com",
              },
            },
          ],
          "Version": "2012-10-17",
        },
      },
      "Type": "AWS::IAM::Role",
    },
    "DeaEventHandlerss3batchdeletecasefileroleDefaultPolicy9351E35A": Object {
      "Properties": Object {
        "PolicyDocument": Object {
          "Statement": Array [
            Object {
              "Action": Array [
                "s3:GetObject",
                "s3:GetObjectVersion",
                "s3:PutObject",
              ],
              "Effect": "Allow",
              "Resource": Array [
                Object {
                  "Fn::Join": Array [
                    "",
                    Array [
                      Object {
                        "Fn::GetAtt": Array [
                          "DeaBackendConstructS3DatasetsBucketDDF4C58A",
                          "Arn",
                        ],
                      },
                      "/manifests/*",
                    ],
                  ],
                },
                Object {
                  "Fn::Join": Array [
                    "",
                    Array [
                      Object {
                        "Fn::GetAtt": Array [
                          "DeaBackendConstructS3DatasetsBucketDDF4C58A",
                          "Arn",
                        ],
                      },
                      "/reports/*",
                    ],
                  ],
                },
              ],
            },
            Object {
              "Action": "lambda:InvokeFunction",
              "Effect": "Allow",
              "Resource": Object {
                "Fn::GetAtt": Array [
                  "DeaEventHandlerss3batchdeletecasefileF6E3BAAE",
                  "Arn",
                ],
              },
            },
          ],
          "Version": "2012-10-17",
        },
        "PolicyName": "DeaEventHandlerss3batchdeletecasefileroleDefaultPolicy9351E35A",
        "Roles": Array [
          Object {
            "Ref": "DeaEventHandlerss3batchdeletecasefileroleBAD7A58C",
          },
        ],
      },
      "Type": "AWS::IAM::Policy",
    },
    "DeaEventHandlerss3batchstatuschangehandlerrole897AED05": Object {
      "Properties": Object {
        "AssumeRolePolicyDocument": Object {
          "Statement": Array [
            Object {
              "Action": "sts:AssumeRole",
              "Effect": "Allow",
              "Principal": Object {
                "Service": "lambda.amazonaws.com",
              },
            },
          ],
          "Version": "2012-10-17",
        },
        "ManagedPolicyArns": Array [
          Object {
            "Fn::Join": Array [
              "",
              Array [
                "arn:",
                Object {
                  "Ref": "AWS::Partition",
                },
                ":iam::aws:policy/service-role/AWSLambdaBasicExecutionRole",
              ],
            ],
          },
        ],
      },
      "Type": "AWS::IAM::Role",
    },
    "DeaEventHandlerss3batchstatuschangehandlerroleDefaultPolicy14D56A34": Object {
      "Properties": Object {
        "PolicyDocument": Object {
          "Statement": Array [
            Object {
              "Action": Array [
                "dynamodb:GetItem",
                "dynamodb:PutItem",
                "dynamodb:Query",
                "dynamodb:UpdateItem",
              ],
              "Effect": "Allow",
              "Resource": Object {
                "Fn::GetAtt": Array [
                  "DeaBackendConstructDeaTableB48721A0",
                  "Arn",
                ],
              },
            },
            Object {
              "Action": "s3:DescribeJob",
              "Effect": "Allow",
              "Resource": "*",
            },
            Object {
              "Action": Array [
                "kms:Encrypt",
                "kms:Decrypt",
                "kms:GenerateDataKey",
              ],
              "Effect": "Allow",
              "Resource": Object {
                "Fn::GetAtt": Array [
                  "testKey1CDDDD5E",
                  "Arn",
                ],
              },
            },
          ],
          "Version": "2012-10-17",
        },
        "PolicyName": "DeaEventHandlerss3batchstatuschangehandlerroleDefaultPolicy14D56A34",
        "Roles": Array [
          Object {
            "Ref": "DeaEventHandlerss3batchstatuschangehandlerrole897AED05",
          },
        ],
      },
      "Type": "AWS::IAM::Policy",
    },
    "DeaEventHandlerss3batchstatushandlerB5D8C0EA": Object {
      "DependsOn": Array [
        "DeaEventHandlerss3batchstatuschangehandlerroleDefaultPolicy14D56A34",
        "DeaEventHandlerss3batchstatuschangehandlerrole897AED05",
      ],
      "Properties": Object {
        "Code": Object {
          "S3Bucket": Object {
            "Fn::Sub": "cdk-hnb659fds-assets-\${AWS::AccountId}-\${AWS::Region}",
          },
          "S3Key": "[HASH REMOVED].zip",
        },
        "Environment": Object {
          "Variables": Object {
            "AWS_NODEJS_CONNECTION_REUSE_ENABLED": "1",
            "NODE_OPTIONS": "--enable-source-maps",
            "STAGE": "[STAGE-REMOVED]",
          },
        },
        "Handler": "index.handler",
        "MemorySize": 512,
        "Role": Object {
          "Fn::GetAtt": Array [
            "DeaEventHandlerss3batchstatuschangehandlerrole897AED05",
            "Arn",
          ],
        },
        "Runtime": "nodejs18.x",
        "Timeout": 60,
      },
      "Type": "AWS::Lambda::Function",
    },
    "DeaRestApiConstructAPIGatewayAccessLogs56D13F5D": Object {
      "DeletionPolicy": "Retain",
      "Properties": Object {
        "KmsKeyId": Object {
          "Fn::GetAtt": Array [
            "testKey1CDDDD5E",
            "Arn",
          ],
        },
        "RetentionInDays": 731,
      },
      "Type": "AWS::Logs::LogGroup",
      "UpdateReplacePolicy": "Retain",
    },
    "DeaRestApiConstructDELETEDeleteCase9C8CBC88": Object {
      "DependsOn": Array [
        "DeaRestApiConstructdeabaselambdaroleDefaultPolicy8449FBB9",
        "DeaRestApiConstructdeabaselambdarole9EA2B06B",
      ],
      "Metadata": Object {
        "cfn_nag": Object {
          "rules_to_suppress": Array [
            Object {
              "id": "W58",
              "reason": "AWSCustomResource Lambda Function has AWSLambdaBasicExecutionRole policy attached which has the required permission to write to Cloudwatch Logs",
            },
            Object {
              "id": "W92",
              "reason": "Reserved concurrency is currently not required. Revisit in the future",
            },
            Object {
              "id": "W89",
              "reason": "The serverless application lens (https://docs.aws.amazon.com/wellarchitected/latest/serverless-applications-lens/aws-lambda.html)               indicates lambdas should not be deployed in private VPCs unless they require access to resources also within a VPC",
            },
          ],
        },
      },
      "Properties": Object {
        "Code": Object {
          "S3Bucket": Object {
            "Fn::Sub": "cdk-hnb659fds-assets-\${AWS::AccountId}-\${AWS::Region}",
          },
          "S3Key": "[HASH REMOVED].zip",
        },
        "Environment": Object {
          "Variables": Object {
            "ALLOWED_ORIGINS": "https://localhost:3001",
            "AUDIT_LOG_GROUP_NAME": Object {
              "Ref": "deaAuditLogs7B75D3F1",
            },
            "AWS_NODEJS_CONNECTION_REUSE_ENABLED": "1",
            "DATASETS_BUCKET_NAME": Object {
              "Ref": "DeaBackendConstructS3DatasetsBucketDDF4C58A",
            },
            "NODE_OPTIONS": "--enable-source-maps",
            "STAGE": "[STAGE-REMOVED]",
            "TABLE_NAME": Object {
              "Ref": "DeaBackendConstructDeaTableB48721A0",
            },
            "TRAIL_LOG_GROUP_NAME": Object {
              "Ref": "deaTrailLogs0A0531F5",
            },
          },
        },
        "Handler": "index.handler",
        "MemorySize": 512,
        "Role": Object {
          "Fn::GetAtt": Array [
            "DeaRestApiConstructdeabaselambdarole9EA2B06B",
            "Arn",
          ],
        },
        "Runtime": "nodejs18.x",
        "Timeout": 10,
      },
      "Type": "AWS::Lambda::Function",
    },
    "DeaRestApiConstructDELETERemoveUserFromCase315FE1CE": Object {
      "DependsOn": Array [
        "DeaRestApiConstructdeabaselambdaroleDefaultPolicy8449FBB9",
        "DeaRestApiConstructdeabaselambdarole9EA2B06B",
      ],
      "Metadata": Object {
        "cfn_nag": Object {
          "rules_to_suppress": Array [
            Object {
              "id": "W58",
              "reason": "AWSCustomResource Lambda Function has AWSLambdaBasicExecutionRole policy attached which has the required permission to write to Cloudwatch Logs",
            },
            Object {
              "id": "W92",
              "reason": "Reserved concurrency is currently not required. Revisit in the future",
            },
            Object {
              "id": "W89",
              "reason": "The serverless application lens (https://docs.aws.amazon.com/wellarchitected/latest/serverless-applications-lens/aws-lambda.html)               indicates lambdas should not be deployed in private VPCs unless they require access to resources also within a VPC",
            },
          ],
        },
      },
      "Properties": Object {
        "Code": Object {
          "S3Bucket": Object {
            "Fn::Sub": "cdk-hnb659fds-assets-\${AWS::AccountId}-\${AWS::Region}",
          },
          "S3Key": "[HASH REMOVED].zip",
        },
        "Environment": Object {
          "Variables": Object {
            "ALLOWED_ORIGINS": "https://localhost:3001",
            "AUDIT_LOG_GROUP_NAME": Object {
              "Ref": "deaAuditLogs7B75D3F1",
            },
            "AWS_NODEJS_CONNECTION_REUSE_ENABLED": "1",
            "DATASETS_BUCKET_NAME": Object {
              "Ref": "DeaBackendConstructS3DatasetsBucketDDF4C58A",
            },
            "NODE_OPTIONS": "--enable-source-maps",
            "STAGE": "[STAGE-REMOVED]",
            "TABLE_NAME": Object {
              "Ref": "DeaBackendConstructDeaTableB48721A0",
            },
            "TRAIL_LOG_GROUP_NAME": Object {
              "Ref": "deaTrailLogs0A0531F5",
            },
          },
        },
        "Handler": "index.handler",
        "MemorySize": 512,
        "Role": Object {
          "Fn::GetAtt": Array [
            "DeaRestApiConstructdeabaselambdarole9EA2B06B",
            "Arn",
          ],
        },
        "Runtime": "nodejs18.x",
        "Timeout": 10,
      },
      "Type": "AWS::Lambda::Function",
    },
    "DeaRestApiConstructGETDownloadCaseFile04DF0D0C": Object {
      "DependsOn": Array [
        "DeaRestApiConstructdeabaselambdaroleDefaultPolicy8449FBB9",
        "DeaRestApiConstructdeabaselambdarole9EA2B06B",
      ],
      "Metadata": Object {
        "cfn_nag": Object {
          "rules_to_suppress": Array [
            Object {
              "id": "W58",
              "reason": "AWSCustomResource Lambda Function has AWSLambdaBasicExecutionRole policy attached which has the required permission to write to Cloudwatch Logs",
            },
            Object {
              "id": "W92",
              "reason": "Reserved concurrency is currently not required. Revisit in the future",
            },
            Object {
              "id": "W89",
              "reason": "The serverless application lens (https://docs.aws.amazon.com/wellarchitected/latest/serverless-applications-lens/aws-lambda.html)               indicates lambdas should not be deployed in private VPCs unless they require access to resources also within a VPC",
            },
          ],
        },
      },
      "Properties": Object {
        "Code": Object {
          "S3Bucket": Object {
            "Fn::Sub": "cdk-hnb659fds-assets-\${AWS::AccountId}-\${AWS::Region}",
          },
          "S3Key": "[HASH REMOVED].zip",
        },
        "Environment": Object {
          "Variables": Object {
            "ALLOWED_ORIGINS": "https://localhost:3001",
            "AUDIT_LOG_GROUP_NAME": Object {
              "Ref": "deaAuditLogs7B75D3F1",
            },
            "AWS_NODEJS_CONNECTION_REUSE_ENABLED": "1",
            "DATASETS_BUCKET_NAME": Object {
              "Ref": "DeaBackendConstructS3DatasetsBucketDDF4C58A",
            },
            "NODE_OPTIONS": "--enable-source-maps",
            "STAGE": "[STAGE-REMOVED]",
            "TABLE_NAME": Object {
              "Ref": "DeaBackendConstructDeaTableB48721A0",
            },
            "TRAIL_LOG_GROUP_NAME": Object {
              "Ref": "deaTrailLogs0A0531F5",
            },
          },
        },
        "Handler": "index.handler",
        "MemorySize": 512,
        "Role": Object {
          "Fn::GetAtt": Array [
            "DeaRestApiConstructdeabaselambdarole9EA2B06B",
            "Arn",
          ],
        },
        "Runtime": "nodejs18.x",
        "Timeout": 10,
      },
      "Type": "AWS::Lambda::Function",
    },
    "DeaRestApiConstructGETGetAllCasesD64E9594": Object {
      "DependsOn": Array [
        "DeaRestApiConstructdeabaselambdaroleDefaultPolicy8449FBB9",
        "DeaRestApiConstructdeabaselambdarole9EA2B06B",
      ],
      "Metadata": Object {
        "cfn_nag": Object {
          "rules_to_suppress": Array [
            Object {
              "id": "W58",
              "reason": "AWSCustomResource Lambda Function has AWSLambdaBasicExecutionRole policy attached which has the required permission to write to Cloudwatch Logs",
            },
            Object {
              "id": "W92",
              "reason": "Reserved concurrency is currently not required. Revisit in the future",
            },
            Object {
              "id": "W89",
              "reason": "The serverless application lens (https://docs.aws.amazon.com/wellarchitected/latest/serverless-applications-lens/aws-lambda.html)               indicates lambdas should not be deployed in private VPCs unless they require access to resources also within a VPC",
            },
          ],
        },
      },
      "Properties": Object {
        "Code": Object {
          "S3Bucket": Object {
            "Fn::Sub": "cdk-hnb659fds-assets-\${AWS::AccountId}-\${AWS::Region}",
          },
          "S3Key": "[HASH REMOVED].zip",
        },
        "Environment": Object {
          "Variables": Object {
            "ALLOWED_ORIGINS": "https://localhost:3001",
            "AUDIT_LOG_GROUP_NAME": Object {
              "Ref": "deaAuditLogs7B75D3F1",
            },
            "AWS_NODEJS_CONNECTION_REUSE_ENABLED": "1",
            "DATASETS_BUCKET_NAME": Object {
              "Ref": "DeaBackendConstructS3DatasetsBucketDDF4C58A",
            },
            "NODE_OPTIONS": "--enable-source-maps",
            "STAGE": "[STAGE-REMOVED]",
            "TABLE_NAME": Object {
              "Ref": "DeaBackendConstructDeaTableB48721A0",
            },
            "TRAIL_LOG_GROUP_NAME": Object {
              "Ref": "deaTrailLogs0A0531F5",
            },
          },
        },
        "Handler": "index.handler",
        "MemorySize": 512,
        "Role": Object {
          "Fn::GetAtt": Array [
            "DeaRestApiConstructdeabaselambdarole9EA2B06B",
            "Arn",
          ],
        },
        "Runtime": "nodejs18.x",
        "Timeout": 10,
      },
      "Type": "AWS::Lambda::Function",
    },
    "DeaRestApiConstructGETGetAllUsers77F79D7D": Object {
      "DependsOn": Array [
        "DeaRestApiConstructdeabaselambdaroleDefaultPolicy8449FBB9",
        "DeaRestApiConstructdeabaselambdarole9EA2B06B",
      ],
      "Metadata": Object {
        "cfn_nag": Object {
          "rules_to_suppress": Array [
            Object {
              "id": "W58",
              "reason": "AWSCustomResource Lambda Function has AWSLambdaBasicExecutionRole policy attached which has the required permission to write to Cloudwatch Logs",
            },
            Object {
              "id": "W92",
              "reason": "Reserved concurrency is currently not required. Revisit in the future",
            },
            Object {
              "id": "W89",
              "reason": "The serverless application lens (https://docs.aws.amazon.com/wellarchitected/latest/serverless-applications-lens/aws-lambda.html)               indicates lambdas should not be deployed in private VPCs unless they require access to resources also within a VPC",
            },
          ],
        },
      },
      "Properties": Object {
        "Code": Object {
          "S3Bucket": Object {
            "Fn::Sub": "cdk-hnb659fds-assets-\${AWS::AccountId}-\${AWS::Region}",
          },
          "S3Key": "[HASH REMOVED].zip",
        },
        "Environment": Object {
          "Variables": Object {
            "ALLOWED_ORIGINS": "https://localhost:3001",
            "AUDIT_LOG_GROUP_NAME": Object {
              "Ref": "deaAuditLogs7B75D3F1",
            },
            "AWS_NODEJS_CONNECTION_REUSE_ENABLED": "1",
            "DATASETS_BUCKET_NAME": Object {
              "Ref": "DeaBackendConstructS3DatasetsBucketDDF4C58A",
            },
            "NODE_OPTIONS": "--enable-source-maps",
            "STAGE": "[STAGE-REMOVED]",
            "TABLE_NAME": Object {
              "Ref": "DeaBackendConstructDeaTableB48721A0",
            },
            "TRAIL_LOG_GROUP_NAME": Object {
              "Ref": "deaTrailLogs0A0531F5",
            },
          },
        },
        "Handler": "index.handler",
        "MemorySize": 512,
        "Role": Object {
          "Fn::GetAtt": Array [
            "DeaRestApiConstructdeabaselambdarole9EA2B06B",
            "Arn",
          ],
        },
        "Runtime": "nodejs18.x",
        "Timeout": 10,
      },
      "Type": "AWS::Lambda::Function",
    },
    "DeaRestApiConstructGETGetAvailableEndpoints64673B60": Object {
      "DependsOn": Array [
        "DeaRestApiConstructdeabaselambdaroleDefaultPolicy8449FBB9",
        "DeaRestApiConstructdeabaselambdarole9EA2B06B",
      ],
      "Metadata": Object {
        "cfn_nag": Object {
          "rules_to_suppress": Array [
            Object {
              "id": "W58",
              "reason": "AWSCustomResource Lambda Function has AWSLambdaBasicExecutionRole policy attached which has the required permission to write to Cloudwatch Logs",
            },
            Object {
              "id": "W92",
              "reason": "Reserved concurrency is currently not required. Revisit in the future",
            },
            Object {
              "id": "W89",
              "reason": "The serverless application lens (https://docs.aws.amazon.com/wellarchitected/latest/serverless-applications-lens/aws-lambda.html)               indicates lambdas should not be deployed in private VPCs unless they require access to resources also within a VPC",
            },
          ],
        },
      },
      "Properties": Object {
        "Code": Object {
          "S3Bucket": Object {
            "Fn::Sub": "cdk-hnb659fds-assets-\${AWS::AccountId}-\${AWS::Region}",
          },
          "S3Key": "[HASH REMOVED].zip",
        },
        "Environment": Object {
          "Variables": Object {
            "ALLOWED_ORIGINS": "https://localhost:3001",
            "AUDIT_LOG_GROUP_NAME": Object {
              "Ref": "deaAuditLogs7B75D3F1",
            },
            "AWS_NODEJS_CONNECTION_REUSE_ENABLED": "1",
            "DATASETS_BUCKET_NAME": Object {
              "Ref": "DeaBackendConstructS3DatasetsBucketDDF4C58A",
            },
            "NODE_OPTIONS": "--enable-source-maps",
            "STAGE": "[STAGE-REMOVED]",
            "TABLE_NAME": Object {
              "Ref": "DeaBackendConstructDeaTableB48721A0",
            },
            "TRAIL_LOG_GROUP_NAME": Object {
              "Ref": "deaTrailLogs0A0531F5",
            },
          },
        },
        "Handler": "index.handler",
        "MemorySize": 512,
        "Role": Object {
          "Fn::GetAtt": Array [
            "DeaRestApiConstructdeabaselambdarole9EA2B06B",
            "Arn",
          ],
        },
        "Runtime": "nodejs18.x",
        "Timeout": 10,
      },
      "Type": "AWS::Lambda::Function",
    },
    "DeaRestApiConstructGETGetCaseActions7D38DBB9": Object {
      "DependsOn": Array [
        "DeaRestApiConstructdeabaselambdaroleDefaultPolicy8449FBB9",
        "DeaRestApiConstructdeabaselambdarole9EA2B06B",
      ],
      "Metadata": Object {
        "cfn_nag": Object {
          "rules_to_suppress": Array [
            Object {
              "id": "W58",
              "reason": "AWSCustomResource Lambda Function has AWSLambdaBasicExecutionRole policy attached which has the required permission to write to Cloudwatch Logs",
            },
            Object {
              "id": "W92",
              "reason": "Reserved concurrency is currently not required. Revisit in the future",
            },
            Object {
              "id": "W89",
              "reason": "The serverless application lens (https://docs.aws.amazon.com/wellarchitected/latest/serverless-applications-lens/aws-lambda.html)               indicates lambdas should not be deployed in private VPCs unless they require access to resources also within a VPC",
            },
          ],
        },
      },
      "Properties": Object {
        "Code": Object {
          "S3Bucket": Object {
            "Fn::Sub": "cdk-hnb659fds-assets-\${AWS::AccountId}-\${AWS::Region}",
          },
          "S3Key": "[HASH REMOVED].zip",
        },
        "Environment": Object {
          "Variables": Object {
            "ALLOWED_ORIGINS": "https://localhost:3001",
            "AUDIT_LOG_GROUP_NAME": Object {
              "Ref": "deaAuditLogs7B75D3F1",
            },
            "AWS_NODEJS_CONNECTION_REUSE_ENABLED": "1",
            "DATASETS_BUCKET_NAME": Object {
              "Ref": "DeaBackendConstructS3DatasetsBucketDDF4C58A",
            },
            "NODE_OPTIONS": "--enable-source-maps",
            "STAGE": "[STAGE-REMOVED]",
            "TABLE_NAME": Object {
              "Ref": "DeaBackendConstructDeaTableB48721A0",
            },
            "TRAIL_LOG_GROUP_NAME": Object {
              "Ref": "deaTrailLogs0A0531F5",
            },
          },
        },
        "Handler": "index.handler",
        "MemorySize": 512,
        "Role": Object {
          "Fn::GetAtt": Array [
            "DeaRestApiConstructdeabaselambdarole9EA2B06B",
            "Arn",
          ],
        },
        "Runtime": "nodejs18.x",
        "Timeout": 10,
      },
      "Type": "AWS::Lambda::Function",
    },
    "DeaRestApiConstructGETGetCaseAuditB3A2988F": Object {
      "DependsOn": Array [
        "DeaRestApiConstructdeabaselambdaroleDefaultPolicy8449FBB9",
        "DeaRestApiConstructdeabaselambdarole9EA2B06B",
      ],
      "Metadata": Object {
        "cfn_nag": Object {
          "rules_to_suppress": Array [
            Object {
              "id": "W58",
              "reason": "AWSCustomResource Lambda Function has AWSLambdaBasicExecutionRole policy attached which has the required permission to write to Cloudwatch Logs",
            },
            Object {
              "id": "W92",
              "reason": "Reserved concurrency is currently not required. Revisit in the future",
            },
            Object {
              "id": "W89",
              "reason": "The serverless application lens (https://docs.aws.amazon.com/wellarchitected/latest/serverless-applications-lens/aws-lambda.html)               indicates lambdas should not be deployed in private VPCs unless they require access to resources also within a VPC",
            },
          ],
        },
      },
      "Properties": Object {
        "Code": Object {
          "S3Bucket": Object {
            "Fn::Sub": "cdk-hnb659fds-assets-\${AWS::AccountId}-\${AWS::Region}",
          },
          "S3Key": "[HASH REMOVED].zip",
        },
        "Environment": Object {
          "Variables": Object {
            "ALLOWED_ORIGINS": "https://localhost:3001",
            "AUDIT_LOG_GROUP_NAME": Object {
              "Ref": "deaAuditLogs7B75D3F1",
            },
            "AWS_NODEJS_CONNECTION_REUSE_ENABLED": "1",
            "DATASETS_BUCKET_NAME": Object {
              "Ref": "DeaBackendConstructS3DatasetsBucketDDF4C58A",
            },
            "NODE_OPTIONS": "--enable-source-maps",
            "STAGE": "[STAGE-REMOVED]",
            "TABLE_NAME": Object {
              "Ref": "DeaBackendConstructDeaTableB48721A0",
            },
            "TRAIL_LOG_GROUP_NAME": Object {
              "Ref": "deaTrailLogs0A0531F5",
            },
          },
        },
        "Handler": "index.handler",
        "MemorySize": 512,
        "Role": Object {
          "Fn::GetAtt": Array [
            "DeaRestApiConstructdeabaselambdarole9EA2B06B",
            "Arn",
          ],
        },
        "Runtime": "nodejs18.x",
        "Timeout": 10,
      },
      "Type": "AWS::Lambda::Function",
    },
    "DeaRestApiConstructGETGetCaseDetails37F7FEA5": Object {
      "DependsOn": Array [
        "DeaRestApiConstructdeabaselambdaroleDefaultPolicy8449FBB9",
        "DeaRestApiConstructdeabaselambdarole9EA2B06B",
      ],
      "Metadata": Object {
        "cfn_nag": Object {
          "rules_to_suppress": Array [
            Object {
              "id": "W58",
              "reason": "AWSCustomResource Lambda Function has AWSLambdaBasicExecutionRole policy attached which has the required permission to write to Cloudwatch Logs",
            },
            Object {
              "id": "W92",
              "reason": "Reserved concurrency is currently not required. Revisit in the future",
            },
            Object {
              "id": "W89",
              "reason": "The serverless application lens (https://docs.aws.amazon.com/wellarchitected/latest/serverless-applications-lens/aws-lambda.html)               indicates lambdas should not be deployed in private VPCs unless they require access to resources also within a VPC",
            },
          ],
        },
      },
      "Properties": Object {
        "Code": Object {
          "S3Bucket": Object {
            "Fn::Sub": "cdk-hnb659fds-assets-\${AWS::AccountId}-\${AWS::Region}",
          },
          "S3Key": "[HASH REMOVED].zip",
        },
        "Environment": Object {
          "Variables": Object {
            "ALLOWED_ORIGINS": "https://localhost:3001",
            "AUDIT_LOG_GROUP_NAME": Object {
              "Ref": "deaAuditLogs7B75D3F1",
            },
            "AWS_NODEJS_CONNECTION_REUSE_ENABLED": "1",
            "DATASETS_BUCKET_NAME": Object {
              "Ref": "DeaBackendConstructS3DatasetsBucketDDF4C58A",
            },
            "NODE_OPTIONS": "--enable-source-maps",
            "STAGE": "[STAGE-REMOVED]",
            "TABLE_NAME": Object {
              "Ref": "DeaBackendConstructDeaTableB48721A0",
            },
            "TRAIL_LOG_GROUP_NAME": Object {
              "Ref": "deaTrailLogs0A0531F5",
            },
          },
        },
        "Handler": "index.handler",
        "MemorySize": 512,
        "Role": Object {
          "Fn::GetAtt": Array [
            "DeaRestApiConstructdeabaselambdarole9EA2B06B",
            "Arn",
          ],
        },
        "Runtime": "nodejs18.x",
        "Timeout": 10,
      },
      "Type": "AWS::Lambda::Function",
    },
    "DeaRestApiConstructGETGetCaseFileDetailAC2C6003": Object {
      "DependsOn": Array [
        "DeaRestApiConstructdeabaselambdaroleDefaultPolicy8449FBB9",
        "DeaRestApiConstructdeabaselambdarole9EA2B06B",
      ],
      "Metadata": Object {
        "cfn_nag": Object {
          "rules_to_suppress": Array [
            Object {
              "id": "W58",
              "reason": "AWSCustomResource Lambda Function has AWSLambdaBasicExecutionRole policy attached which has the required permission to write to Cloudwatch Logs",
            },
            Object {
              "id": "W92",
              "reason": "Reserved concurrency is currently not required. Revisit in the future",
            },
            Object {
              "id": "W89",
              "reason": "The serverless application lens (https://docs.aws.amazon.com/wellarchitected/latest/serverless-applications-lens/aws-lambda.html)               indicates lambdas should not be deployed in private VPCs unless they require access to resources also within a VPC",
            },
          ],
        },
      },
      "Properties": Object {
        "Code": Object {
          "S3Bucket": Object {
            "Fn::Sub": "cdk-hnb659fds-assets-\${AWS::AccountId}-\${AWS::Region}",
          },
          "S3Key": "[HASH REMOVED].zip",
        },
        "Environment": Object {
          "Variables": Object {
            "ALLOWED_ORIGINS": "https://localhost:3001",
            "AUDIT_LOG_GROUP_NAME": Object {
              "Ref": "deaAuditLogs7B75D3F1",
            },
            "AWS_NODEJS_CONNECTION_REUSE_ENABLED": "1",
            "DATASETS_BUCKET_NAME": Object {
              "Ref": "DeaBackendConstructS3DatasetsBucketDDF4C58A",
            },
            "NODE_OPTIONS": "--enable-source-maps",
            "STAGE": "[STAGE-REMOVED]",
            "TABLE_NAME": Object {
              "Ref": "DeaBackendConstructDeaTableB48721A0",
            },
            "TRAIL_LOG_GROUP_NAME": Object {
              "Ref": "deaTrailLogs0A0531F5",
            },
          },
        },
        "Handler": "index.handler",
        "MemorySize": 512,
        "Role": Object {
          "Fn::GetAtt": Array [
            "DeaRestApiConstructdeabaselambdarole9EA2B06B",
            "Arn",
          ],
        },
        "Runtime": "nodejs18.x",
        "Timeout": 10,
      },
      "Type": "AWS::Lambda::Function",
    },
    "DeaRestApiConstructGETGetCaseFilesB601FAF5": Object {
      "DependsOn": Array [
        "DeaRestApiConstructdeabaselambdaroleDefaultPolicy8449FBB9",
        "DeaRestApiConstructdeabaselambdarole9EA2B06B",
      ],
      "Metadata": Object {
        "cfn_nag": Object {
          "rules_to_suppress": Array [
            Object {
              "id": "W58",
              "reason": "AWSCustomResource Lambda Function has AWSLambdaBasicExecutionRole policy attached which has the required permission to write to Cloudwatch Logs",
            },
            Object {
              "id": "W92",
              "reason": "Reserved concurrency is currently not required. Revisit in the future",
            },
            Object {
              "id": "W89",
              "reason": "The serverless application lens (https://docs.aws.amazon.com/wellarchitected/latest/serverless-applications-lens/aws-lambda.html)               indicates lambdas should not be deployed in private VPCs unless they require access to resources also within a VPC",
            },
          ],
        },
      },
      "Properties": Object {
        "Code": Object {
          "S3Bucket": Object {
            "Fn::Sub": "cdk-hnb659fds-assets-\${AWS::AccountId}-\${AWS::Region}",
          },
          "S3Key": "[HASH REMOVED].zip",
        },
        "Environment": Object {
          "Variables": Object {
            "ALLOWED_ORIGINS": "https://localhost:3001",
            "AUDIT_LOG_GROUP_NAME": Object {
              "Ref": "deaAuditLogs7B75D3F1",
            },
            "AWS_NODEJS_CONNECTION_REUSE_ENABLED": "1",
            "DATASETS_BUCKET_NAME": Object {
              "Ref": "DeaBackendConstructS3DatasetsBucketDDF4C58A",
            },
            "NODE_OPTIONS": "--enable-source-maps",
            "STAGE": "[STAGE-REMOVED]",
            "TABLE_NAME": Object {
              "Ref": "DeaBackendConstructDeaTableB48721A0",
            },
            "TRAIL_LOG_GROUP_NAME": Object {
              "Ref": "deaTrailLogs0A0531F5",
            },
          },
        },
        "Handler": "index.handler",
        "MemorySize": 512,
        "Role": Object {
          "Fn::GetAtt": Array [
            "DeaRestApiConstructdeabaselambdarole9EA2B06B",
            "Arn",
          ],
        },
        "Runtime": "nodejs18.x",
        "Timeout": 10,
      },
      "Type": "AWS::Lambda::Function",
    },
    "DeaRestApiConstructGETGetLoginUrlA95063AD": Object {
      "DependsOn": Array [
        "DeaRestApiConstructdeaauthlambdaroleDefaultPolicy15F6BB8F",
        "DeaRestApiConstructdeaauthlambdarole2081E9E6",
      ],
      "Metadata": Object {
        "cfn_nag": Object {
          "rules_to_suppress": Array [
            Object {
              "id": "W58",
              "reason": "AWSCustomResource Lambda Function has AWSLambdaBasicExecutionRole policy attached which has the required permission to write to Cloudwatch Logs",
            },
            Object {
              "id": "W92",
              "reason": "Reserved concurrency is currently not required. Revisit in the future",
            },
            Object {
              "id": "W89",
              "reason": "The serverless application lens (https://docs.aws.amazon.com/wellarchitected/latest/serverless-applications-lens/aws-lambda.html)               indicates lambdas should not be deployed in private VPCs unless they require access to resources also within a VPC",
            },
          ],
        },
      },
      "Properties": Object {
        "Code": Object {
          "S3Bucket": Object {
            "Fn::Sub": "cdk-hnb659fds-assets-\${AWS::AccountId}-\${AWS::Region}",
          },
          "S3Key": "[HASH REMOVED].zip",
        },
        "Environment": Object {
          "Variables": Object {
            "ALLOWED_ORIGINS": "https://localhost:3001",
            "AUDIT_LOG_GROUP_NAME": Object {
              "Ref": "deaAuditLogs7B75D3F1",
            },
            "AWS_NODEJS_CONNECTION_REUSE_ENABLED": "1",
            "DATASETS_BUCKET_NAME": Object {
              "Ref": "DeaBackendConstructS3DatasetsBucketDDF4C58A",
            },
            "NODE_OPTIONS": "--enable-source-maps",
            "STAGE": "[STAGE-REMOVED]",
            "TABLE_NAME": Object {
              "Ref": "DeaBackendConstructDeaTableB48721A0",
            },
            "TRAIL_LOG_GROUP_NAME": Object {
              "Ref": "deaTrailLogs0A0531F5",
            },
          },
        },
        "Handler": "index.handler",
        "MemorySize": 512,
        "Role": Object {
          "Fn::GetAtt": Array [
            "DeaRestApiConstructdeaauthlambdarole2081E9E6",
            "Arn",
          ],
        },
        "Runtime": "nodejs18.x",
        "Timeout": 10,
      },
      "Type": "AWS::Lambda::Function",
    },
    "DeaRestApiConstructGETGetLogoutUrl77EA9407": Object {
      "DependsOn": Array [
        "DeaRestApiConstructdeaauthlambdaroleDefaultPolicy15F6BB8F",
        "DeaRestApiConstructdeaauthlambdarole2081E9E6",
      ],
      "Metadata": Object {
        "cfn_nag": Object {
          "rules_to_suppress": Array [
            Object {
              "id": "W58",
              "reason": "AWSCustomResource Lambda Function has AWSLambdaBasicExecutionRole policy attached which has the required permission to write to Cloudwatch Logs",
            },
            Object {
              "id": "W92",
              "reason": "Reserved concurrency is currently not required. Revisit in the future",
            },
            Object {
              "id": "W89",
              "reason": "The serverless application lens (https://docs.aws.amazon.com/wellarchitected/latest/serverless-applications-lens/aws-lambda.html)               indicates lambdas should not be deployed in private VPCs unless they require access to resources also within a VPC",
            },
          ],
        },
      },
      "Properties": Object {
        "Code": Object {
          "S3Bucket": Object {
            "Fn::Sub": "cdk-hnb659fds-assets-\${AWS::AccountId}-\${AWS::Region}",
          },
          "S3Key": "[HASH REMOVED].zip",
        },
        "Environment": Object {
          "Variables": Object {
            "ALLOWED_ORIGINS": "https://localhost:3001",
            "AUDIT_LOG_GROUP_NAME": Object {
              "Ref": "deaAuditLogs7B75D3F1",
            },
            "AWS_NODEJS_CONNECTION_REUSE_ENABLED": "1",
            "DATASETS_BUCKET_NAME": Object {
              "Ref": "DeaBackendConstructS3DatasetsBucketDDF4C58A",
            },
            "NODE_OPTIONS": "--enable-source-maps",
            "STAGE": "[STAGE-REMOVED]",
            "TABLE_NAME": Object {
              "Ref": "DeaBackendConstructDeaTableB48721A0",
            },
            "TRAIL_LOG_GROUP_NAME": Object {
              "Ref": "deaTrailLogs0A0531F5",
            },
          },
        },
        "Handler": "index.handler",
        "MemorySize": 512,
        "Role": Object {
          "Fn::GetAtt": Array [
            "DeaRestApiConstructdeaauthlambdarole2081E9E6",
            "Arn",
          ],
        },
        "Runtime": "nodejs18.x",
        "Timeout": 10,
      },
      "Type": "AWS::Lambda::Function",
    },
    "DeaRestApiConstructGETGetMyCasesBB9194E7": Object {
      "DependsOn": Array [
        "DeaRestApiConstructdeabaselambdaroleDefaultPolicy8449FBB9",
        "DeaRestApiConstructdeabaselambdarole9EA2B06B",
      ],
      "Metadata": Object {
        "cfn_nag": Object {
          "rules_to_suppress": Array [
            Object {
              "id": "W58",
              "reason": "AWSCustomResource Lambda Function has AWSLambdaBasicExecutionRole policy attached which has the required permission to write to Cloudwatch Logs",
            },
            Object {
              "id": "W92",
              "reason": "Reserved concurrency is currently not required. Revisit in the future",
            },
            Object {
              "id": "W89",
              "reason": "The serverless application lens (https://docs.aws.amazon.com/wellarchitected/latest/serverless-applications-lens/aws-lambda.html)               indicates lambdas should not be deployed in private VPCs unless they require access to resources also within a VPC",
            },
          ],
        },
      },
      "Properties": Object {
        "Code": Object {
          "S3Bucket": Object {
            "Fn::Sub": "cdk-hnb659fds-assets-\${AWS::AccountId}-\${AWS::Region}",
          },
          "S3Key": "[HASH REMOVED].zip",
        },
        "Environment": Object {
          "Variables": Object {
            "ALLOWED_ORIGINS": "https://localhost:3001",
            "AUDIT_LOG_GROUP_NAME": Object {
              "Ref": "deaAuditLogs7B75D3F1",
            },
            "AWS_NODEJS_CONNECTION_REUSE_ENABLED": "1",
            "DATASETS_BUCKET_NAME": Object {
              "Ref": "DeaBackendConstructS3DatasetsBucketDDF4C58A",
            },
            "NODE_OPTIONS": "--enable-source-maps",
            "STAGE": "[STAGE-REMOVED]",
            "TABLE_NAME": Object {
              "Ref": "DeaBackendConstructDeaTableB48721A0",
            },
            "TRAIL_LOG_GROUP_NAME": Object {
              "Ref": "deaTrailLogs0A0531F5",
            },
          },
        },
        "Handler": "index.handler",
        "MemorySize": 512,
        "Role": Object {
          "Fn::GetAtt": Array [
            "DeaRestApiConstructdeabaselambdarole9EA2B06B",
            "Arn",
          ],
        },
        "Runtime": "nodejs18.x",
        "Timeout": 10,
      },
      "Type": "AWS::Lambda::Function",
    },
    "DeaRestApiConstructGETGetScopedCaseInformationC679F03C": Object {
      "DependsOn": Array [
        "DeaRestApiConstructdeabaselambdaroleDefaultPolicy8449FBB9",
        "DeaRestApiConstructdeabaselambdarole9EA2B06B",
      ],
      "Metadata": Object {
        "cfn_nag": Object {
          "rules_to_suppress": Array [
            Object {
              "id": "W58",
              "reason": "AWSCustomResource Lambda Function has AWSLambdaBasicExecutionRole policy attached which has the required permission to write to Cloudwatch Logs",
            },
            Object {
              "id": "W92",
              "reason": "Reserved concurrency is currently not required. Revisit in the future",
            },
            Object {
              "id": "W89",
              "reason": "The serverless application lens (https://docs.aws.amazon.com/wellarchitected/latest/serverless-applications-lens/aws-lambda.html)               indicates lambdas should not be deployed in private VPCs unless they require access to resources also within a VPC",
            },
          ],
        },
      },
      "Properties": Object {
        "Code": Object {
          "S3Bucket": Object {
            "Fn::Sub": "cdk-hnb659fds-assets-\${AWS::AccountId}-\${AWS::Region}",
          },
          "S3Key": "[HASH REMOVED].zip",
        },
        "Environment": Object {
          "Variables": Object {
            "ALLOWED_ORIGINS": "https://localhost:3001",
            "AUDIT_LOG_GROUP_NAME": Object {
              "Ref": "deaAuditLogs7B75D3F1",
            },
            "AWS_NODEJS_CONNECTION_REUSE_ENABLED": "1",
            "DATASETS_BUCKET_NAME": Object {
              "Ref": "DeaBackendConstructS3DatasetsBucketDDF4C58A",
            },
            "NODE_OPTIONS": "--enable-source-maps",
            "STAGE": "[STAGE-REMOVED]",
            "TABLE_NAME": Object {
              "Ref": "DeaBackendConstructDeaTableB48721A0",
            },
            "TRAIL_LOG_GROUP_NAME": Object {
              "Ref": "deaTrailLogs0A0531F5",
            },
          },
        },
        "Handler": "index.handler",
        "MemorySize": 512,
        "Role": Object {
          "Fn::GetAtt": Array [
            "DeaRestApiConstructdeabaselambdarole9EA2B06B",
            "Arn",
          ],
        },
        "Runtime": "nodejs18.x",
        "Timeout": 10,
      },
      "Type": "AWS::Lambda::Function",
    },
    "DeaRestApiConstructGETGetSystemAuditE4C86CC7": Object {
      "DependsOn": Array [
        "DeaRestApiConstructdeabaselambdaroleDefaultPolicy8449FBB9",
        "DeaRestApiConstructdeabaselambdarole9EA2B06B",
      ],
      "Metadata": Object {
        "cfn_nag": Object {
          "rules_to_suppress": Array [
            Object {
              "id": "W58",
              "reason": "AWSCustomResource Lambda Function has AWSLambdaBasicExecutionRole policy attached which has the required permission to write to Cloudwatch Logs",
            },
            Object {
              "id": "W92",
              "reason": "Reserved concurrency is currently not required. Revisit in the future",
            },
            Object {
              "id": "W89",
              "reason": "The serverless application lens (https://docs.aws.amazon.com/wellarchitected/latest/serverless-applications-lens/aws-lambda.html)               indicates lambdas should not be deployed in private VPCs unless they require access to resources also within a VPC",
            },
          ],
        },
      },
      "Properties": Object {
        "Code": Object {
          "S3Bucket": Object {
            "Fn::Sub": "cdk-hnb659fds-assets-\${AWS::AccountId}-\${AWS::Region}",
          },
          "S3Key": "[HASH REMOVED].zip",
        },
        "Environment": Object {
          "Variables": Object {
            "ALLOWED_ORIGINS": "https://localhost:3001",
            "AUDIT_LOG_GROUP_NAME": Object {
              "Ref": "deaAuditLogs7B75D3F1",
            },
            "AWS_NODEJS_CONNECTION_REUSE_ENABLED": "1",
            "DATASETS_BUCKET_NAME": Object {
              "Ref": "DeaBackendConstructS3DatasetsBucketDDF4C58A",
            },
            "NODE_OPTIONS": "--enable-source-maps",
            "STAGE": "[STAGE-REMOVED]",
            "TABLE_NAME": Object {
              "Ref": "DeaBackendConstructDeaTableB48721A0",
            },
            "TRAIL_LOG_GROUP_NAME": Object {
              "Ref": "deaTrailLogs0A0531F5",
            },
          },
        },
        "Handler": "index.handler",
        "MemorySize": 512,
        "Role": Object {
          "Fn::GetAtt": Array [
            "DeaRestApiConstructdeabaselambdarole9EA2B06B",
            "Arn",
          ],
        },
        "Runtime": "nodejs18.x",
        "Timeout": 10,
      },
      "Type": "AWS::Lambda::Function",
    },
    "DeaRestApiConstructGETGetUserAudit8C04FC39": Object {
      "DependsOn": Array [
        "DeaRestApiConstructdeabaselambdaroleDefaultPolicy8449FBB9",
        "DeaRestApiConstructdeabaselambdarole9EA2B06B",
      ],
      "Metadata": Object {
        "cfn_nag": Object {
          "rules_to_suppress": Array [
            Object {
              "id": "W58",
              "reason": "AWSCustomResource Lambda Function has AWSLambdaBasicExecutionRole policy attached which has the required permission to write to Cloudwatch Logs",
            },
            Object {
              "id": "W92",
              "reason": "Reserved concurrency is currently not required. Revisit in the future",
            },
            Object {
              "id": "W89",
              "reason": "The serverless application lens (https://docs.aws.amazon.com/wellarchitected/latest/serverless-applications-lens/aws-lambda.html)               indicates lambdas should not be deployed in private VPCs unless they require access to resources also within a VPC",
            },
          ],
        },
      },
      "Properties": Object {
        "Code": Object {
          "S3Bucket": Object {
            "Fn::Sub": "cdk-hnb659fds-assets-\${AWS::AccountId}-\${AWS::Region}",
          },
          "S3Key": "[HASH REMOVED].zip",
        },
        "Environment": Object {
          "Variables": Object {
            "ALLOWED_ORIGINS": "https://localhost:3001",
            "AUDIT_LOG_GROUP_NAME": Object {
              "Ref": "deaAuditLogs7B75D3F1",
            },
            "AWS_NODEJS_CONNECTION_REUSE_ENABLED": "1",
            "DATASETS_BUCKET_NAME": Object {
              "Ref": "DeaBackendConstructS3DatasetsBucketDDF4C58A",
            },
            "NODE_OPTIONS": "--enable-source-maps",
            "STAGE": "[STAGE-REMOVED]",
            "TABLE_NAME": Object {
              "Ref": "DeaBackendConstructDeaTableB48721A0",
            },
            "TRAIL_LOG_GROUP_NAME": Object {
              "Ref": "deaTrailLogs0A0531F5",
            },
          },
        },
        "Handler": "index.handler",
        "MemorySize": 512,
        "Role": Object {
          "Fn::GetAtt": Array [
            "DeaRestApiConstructdeabaselambdarole9EA2B06B",
            "Arn",
          ],
        },
        "Runtime": "nodejs18.x",
        "Timeout": 10,
      },
      "Type": "AWS::Lambda::Function",
    },
    "DeaRestApiConstructGETGetUsersFromCase05D0A5BE": Object {
      "DependsOn": Array [
        "DeaRestApiConstructdeabaselambdaroleDefaultPolicy8449FBB9",
        "DeaRestApiConstructdeabaselambdarole9EA2B06B",
      ],
      "Metadata": Object {
        "cfn_nag": Object {
          "rules_to_suppress": Array [
            Object {
              "id": "W58",
              "reason": "AWSCustomResource Lambda Function has AWSLambdaBasicExecutionRole policy attached which has the required permission to write to Cloudwatch Logs",
            },
            Object {
              "id": "W92",
              "reason": "Reserved concurrency is currently not required. Revisit in the future",
            },
            Object {
              "id": "W89",
              "reason": "The serverless application lens (https://docs.aws.amazon.com/wellarchitected/latest/serverless-applications-lens/aws-lambda.html)               indicates lambdas should not be deployed in private VPCs unless they require access to resources also within a VPC",
            },
          ],
        },
      },
      "Properties": Object {
        "Code": Object {
          "S3Bucket": Object {
            "Fn::Sub": "cdk-hnb659fds-assets-\${AWS::AccountId}-\${AWS::Region}",
          },
          "S3Key": "[HASH REMOVED].zip",
        },
        "Environment": Object {
          "Variables": Object {
            "ALLOWED_ORIGINS": "https://localhost:3001",
            "AUDIT_LOG_GROUP_NAME": Object {
              "Ref": "deaAuditLogs7B75D3F1",
            },
            "AWS_NODEJS_CONNECTION_REUSE_ENABLED": "1",
            "DATASETS_BUCKET_NAME": Object {
              "Ref": "DeaBackendConstructS3DatasetsBucketDDF4C58A",
            },
            "NODE_OPTIONS": "--enable-source-maps",
            "STAGE": "[STAGE-REMOVED]",
            "TABLE_NAME": Object {
              "Ref": "DeaBackendConstructDeaTableB48721A0",
            },
            "TRAIL_LOG_GROUP_NAME": Object {
              "Ref": "deaTrailLogs0A0531F5",
            },
          },
        },
        "Handler": "index.handler",
        "MemorySize": 512,
        "Role": Object {
          "Fn::GetAtt": Array [
            "DeaRestApiConstructdeabaselambdarole9EA2B06B",
            "Arn",
          ],
        },
        "Runtime": "nodejs18.x",
        "Timeout": 10,
      },
      "Type": "AWS::Lambda::Function",
    },
    "DeaRestApiConstructPOSTCreateCase203FC2B5": Object {
      "DependsOn": Array [
        "DeaRestApiConstructdeabaselambdaroleDefaultPolicy8449FBB9",
        "DeaRestApiConstructdeabaselambdarole9EA2B06B",
      ],
      "Metadata": Object {
        "cfn_nag": Object {
          "rules_to_suppress": Array [
            Object {
              "id": "W58",
              "reason": "AWSCustomResource Lambda Function has AWSLambdaBasicExecutionRole policy attached which has the required permission to write to Cloudwatch Logs",
            },
            Object {
              "id": "W92",
              "reason": "Reserved concurrency is currently not required. Revisit in the future",
            },
            Object {
              "id": "W89",
              "reason": "The serverless application lens (https://docs.aws.amazon.com/wellarchitected/latest/serverless-applications-lens/aws-lambda.html)               indicates lambdas should not be deployed in private VPCs unless they require access to resources also within a VPC",
            },
          ],
        },
      },
      "Properties": Object {
        "Code": Object {
          "S3Bucket": Object {
            "Fn::Sub": "cdk-hnb659fds-assets-\${AWS::AccountId}-\${AWS::Region}",
          },
          "S3Key": "[HASH REMOVED].zip",
        },
        "Environment": Object {
          "Variables": Object {
            "ALLOWED_ORIGINS": "https://localhost:3001",
            "AUDIT_LOG_GROUP_NAME": Object {
              "Ref": "deaAuditLogs7B75D3F1",
            },
            "AWS_NODEJS_CONNECTION_REUSE_ENABLED": "1",
            "DATASETS_BUCKET_NAME": Object {
              "Ref": "DeaBackendConstructS3DatasetsBucketDDF4C58A",
            },
            "NODE_OPTIONS": "--enable-source-maps",
            "STAGE": "[STAGE-REMOVED]",
            "TABLE_NAME": Object {
              "Ref": "DeaBackendConstructDeaTableB48721A0",
            },
            "TRAIL_LOG_GROUP_NAME": Object {
              "Ref": "deaTrailLogs0A0531F5",
            },
          },
        },
        "Handler": "index.handler",
        "MemorySize": 512,
        "Role": Object {
          "Fn::GetAtt": Array [
            "DeaRestApiConstructdeabaselambdarole9EA2B06B",
            "Arn",
          ],
        },
        "Runtime": "nodejs18.x",
        "Timeout": 10,
      },
      "Type": "AWS::Lambda::Function",
    },
    "DeaRestApiConstructPOSTCreateCaseOwner07019161": Object {
      "DependsOn": Array [
        "DeaRestApiConstructdeabaselambdaroleDefaultPolicy8449FBB9",
        "DeaRestApiConstructdeabaselambdarole9EA2B06B",
      ],
      "Metadata": Object {
        "cfn_nag": Object {
          "rules_to_suppress": Array [
            Object {
              "id": "W58",
              "reason": "AWSCustomResource Lambda Function has AWSLambdaBasicExecutionRole policy attached which has the required permission to write to Cloudwatch Logs",
            },
            Object {
              "id": "W92",
              "reason": "Reserved concurrency is currently not required. Revisit in the future",
            },
            Object {
              "id": "W89",
              "reason": "The serverless application lens (https://docs.aws.amazon.com/wellarchitected/latest/serverless-applications-lens/aws-lambda.html)               indicates lambdas should not be deployed in private VPCs unless they require access to resources also within a VPC",
            },
          ],
        },
      },
      "Properties": Object {
        "Code": Object {
          "S3Bucket": Object {
            "Fn::Sub": "cdk-hnb659fds-assets-\${AWS::AccountId}-\${AWS::Region}",
          },
          "S3Key": "[HASH REMOVED].zip",
        },
        "Environment": Object {
          "Variables": Object {
            "ALLOWED_ORIGINS": "https://localhost:3001",
            "AUDIT_LOG_GROUP_NAME": Object {
              "Ref": "deaAuditLogs7B75D3F1",
            },
            "AWS_NODEJS_CONNECTION_REUSE_ENABLED": "1",
            "DATASETS_BUCKET_NAME": Object {
              "Ref": "DeaBackendConstructS3DatasetsBucketDDF4C58A",
            },
            "NODE_OPTIONS": "--enable-source-maps",
            "STAGE": "[STAGE-REMOVED]",
            "TABLE_NAME": Object {
              "Ref": "DeaBackendConstructDeaTableB48721A0",
            },
            "TRAIL_LOG_GROUP_NAME": Object {
              "Ref": "deaTrailLogs0A0531F5",
            },
          },
        },
        "Handler": "index.handler",
        "MemorySize": 512,
        "Role": Object {
          "Fn::GetAtt": Array [
            "DeaRestApiConstructdeabaselambdarole9EA2B06B",
            "Arn",
          ],
        },
        "Runtime": "nodejs18.x",
        "Timeout": 10,
      },
      "Type": "AWS::Lambda::Function",
    },
    "DeaRestApiConstructPOSTGetAuthenticationToken7831CF5E": Object {
      "DependsOn": Array [
        "DeaRestApiConstructdeaauthlambdaroleDefaultPolicy15F6BB8F",
        "DeaRestApiConstructdeaauthlambdarole2081E9E6",
      ],
      "Metadata": Object {
        "cfn_nag": Object {
          "rules_to_suppress": Array [
            Object {
              "id": "W58",
              "reason": "AWSCustomResource Lambda Function has AWSLambdaBasicExecutionRole policy attached which has the required permission to write to Cloudwatch Logs",
            },
            Object {
              "id": "W92",
              "reason": "Reserved concurrency is currently not required. Revisit in the future",
            },
            Object {
              "id": "W89",
              "reason": "The serverless application lens (https://docs.aws.amazon.com/wellarchitected/latest/serverless-applications-lens/aws-lambda.html)               indicates lambdas should not be deployed in private VPCs unless they require access to resources also within a VPC",
            },
          ],
        },
      },
      "Properties": Object {
        "Code": Object {
          "S3Bucket": Object {
            "Fn::Sub": "cdk-hnb659fds-assets-\${AWS::AccountId}-\${AWS::Region}",
          },
          "S3Key": "[HASH REMOVED].zip",
        },
        "Environment": Object {
          "Variables": Object {
            "ALLOWED_ORIGINS": "https://localhost:3001",
            "AUDIT_LOG_GROUP_NAME": Object {
              "Ref": "deaAuditLogs7B75D3F1",
            },
            "AWS_NODEJS_CONNECTION_REUSE_ENABLED": "1",
            "DATASETS_BUCKET_NAME": Object {
              "Ref": "DeaBackendConstructS3DatasetsBucketDDF4C58A",
            },
            "NODE_OPTIONS": "--enable-source-maps",
            "STAGE": "[STAGE-REMOVED]",
            "TABLE_NAME": Object {
              "Ref": "DeaBackendConstructDeaTableB48721A0",
            },
            "TRAIL_LOG_GROUP_NAME": Object {
              "Ref": "deaTrailLogs0A0531F5",
            },
          },
        },
        "Handler": "index.handler",
        "MemorySize": 512,
        "Role": Object {
          "Fn::GetAtt": Array [
            "DeaRestApiConstructdeaauthlambdarole2081E9E6",
            "Arn",
          ],
        },
        "Runtime": "nodejs18.x",
        "Timeout": 10,
      },
      "Type": "AWS::Lambda::Function",
    },
    "DeaRestApiConstructPOSTInitiateCaseFileUpload4072CE29": Object {
      "DependsOn": Array [
        "DeaRestApiConstructdeabaselambdaroleDefaultPolicy8449FBB9",
        "DeaRestApiConstructdeabaselambdarole9EA2B06B",
      ],
      "Metadata": Object {
        "cfn_nag": Object {
          "rules_to_suppress": Array [
            Object {
              "id": "W58",
              "reason": "AWSCustomResource Lambda Function has AWSLambdaBasicExecutionRole policy attached which has the required permission to write to Cloudwatch Logs",
            },
            Object {
              "id": "W92",
              "reason": "Reserved concurrency is currently not required. Revisit in the future",
            },
            Object {
              "id": "W89",
              "reason": "The serverless application lens (https://docs.aws.amazon.com/wellarchitected/latest/serverless-applications-lens/aws-lambda.html)               indicates lambdas should not be deployed in private VPCs unless they require access to resources also within a VPC",
            },
          ],
        },
      },
      "Properties": Object {
        "Code": Object {
          "S3Bucket": Object {
            "Fn::Sub": "cdk-hnb659fds-assets-\${AWS::AccountId}-\${AWS::Region}",
          },
          "S3Key": "[HASH REMOVED].zip",
        },
        "Environment": Object {
          "Variables": Object {
            "ALLOWED_ORIGINS": "https://localhost:3001",
            "AUDIT_LOG_GROUP_NAME": Object {
              "Ref": "deaAuditLogs7B75D3F1",
            },
            "AWS_NODEJS_CONNECTION_REUSE_ENABLED": "1",
            "DATASETS_BUCKET_NAME": Object {
              "Ref": "DeaBackendConstructS3DatasetsBucketDDF4C58A",
            },
            "NODE_OPTIONS": "--enable-source-maps",
            "STAGE": "[STAGE-REMOVED]",
            "TABLE_NAME": Object {
              "Ref": "DeaBackendConstructDeaTableB48721A0",
            },
            "TRAIL_LOG_GROUP_NAME": Object {
              "Ref": "deaTrailLogs0A0531F5",
            },
          },
        },
        "Handler": "index.handler",
        "MemorySize": 512,
        "Role": Object {
          "Fn::GetAtt": Array [
            "DeaRestApiConstructdeabaselambdarole9EA2B06B",
            "Arn",
          ],
        },
        "Runtime": "nodejs18.x",
        "Timeout": 10,
      },
      "Type": "AWS::Lambda::Function",
    },
    "DeaRestApiConstructPOSTInviteUserToCaseE52152F4": Object {
      "DependsOn": Array [
        "DeaRestApiConstructdeabaselambdaroleDefaultPolicy8449FBB9",
        "DeaRestApiConstructdeabaselambdarole9EA2B06B",
      ],
      "Metadata": Object {
        "cfn_nag": Object {
          "rules_to_suppress": Array [
            Object {
              "id": "W58",
              "reason": "AWSCustomResource Lambda Function has AWSLambdaBasicExecutionRole policy attached which has the required permission to write to Cloudwatch Logs",
            },
            Object {
              "id": "W92",
              "reason": "Reserved concurrency is currently not required. Revisit in the future",
            },
            Object {
              "id": "W89",
              "reason": "The serverless application lens (https://docs.aws.amazon.com/wellarchitected/latest/serverless-applications-lens/aws-lambda.html)               indicates lambdas should not be deployed in private VPCs unless they require access to resources also within a VPC",
            },
          ],
        },
      },
      "Properties": Object {
        "Code": Object {
          "S3Bucket": Object {
            "Fn::Sub": "cdk-hnb659fds-assets-\${AWS::AccountId}-\${AWS::Region}",
          },
          "S3Key": "[HASH REMOVED].zip",
        },
        "Environment": Object {
          "Variables": Object {
            "ALLOWED_ORIGINS": "https://localhost:3001",
            "AUDIT_LOG_GROUP_NAME": Object {
              "Ref": "deaAuditLogs7B75D3F1",
            },
            "AWS_NODEJS_CONNECTION_REUSE_ENABLED": "1",
            "DATASETS_BUCKET_NAME": Object {
              "Ref": "DeaBackendConstructS3DatasetsBucketDDF4C58A",
            },
            "NODE_OPTIONS": "--enable-source-maps",
            "STAGE": "[STAGE-REMOVED]",
            "TABLE_NAME": Object {
              "Ref": "DeaBackendConstructDeaTableB48721A0",
            },
            "TRAIL_LOG_GROUP_NAME": Object {
              "Ref": "deaTrailLogs0A0531F5",
            },
          },
        },
        "Handler": "index.handler",
        "MemorySize": 512,
        "Role": Object {
          "Fn::GetAtt": Array [
            "DeaRestApiConstructdeabaselambdarole9EA2B06B",
            "Arn",
          ],
        },
        "Runtime": "nodejs18.x",
        "Timeout": 10,
      },
      "Type": "AWS::Lambda::Function",
    },
    "DeaRestApiConstructPOSTRefreshIdToken16E1721D": Object {
      "DependsOn": Array [
        "DeaRestApiConstructdeaauthlambdaroleDefaultPolicy15F6BB8F",
        "DeaRestApiConstructdeaauthlambdarole2081E9E6",
      ],
      "Metadata": Object {
        "cfn_nag": Object {
          "rules_to_suppress": Array [
            Object {
              "id": "W58",
              "reason": "AWSCustomResource Lambda Function has AWSLambdaBasicExecutionRole policy attached which has the required permission to write to Cloudwatch Logs",
            },
            Object {
              "id": "W92",
              "reason": "Reserved concurrency is currently not required. Revisit in the future",
            },
            Object {
              "id": "W89",
              "reason": "The serverless application lens (https://docs.aws.amazon.com/wellarchitected/latest/serverless-applications-lens/aws-lambda.html)               indicates lambdas should not be deployed in private VPCs unless they require access to resources also within a VPC",
            },
          ],
        },
      },
      "Properties": Object {
        "Code": Object {
          "S3Bucket": Object {
            "Fn::Sub": "cdk-hnb659fds-assets-\${AWS::AccountId}-\${AWS::Region}",
          },
          "S3Key": "[HASH REMOVED].zip",
        },
        "Environment": Object {
          "Variables": Object {
            "ALLOWED_ORIGINS": "https://localhost:3001",
            "AUDIT_LOG_GROUP_NAME": Object {
              "Ref": "deaAuditLogs7B75D3F1",
            },
            "AWS_NODEJS_CONNECTION_REUSE_ENABLED": "1",
            "DATASETS_BUCKET_NAME": Object {
              "Ref": "DeaBackendConstructS3DatasetsBucketDDF4C58A",
            },
            "NODE_OPTIONS": "--enable-source-maps",
            "STAGE": "[STAGE-REMOVED]",
            "TABLE_NAME": Object {
              "Ref": "DeaBackendConstructDeaTableB48721A0",
            },
            "TRAIL_LOG_GROUP_NAME": Object {
              "Ref": "deaTrailLogs0A0531F5",
            },
          },
        },
        "Handler": "index.handler",
        "MemorySize": 512,
        "Role": Object {
          "Fn::GetAtt": Array [
            "DeaRestApiConstructdeaauthlambdarole2081E9E6",
            "Arn",
          ],
        },
        "Runtime": "nodejs18.x",
        "Timeout": 10,
      },
      "Type": "AWS::Lambda::Function",
    },
    "DeaRestApiConstructPOSTRequestCaseAudit31F3AA5B": Object {
      "DependsOn": Array [
        "DeaRestApiConstructdeabaselambdaroleDefaultPolicy8449FBB9",
        "DeaRestApiConstructdeabaselambdarole9EA2B06B",
      ],
      "Metadata": Object {
        "cfn_nag": Object {
          "rules_to_suppress": Array [
            Object {
              "id": "W58",
              "reason": "AWSCustomResource Lambda Function has AWSLambdaBasicExecutionRole policy attached which has the required permission to write to Cloudwatch Logs",
            },
            Object {
              "id": "W92",
              "reason": "Reserved concurrency is currently not required. Revisit in the future",
            },
            Object {
              "id": "W89",
              "reason": "The serverless application lens (https://docs.aws.amazon.com/wellarchitected/latest/serverless-applications-lens/aws-lambda.html)               indicates lambdas should not be deployed in private VPCs unless they require access to resources also within a VPC",
            },
          ],
        },
      },
      "Properties": Object {
        "Code": Object {
          "S3Bucket": Object {
            "Fn::Sub": "cdk-hnb659fds-assets-\${AWS::AccountId}-\${AWS::Region}",
          },
          "S3Key": "[HASH REMOVED].zip",
        },
        "Environment": Object {
          "Variables": Object {
            "ALLOWED_ORIGINS": "https://localhost:3001",
            "AUDIT_LOG_GROUP_NAME": Object {
              "Ref": "deaAuditLogs7B75D3F1",
            },
            "AWS_NODEJS_CONNECTION_REUSE_ENABLED": "1",
            "DATASETS_BUCKET_NAME": Object {
              "Ref": "DeaBackendConstructS3DatasetsBucketDDF4C58A",
            },
            "NODE_OPTIONS": "--enable-source-maps",
            "STAGE": "[STAGE-REMOVED]",
            "TABLE_NAME": Object {
              "Ref": "DeaBackendConstructDeaTableB48721A0",
            },
            "TRAIL_LOG_GROUP_NAME": Object {
              "Ref": "deaTrailLogs0A0531F5",
            },
          },
        },
        "Handler": "index.handler",
        "MemorySize": 512,
        "Role": Object {
          "Fn::GetAtt": Array [
            "DeaRestApiConstructdeabaselambdarole9EA2B06B",
            "Arn",
          ],
        },
        "Runtime": "nodejs18.x",
        "Timeout": 10,
      },
      "Type": "AWS::Lambda::Function",
    },
    "DeaRestApiConstructPOSTRequestSystemAuditF9687588": Object {
      "DependsOn": Array [
        "DeaRestApiConstructdeabaselambdaroleDefaultPolicy8449FBB9",
        "DeaRestApiConstructdeabaselambdarole9EA2B06B",
      ],
      "Metadata": Object {
        "cfn_nag": Object {
          "rules_to_suppress": Array [
            Object {
              "id": "W58",
              "reason": "AWSCustomResource Lambda Function has AWSLambdaBasicExecutionRole policy attached which has the required permission to write to Cloudwatch Logs",
            },
            Object {
              "id": "W92",
              "reason": "Reserved concurrency is currently not required. Revisit in the future",
            },
            Object {
              "id": "W89",
              "reason": "The serverless application lens (https://docs.aws.amazon.com/wellarchitected/latest/serverless-applications-lens/aws-lambda.html)               indicates lambdas should not be deployed in private VPCs unless they require access to resources also within a VPC",
            },
          ],
        },
      },
      "Properties": Object {
        "Code": Object {
          "S3Bucket": Object {
            "Fn::Sub": "cdk-hnb659fds-assets-\${AWS::AccountId}-\${AWS::Region}",
          },
          "S3Key": "[HASH REMOVED].zip",
        },
        "Environment": Object {
          "Variables": Object {
            "ALLOWED_ORIGINS": "https://localhost:3001",
            "AUDIT_LOG_GROUP_NAME": Object {
              "Ref": "deaAuditLogs7B75D3F1",
            },
            "AWS_NODEJS_CONNECTION_REUSE_ENABLED": "1",
            "DATASETS_BUCKET_NAME": Object {
              "Ref": "DeaBackendConstructS3DatasetsBucketDDF4C58A",
            },
            "NODE_OPTIONS": "--enable-source-maps",
            "STAGE": "[STAGE-REMOVED]",
            "TABLE_NAME": Object {
              "Ref": "DeaBackendConstructDeaTableB48721A0",
            },
            "TRAIL_LOG_GROUP_NAME": Object {
              "Ref": "deaTrailLogs0A0531F5",
            },
          },
        },
        "Handler": "index.handler",
        "MemorySize": 512,
        "Role": Object {
          "Fn::GetAtt": Array [
            "DeaRestApiConstructdeabaselambdarole9EA2B06B",
            "Arn",
          ],
        },
        "Runtime": "nodejs18.x",
        "Timeout": 10,
      },
      "Type": "AWS::Lambda::Function",
    },
    "DeaRestApiConstructPOSTRequestUserAudit18A97521": Object {
      "DependsOn": Array [
        "DeaRestApiConstructdeabaselambdaroleDefaultPolicy8449FBB9",
        "DeaRestApiConstructdeabaselambdarole9EA2B06B",
      ],
      "Metadata": Object {
        "cfn_nag": Object {
          "rules_to_suppress": Array [
            Object {
              "id": "W58",
              "reason": "AWSCustomResource Lambda Function has AWSLambdaBasicExecutionRole policy attached which has the required permission to write to Cloudwatch Logs",
            },
            Object {
              "id": "W92",
              "reason": "Reserved concurrency is currently not required. Revisit in the future",
            },
            Object {
              "id": "W89",
              "reason": "The serverless application lens (https://docs.aws.amazon.com/wellarchitected/latest/serverless-applications-lens/aws-lambda.html)               indicates lambdas should not be deployed in private VPCs unless they require access to resources also within a VPC",
            },
          ],
        },
      },
      "Properties": Object {
        "Code": Object {
          "S3Bucket": Object {
            "Fn::Sub": "cdk-hnb659fds-assets-\${AWS::AccountId}-\${AWS::Region}",
          },
          "S3Key": "[HASH REMOVED].zip",
        },
        "Environment": Object {
          "Variables": Object {
            "ALLOWED_ORIGINS": "https://localhost:3001",
            "AUDIT_LOG_GROUP_NAME": Object {
              "Ref": "deaAuditLogs7B75D3F1",
            },
            "AWS_NODEJS_CONNECTION_REUSE_ENABLED": "1",
            "DATASETS_BUCKET_NAME": Object {
              "Ref": "DeaBackendConstructS3DatasetsBucketDDF4C58A",
            },
            "NODE_OPTIONS": "--enable-source-maps",
            "STAGE": "[STAGE-REMOVED]",
            "TABLE_NAME": Object {
              "Ref": "DeaBackendConstructDeaTableB48721A0",
            },
            "TRAIL_LOG_GROUP_NAME": Object {
              "Ref": "deaTrailLogs0A0531F5",
            },
          },
        },
        "Handler": "index.handler",
        "MemorySize": 512,
        "Role": Object {
          "Fn::GetAtt": Array [
            "DeaRestApiConstructdeabaselambdarole9EA2B06B",
            "Arn",
          ],
        },
        "Runtime": "nodejs18.x",
        "Timeout": 10,
      },
      "Type": "AWS::Lambda::Function",
    },
    "DeaRestApiConstructPOSTRevokeAuthToken4994A05B": Object {
      "DependsOn": Array [
        "DeaRestApiConstructdeaauthlambdaroleDefaultPolicy15F6BB8F",
        "DeaRestApiConstructdeaauthlambdarole2081E9E6",
      ],
      "Metadata": Object {
        "cfn_nag": Object {
          "rules_to_suppress": Array [
            Object {
              "id": "W58",
              "reason": "AWSCustomResource Lambda Function has AWSLambdaBasicExecutionRole policy attached which has the required permission to write to Cloudwatch Logs",
            },
            Object {
              "id": "W92",
              "reason": "Reserved concurrency is currently not required. Revisit in the future",
            },
            Object {
              "id": "W89",
              "reason": "The serverless application lens (https://docs.aws.amazon.com/wellarchitected/latest/serverless-applications-lens/aws-lambda.html)               indicates lambdas should not be deployed in private VPCs unless they require access to resources also within a VPC",
            },
          ],
        },
      },
      "Properties": Object {
        "Code": Object {
          "S3Bucket": Object {
            "Fn::Sub": "cdk-hnb659fds-assets-\${AWS::AccountId}-\${AWS::Region}",
          },
          "S3Key": "[HASH REMOVED].zip",
        },
        "Environment": Object {
          "Variables": Object {
            "ALLOWED_ORIGINS": "https://localhost:3001",
            "AUDIT_LOG_GROUP_NAME": Object {
              "Ref": "deaAuditLogs7B75D3F1",
            },
            "AWS_NODEJS_CONNECTION_REUSE_ENABLED": "1",
            "DATASETS_BUCKET_NAME": Object {
              "Ref": "DeaBackendConstructS3DatasetsBucketDDF4C58A",
            },
            "NODE_OPTIONS": "--enable-source-maps",
            "STAGE": "[STAGE-REMOVED]",
            "TABLE_NAME": Object {
              "Ref": "DeaBackendConstructDeaTableB48721A0",
            },
            "TRAIL_LOG_GROUP_NAME": Object {
              "Ref": "deaTrailLogs0A0531F5",
            },
          },
        },
        "Handler": "index.handler",
        "MemorySize": 512,
        "Role": Object {
          "Fn::GetAtt": Array [
            "DeaRestApiConstructdeaauthlambdarole2081E9E6",
            "Arn",
          ],
        },
        "Runtime": "nodejs18.x",
        "Timeout": 10,
      },
      "Type": "AWS::Lambda::Function",
    },
    "DeaRestApiConstructPUTCompleteCaseFileUpload51639C21": Object {
      "DependsOn": Array [
        "DeaRestApiConstructdeabaselambdaroleDefaultPolicy8449FBB9",
        "DeaRestApiConstructdeabaselambdarole9EA2B06B",
      ],
      "Metadata": Object {
        "cfn_nag": Object {
          "rules_to_suppress": Array [
            Object {
              "id": "W58",
              "reason": "AWSCustomResource Lambda Function has AWSLambdaBasicExecutionRole policy attached which has the required permission to write to Cloudwatch Logs",
            },
            Object {
              "id": "W92",
              "reason": "Reserved concurrency is currently not required. Revisit in the future",
            },
            Object {
              "id": "W89",
              "reason": "The serverless application lens (https://docs.aws.amazon.com/wellarchitected/latest/serverless-applications-lens/aws-lambda.html)               indicates lambdas should not be deployed in private VPCs unless they require access to resources also within a VPC",
            },
          ],
        },
      },
      "Properties": Object {
        "Code": Object {
          "S3Bucket": Object {
            "Fn::Sub": "cdk-hnb659fds-assets-\${AWS::AccountId}-\${AWS::Region}",
          },
          "S3Key": "[HASH REMOVED].zip",
        },
        "Environment": Object {
          "Variables": Object {
            "ALLOWED_ORIGINS": "https://localhost:3001",
            "AUDIT_LOG_GROUP_NAME": Object {
              "Ref": "deaAuditLogs7B75D3F1",
            },
            "AWS_NODEJS_CONNECTION_REUSE_ENABLED": "1",
            "DATASETS_BUCKET_NAME": Object {
              "Ref": "DeaBackendConstructS3DatasetsBucketDDF4C58A",
            },
            "NODE_OPTIONS": "--enable-source-maps",
            "STAGE": "[STAGE-REMOVED]",
            "TABLE_NAME": Object {
              "Ref": "DeaBackendConstructDeaTableB48721A0",
            },
            "TRAIL_LOG_GROUP_NAME": Object {
              "Ref": "deaTrailLogs0A0531F5",
            },
          },
        },
        "Handler": "index.handler",
        "MemorySize": 512,
        "Role": Object {
          "Fn::GetAtt": Array [
            "DeaRestApiConstructdeabaselambdarole9EA2B06B",
            "Arn",
          ],
        },
        "Runtime": "nodejs18.x",
        "Timeout": 10,
      },
      "Type": "AWS::Lambda::Function",
    },
    "DeaRestApiConstructPUTModifyUserCasePermissions3887B3D5": Object {
      "DependsOn": Array [
        "DeaRestApiConstructdeabaselambdaroleDefaultPolicy8449FBB9",
        "DeaRestApiConstructdeabaselambdarole9EA2B06B",
      ],
      "Metadata": Object {
        "cfn_nag": Object {
          "rules_to_suppress": Array [
            Object {
              "id": "W58",
              "reason": "AWSCustomResource Lambda Function has AWSLambdaBasicExecutionRole policy attached which has the required permission to write to Cloudwatch Logs",
            },
            Object {
              "id": "W92",
              "reason": "Reserved concurrency is currently not required. Revisit in the future",
            },
            Object {
              "id": "W89",
              "reason": "The serverless application lens (https://docs.aws.amazon.com/wellarchitected/latest/serverless-applications-lens/aws-lambda.html)               indicates lambdas should not be deployed in private VPCs unless they require access to resources also within a VPC",
            },
          ],
        },
      },
      "Properties": Object {
        "Code": Object {
          "S3Bucket": Object {
            "Fn::Sub": "cdk-hnb659fds-assets-\${AWS::AccountId}-\${AWS::Region}",
          },
          "S3Key": "[HASH REMOVED].zip",
        },
        "Environment": Object {
          "Variables": Object {
            "ALLOWED_ORIGINS": "https://localhost:3001",
            "AUDIT_LOG_GROUP_NAME": Object {
              "Ref": "deaAuditLogs7B75D3F1",
            },
            "AWS_NODEJS_CONNECTION_REUSE_ENABLED": "1",
            "DATASETS_BUCKET_NAME": Object {
              "Ref": "DeaBackendConstructS3DatasetsBucketDDF4C58A",
            },
            "NODE_OPTIONS": "--enable-source-maps",
            "STAGE": "[STAGE-REMOVED]",
            "TABLE_NAME": Object {
              "Ref": "DeaBackendConstructDeaTableB48721A0",
            },
            "TRAIL_LOG_GROUP_NAME": Object {
              "Ref": "deaTrailLogs0A0531F5",
            },
          },
        },
        "Handler": "index.handler",
        "MemorySize": 512,
        "Role": Object {
          "Fn::GetAtt": Array [
            "DeaRestApiConstructdeabaselambdarole9EA2B06B",
            "Arn",
          ],
        },
        "Runtime": "nodejs18.x",
        "Timeout": 10,
      },
      "Type": "AWS::Lambda::Function",
    },
    "DeaRestApiConstructPUTUpdateCaseDetailsCAA16781": Object {
      "DependsOn": Array [
        "DeaRestApiConstructdeabaselambdaroleDefaultPolicy8449FBB9",
        "DeaRestApiConstructdeabaselambdarole9EA2B06B",
      ],
      "Metadata": Object {
        "cfn_nag": Object {
          "rules_to_suppress": Array [
            Object {
              "id": "W58",
              "reason": "AWSCustomResource Lambda Function has AWSLambdaBasicExecutionRole policy attached which has the required permission to write to Cloudwatch Logs",
            },
            Object {
              "id": "W92",
              "reason": "Reserved concurrency is currently not required. Revisit in the future",
            },
            Object {
              "id": "W89",
              "reason": "The serverless application lens (https://docs.aws.amazon.com/wellarchitected/latest/serverless-applications-lens/aws-lambda.html)               indicates lambdas should not be deployed in private VPCs unless they require access to resources also within a VPC",
            },
          ],
        },
      },
      "Properties": Object {
        "Code": Object {
          "S3Bucket": Object {
            "Fn::Sub": "cdk-hnb659fds-assets-\${AWS::AccountId}-\${AWS::Region}",
          },
          "S3Key": "[HASH REMOVED].zip",
        },
        "Environment": Object {
          "Variables": Object {
            "ALLOWED_ORIGINS": "https://localhost:3001",
            "AUDIT_LOG_GROUP_NAME": Object {
              "Ref": "deaAuditLogs7B75D3F1",
            },
            "AWS_NODEJS_CONNECTION_REUSE_ENABLED": "1",
            "DATASETS_BUCKET_NAME": Object {
              "Ref": "DeaBackendConstructS3DatasetsBucketDDF4C58A",
            },
            "NODE_OPTIONS": "--enable-source-maps",
            "STAGE": "[STAGE-REMOVED]",
            "TABLE_NAME": Object {
              "Ref": "DeaBackendConstructDeaTableB48721A0",
            },
            "TRAIL_LOG_GROUP_NAME": Object {
              "Ref": "deaTrailLogs0A0531F5",
            },
          },
        },
        "Handler": "index.handler",
        "MemorySize": 512,
        "Role": Object {
          "Fn::GetAtt": Array [
            "DeaRestApiConstructdeabaselambdarole9EA2B06B",
            "Arn",
          ],
        },
        "Runtime": "nodejs18.x",
        "Timeout": 10,
      },
      "Type": "AWS::Lambda::Function",
    },
    "DeaRestApiConstructPUTUpdateCaseStatusBE885A0D": Object {
      "DependsOn": Array [
        "DeaRestApiConstructdeabaselambdaroleDefaultPolicy8449FBB9",
        "DeaRestApiConstructdeabaselambdarole9EA2B06B",
      ],
      "Metadata": Object {
        "cfn_nag": Object {
          "rules_to_suppress": Array [
            Object {
              "id": "W58",
              "reason": "AWSCustomResource Lambda Function has AWSLambdaBasicExecutionRole policy attached which has the required permission to write to Cloudwatch Logs",
            },
            Object {
              "id": "W92",
              "reason": "Reserved concurrency is currently not required. Revisit in the future",
            },
            Object {
              "id": "W89",
              "reason": "The serverless application lens (https://docs.aws.amazon.com/wellarchitected/latest/serverless-applications-lens/aws-lambda.html)               indicates lambdas should not be deployed in private VPCs unless they require access to resources also within a VPC",
            },
          ],
        },
      },
      "Properties": Object {
        "Code": Object {
          "S3Bucket": Object {
            "Fn::Sub": "cdk-hnb659fds-assets-\${AWS::AccountId}-\${AWS::Region}",
          },
          "S3Key": "[HASH REMOVED].zip",
        },
        "Environment": Object {
          "Variables": Object {
            "ALLOWED_ORIGINS": "https://localhost:3001",
            "AUDIT_LOG_GROUP_NAME": Object {
              "Ref": "deaAuditLogs7B75D3F1",
            },
            "AWS_NODEJS_CONNECTION_REUSE_ENABLED": "1",
            "DATASETS_BUCKET_NAME": Object {
              "Ref": "DeaBackendConstructS3DatasetsBucketDDF4C58A",
            },
            "NODE_OPTIONS": "--enable-source-maps",
            "STAGE": "[STAGE-REMOVED]",
            "TABLE_NAME": Object {
              "Ref": "DeaBackendConstructDeaTableB48721A0",
            },
            "TRAIL_LOG_GROUP_NAME": Object {
              "Ref": "deaTrailLogs0A0531F5",
            },
          },
        },
        "Handler": "index.handler",
        "MemorySize": 512,
        "Role": Object {
          "Fn::GetAtt": Array [
            "DeaRestApiConstructdeabaselambdarole9EA2B06B",
            "Arn",
          ],
        },
        "Runtime": "nodejs18.x",
        "Timeout": 10,
      },
      "Type": "AWS::Lambda::Function",
    },
    "DeaRestApiConstructdeaapi6587DDA1": Object {
      "Properties": Object {
        "Description": "Backend API",
        "EndpointConfiguration": Object {
          "Types": Array [
            "REGIONAL",
          ],
        },
        "Name": "dea-api",
      },
      "Type": "AWS::ApiGateway::RestApi",
    },
    "DeaRestApiConstructdeaapiAccount1E82C2B3": Object {
      "DeletionPolicy": "Retain",
      "DependsOn": Array [
        "DeaRestApiConstructdeaapi6587DDA1",
      ],
      "Properties": Object {
        "CloudWatchRoleArn": Object {
          "Fn::GetAtt": Array [
            "DeaRestApiConstructdeaapiCloudWatchRole49932FD9",
            "Arn",
          ],
        },
      },
      "Type": "AWS::ApiGateway::Account",
      "UpdateReplacePolicy": "Retain",
    },
    "DeaRestApiConstructdeaapiCloudWatchRole49932FD9": Object {
      "DeletionPolicy": "Retain",
      "Properties": Object {
        "AssumeRolePolicyDocument": Object {
          "Statement": Array [
            Object {
              "Action": "sts:AssumeRole",
              "Effect": "Allow",
              "Principal": Object {
                "Service": "apigateway.amazonaws.com",
              },
            },
          ],
          "Version": "2012-10-17",
        },
        "ManagedPolicyArns": Array [
          Object {
            "Fn::Join": Array [
              "",
              Array [
                "arn:",
                Object {
                  "Ref": "AWS::Partition",
                },
                ":iam::aws:policy/service-role/AmazonAPIGatewayPushToCloudWatchLogs",
              ],
            ],
          },
        ],
      },
      "Type": "AWS::IAM::Role",
      "UpdateReplacePolicy": "Retain",
    },
    "DeaRestApiConstructdeaapiDEAUsagePlanBC29ADF7": Object {
      "Properties": Object {
        "ApiStages": Array [
          Object {
            "ApiId": Object {
              "Ref": "DeaRestApiConstructdeaapi6587DDA1",
            },
            "Stage": Object {
              "Ref": "DeaRestApiConstructdeaapiDeploymentStage[STAGE-REMOVED][HASH REMOVED]",
            },
            "Throttle": Object {},
          },
        ],
        "Throttle": Object {
          "BurstLimit": 50,
          "RateLimit": 25,
        },
        "UsagePlanName": "dea-usage-plan",
      },
      "Type": "AWS::ApiGateway::UsagePlan",
    },
<<<<<<< HEAD
    "DeaRestApiConstructdeaapiDeploymentC27C6CB1486bb6dd5226da5479fc25822be7fe5a": Object {
=======
    "DeaRestApiConstructdeaapiDeploymentC27C6CB10f4785e01c943d0180739e4913e879e2": Object {
>>>>>>> 080a1a86
      "DependsOn": Array [
        "DeaRestApiConstructdeaapiauthauthCodeOPTIONS886A6DD8",
        "DeaRestApiConstructdeaapiauthauthCodeFF00F04A",
        "DeaRestApiConstructdeaapiauthauthCodetokenOPTIONSE3AA1727",
        "DeaRestApiConstructdeaapiauthauthCodetokenPOST81D6F43B",
        "DeaRestApiConstructdeaapiauthauthCodetokenC94184D9",
        "DeaRestApiConstructdeaapiauthloginUrlGET4F783A6D",
        "DeaRestApiConstructdeaapiauthloginUrlOPTIONSFCC225D0",
        "DeaRestApiConstructdeaapiauthloginUrlA5F3FDDA",
        "DeaRestApiConstructdeaapiauthlogoutUrlGETC563ACE3",
        "DeaRestApiConstructdeaapiauthlogoutUrlOPTIONS3CD200C5",
        "DeaRestApiConstructdeaapiauthlogoutUrlC5CCF412",
        "DeaRestApiConstructdeaapiauthOPTIONSF807407C",
        "DeaRestApiConstructdeaapiauthrefreshTokenOPTIONS265AFE2E",
        "DeaRestApiConstructdeaapiauthrefreshTokenPOST4BC88F2D",
        "DeaRestApiConstructdeaapiauthrefreshToken91363B5F",
        "DeaRestApiConstructdeaapiauthE4846931",
        "DeaRestApiConstructdeaapiauthrevokeTokenOPTIONS8E56248E",
        "DeaRestApiConstructdeaapiauthrevokeTokenPOSTD4C71CFF",
        "DeaRestApiConstructdeaapiauthrevokeTokenF456D19A",
        "DeaRestApiConstructdeaapiavailableEndpointsGET587EF9CF",
        "DeaRestApiConstructdeaapiavailableEndpointsOPTIONS52EA7289",
        "DeaRestApiConstructdeaapiavailableEndpointsF75CB106",
        "DeaRestApiConstructdeaapicasescaseIdactionsGETDE6D1CEA",
        "DeaRestApiConstructdeaapicasescaseIdactionsOPTIONSE258076A",
        "DeaRestApiConstructdeaapicasescaseIdactions4A0D9ED8",
        "DeaRestApiConstructdeaapicasescaseIdauditauditIdcsvGET26466F30",
        "DeaRestApiConstructdeaapicasescaseIdauditauditIdcsvOPTIONS428A5C73",
        "DeaRestApiConstructdeaapicasescaseIdauditauditIdcsvF0D4AAEB",
        "DeaRestApiConstructdeaapicasescaseIdauditauditIdOPTIONS517DE0AB",
        "DeaRestApiConstructdeaapicasescaseIdauditauditId33263B8C",
        "DeaRestApiConstructdeaapicasescaseIdauditOPTIONSDEA3525B",
        "DeaRestApiConstructdeaapicasescaseIdauditPOSTE1FBCE9C",
        "DeaRestApiConstructdeaapicasescaseIdaudit16BF85CD",
        "DeaRestApiConstructdeaapicasescaseIddetailsDELETED0F47C2D",
        "DeaRestApiConstructdeaapicasescaseIddetailsGET0AC0D58C",
        "DeaRestApiConstructdeaapicasescaseIddetailsOPTIONSA19CA131",
        "DeaRestApiConstructdeaapicasescaseIddetailsPUT33A3214F",
        "DeaRestApiConstructdeaapicasescaseIddetailsBD77A885",
        "DeaRestApiConstructdeaapicasescaseIdfilesfileIdcontentsGET4172E867",
        "DeaRestApiConstructdeaapicasescaseIdfilesfileIdcontentsOPTIONSC1A05A50",
        "DeaRestApiConstructdeaapicasescaseIdfilesfileIdcontentsPUTF371EF84",
        "DeaRestApiConstructdeaapicasescaseIdfilesfileIdcontentsDFF6E865",
        "DeaRestApiConstructdeaapicasescaseIdfilesfileIdinfoGETBCDCA5B2",
        "DeaRestApiConstructdeaapicasescaseIdfilesfileIdinfoOPTIONS11169FBA",
        "DeaRestApiConstructdeaapicasescaseIdfilesfileIdinfo2981169F",
        "DeaRestApiConstructdeaapicasescaseIdfilesfileIdOPTIONS0739484E",
        "DeaRestApiConstructdeaapicasescaseIdfilesfileId71AE0C3F",
        "DeaRestApiConstructdeaapicasescaseIdfilesGETB7EECD96",
        "DeaRestApiConstructdeaapicasescaseIdfilesOPTIONS18C09E02",
        "DeaRestApiConstructdeaapicasescaseIdfilesPOST6C02B6FD",
        "DeaRestApiConstructdeaapicasescaseIdfilesC98413A7",
        "DeaRestApiConstructdeaapicasescaseIdOPTIONS28A51954",
        "DeaRestApiConstructdeaapicasescaseIdownerOPTIONSBD3E6D71",
        "DeaRestApiConstructdeaapicasescaseIdownerPOSTFB8341CA",
        "DeaRestApiConstructdeaapicasescaseIdownerFA6D485F",
        "DeaRestApiConstructdeaapicasescaseId5919A5AE",
        "DeaRestApiConstructdeaapicasescaseIdscopedInformationGETB786FCDD",
        "DeaRestApiConstructdeaapicasescaseIdscopedInformationOPTIONSBA104BDD",
        "DeaRestApiConstructdeaapicasescaseIdscopedInformation3670B594",
        "DeaRestApiConstructdeaapicasescaseIdstatusOPTIONS0760E14E",
        "DeaRestApiConstructdeaapicasescaseIdstatusPUT31B9CA11",
        "DeaRestApiConstructdeaapicasescaseIdstatus0AD7015F",
        "DeaRestApiConstructdeaapicasescaseIduserMembershipsGETC6D66454",
        "DeaRestApiConstructdeaapicasescaseIduserMembershipsOPTIONS8FB7464B",
        "DeaRestApiConstructdeaapicasescaseIduserMembershipsPOST84A13ED4",
        "DeaRestApiConstructdeaapicasescaseIduserMembershipsD5C1FDF3",
        "DeaRestApiConstructdeaapicasescaseIdusersuserIdmembershipsDELETE66E50CD4",
        "DeaRestApiConstructdeaapicasescaseIdusersuserIdmembershipsOPTIONS925E45CE",
        "DeaRestApiConstructdeaapicasescaseIdusersuserIdmembershipsPUT67F6E361",
        "DeaRestApiConstructdeaapicasescaseIdusersuserIdmemberships2E2BE7E6",
        "DeaRestApiConstructdeaapicasescaseIdusersuserIdOPTIONS15B78F29",
        "DeaRestApiConstructdeaapicasescaseIdusersuserId4ECBA1E2",
        "DeaRestApiConstructdeaapicasescaseIdusersOPTIONS61C453FB",
        "DeaRestApiConstructdeaapicasescaseIdusers13CDB0B7",
        "DeaRestApiConstructdeaapicasesallcasesGET3D7FE7B4",
        "DeaRestApiConstructdeaapicasesallcasesOPTIONSA5C611C6",
        "DeaRestApiConstructdeaapicasesallcases5A486593",
        "DeaRestApiConstructdeaapicasesmycasesGETC5597167",
        "DeaRestApiConstructdeaapicasesmycasesOPTIONSE1C2DE04",
        "DeaRestApiConstructdeaapicasesmycases5E6BEFAC",
        "DeaRestApiConstructdeaapicasesOPTIONS6C23822B",
        "DeaRestApiConstructdeaapicasesPOST0A7C65AB",
        "DeaRestApiConstructdeaapicasesC2FD1C2B",
        "DeaRestApiConstructdeaapiOPTIONSE2FADC9C",
        "DeaRestApiConstructdeaapisystemauditauditIdcsvGETB3B09D3C",
        "DeaRestApiConstructdeaapisystemauditauditIdcsvOPTIONSBC6D4692",
        "DeaRestApiConstructdeaapisystemauditauditIdcsv3DF23375",
        "DeaRestApiConstructdeaapisystemauditauditIdOPTIONS2EADE5A9",
        "DeaRestApiConstructdeaapisystemauditauditIdB2530B9D",
        "DeaRestApiConstructdeaapisystemauditOPTIONS30FFCB3F",
        "DeaRestApiConstructdeaapisystemauditPOSTA0F7E161",
        "DeaRestApiConstructdeaapisystemaudit2A5DAEF8",
        "DeaRestApiConstructdeaapisystemOPTIONS2695AC39",
        "DeaRestApiConstructdeaapisystemAD98847E",
        "DeaRestApiConstructdeaapiusersuserIdauditauditIdcsvGET612A031C",
        "DeaRestApiConstructdeaapiusersuserIdauditauditIdcsvOPTIONSFD04EC81",
        "DeaRestApiConstructdeaapiusersuserIdauditauditIdcsv119B9333",
        "DeaRestApiConstructdeaapiusersuserIdauditauditIdOPTIONS3652E037",
        "DeaRestApiConstructdeaapiusersuserIdauditauditId63841CC8",
        "DeaRestApiConstructdeaapiusersuserIdauditOPTIONSEE6E3674",
        "DeaRestApiConstructdeaapiusersuserIdauditPOST04D75563",
        "DeaRestApiConstructdeaapiusersuserIdaudit60684DFA",
        "DeaRestApiConstructdeaapiusersuserIdOPTIONS66B09E53",
        "DeaRestApiConstructdeaapiusersuserIdB57BE8EB",
        "DeaRestApiConstructdeaapiusersGET45E97005",
        "DeaRestApiConstructdeaapiusersOPTIONS8F715BE6",
        "DeaRestApiConstructdeaapiusers95152658",
      ],
      "Properties": Object {
        "Description": "Backend API",
        "RestApiId": Object {
          "Ref": "DeaRestApiConstructdeaapi6587DDA1",
        },
      },
      "Type": "AWS::ApiGateway::Deployment",
    },
    "DeaRestApiConstructdeaapiDeploymentStage[STAGE-REMOVED][HASH REMOVED]": Object {
      "DependsOn": Array [
        "DeaRestApiConstructdeaapiAccount1E82C2B3",
      ],
      "Properties": Object {
        "AccessLogSetting": Object {
          "DestinationArn": Object {
            "Fn::GetAtt": Array [
              "DeaRestApiConstructAPIGatewayAccessLogs56D13F5D",
              "Arn",
            ],
          },
          "Format": "{\\"stage\\":\\"$context.stage\\",\\"requestId\\":\\"$context.requestId\\",\\"integrationRequestId\\":\\"$context.integration.requestId\\",\\"status\\":\\"$context.status\\",\\"apiId\\":\\"$context.apiId\\",\\"resourcePath\\":\\"$context.resourcePath\\",\\"path\\":\\"$context.path\\",\\"resourceId\\":\\"$context.resourceId\\",\\"httpMethod\\":\\"$context.httpMethod\\",\\"sourceIp\\":\\"$context.identity.sourceIp\\",\\"userAgent\\":\\"$context.identity.userAgent\\"}",
        },
        "DeploymentId": Object {
<<<<<<< HEAD
          "Ref": "DeaRestApiConstructdeaapiDeploymentC27C6CB1486bb6dd5226da5479fc25822be7fe5a",
=======
          "Ref": "DeaRestApiConstructdeaapiDeploymentC27C6CB10f4785e01c943d0180739e4913e879e2",
>>>>>>> 080a1a86
        },
        "RestApiId": Object {
          "Ref": "DeaRestApiConstructdeaapi6587DDA1",
        },
        "StageName": "[STAGE-REMOVED]",
      },
      "Type": "AWS::ApiGateway::Stage",
    },
    "DeaRestApiConstructdeaapiOPTIONSE2FADC9C": Object {
      "Properties": Object {
        "AuthorizationType": "NONE",
        "HttpMethod": "OPTIONS",
        "Integration": Object {
          "IntegrationResponses": Array [
            Object {
              "ResponseParameters": Object {
                "method.response.header.Access-Control-Allow-Credentials": "'true'",
                "method.response.header.Access-Control-Allow-Headers": "'Content-Type,X-Amz-Date,Authorization,X-Api-Key,CSRF-Token,x-amz-security-token,set-cookie'",
                "method.response.header.Access-Control-Allow-Methods": "'OPTIONS,GET,POST,PUT,PATCH,DELETE'",
                "method.response.header.Access-Control-Allow-Origin": "'https://localhost:3001'",
                "method.response.header.Vary": "'Origin'",
              },
              "StatusCode": "204",
            },
          ],
          "RequestTemplates": Object {
            "application/json": "{ statusCode: 200 }",
          },
          "Type": "MOCK",
        },
        "MethodResponses": Array [
          Object {
            "ResponseParameters": Object {
              "method.response.header.Access-Control-Allow-Credentials": true,
              "method.response.header.Access-Control-Allow-Headers": true,
              "method.response.header.Access-Control-Allow-Methods": true,
              "method.response.header.Access-Control-Allow-Origin": true,
              "method.response.header.Vary": true,
            },
            "StatusCode": "204",
          },
        ],
        "ResourceId": Object {
          "Fn::GetAtt": Array [
            "DeaRestApiConstructdeaapi6587DDA1",
            "RootResourceId",
          ],
        },
        "RestApiId": Object {
          "Ref": "DeaRestApiConstructdeaapi6587DDA1",
        },
      },
      "Type": "AWS::ApiGateway::Method",
    },
    "DeaRestApiConstructdeaapiauthE4846931": Object {
      "Properties": Object {
        "ParentId": Object {
          "Fn::GetAtt": Array [
            "DeaRestApiConstructdeaapi6587DDA1",
            "RootResourceId",
          ],
        },
        "PathPart": "auth",
        "RestApiId": Object {
          "Ref": "DeaRestApiConstructdeaapi6587DDA1",
        },
      },
      "Type": "AWS::ApiGateway::Resource",
    },
    "DeaRestApiConstructdeaapiauthOPTIONSF807407C": Object {
      "Properties": Object {
        "AuthorizationType": "NONE",
        "HttpMethod": "OPTIONS",
        "Integration": Object {
          "IntegrationResponses": Array [
            Object {
              "ResponseParameters": Object {
                "method.response.header.Access-Control-Allow-Credentials": "'true'",
                "method.response.header.Access-Control-Allow-Headers": "'Content-Type,X-Amz-Date,Authorization,X-Api-Key,CSRF-Token,x-amz-security-token,set-cookie'",
                "method.response.header.Access-Control-Allow-Methods": "'OPTIONS,GET,POST,PUT,PATCH,DELETE'",
                "method.response.header.Access-Control-Allow-Origin": "'https://localhost:3001'",
                "method.response.header.Vary": "'Origin'",
              },
              "StatusCode": "204",
            },
          ],
          "RequestTemplates": Object {
            "application/json": "{ statusCode: 200 }",
          },
          "Type": "MOCK",
        },
        "MethodResponses": Array [
          Object {
            "ResponseParameters": Object {
              "method.response.header.Access-Control-Allow-Credentials": true,
              "method.response.header.Access-Control-Allow-Headers": true,
              "method.response.header.Access-Control-Allow-Methods": true,
              "method.response.header.Access-Control-Allow-Origin": true,
              "method.response.header.Vary": true,
            },
            "StatusCode": "204",
          },
        ],
        "ResourceId": Object {
          "Ref": "DeaRestApiConstructdeaapiauthE4846931",
        },
        "RestApiId": Object {
          "Ref": "DeaRestApiConstructdeaapi6587DDA1",
        },
      },
      "Type": "AWS::ApiGateway::Method",
    },
    "DeaRestApiConstructdeaapiauthauthCodeFF00F04A": Object {
      "Properties": Object {
        "ParentId": Object {
          "Ref": "DeaRestApiConstructdeaapiauthE4846931",
        },
        "PathPart": "{authCode}",
        "RestApiId": Object {
          "Ref": "DeaRestApiConstructdeaapi6587DDA1",
        },
      },
      "Type": "AWS::ApiGateway::Resource",
    },
    "DeaRestApiConstructdeaapiauthauthCodeOPTIONS886A6DD8": Object {
      "Properties": Object {
        "AuthorizationType": "NONE",
        "HttpMethod": "OPTIONS",
        "Integration": Object {
          "IntegrationResponses": Array [
            Object {
              "ResponseParameters": Object {
                "method.response.header.Access-Control-Allow-Credentials": "'true'",
                "method.response.header.Access-Control-Allow-Headers": "'Content-Type,X-Amz-Date,Authorization,X-Api-Key,CSRF-Token,x-amz-security-token,set-cookie'",
                "method.response.header.Access-Control-Allow-Methods": "'OPTIONS,GET,POST,PUT,PATCH,DELETE'",
                "method.response.header.Access-Control-Allow-Origin": "'https://localhost:3001'",
                "method.response.header.Vary": "'Origin'",
              },
              "StatusCode": "204",
            },
          ],
          "RequestTemplates": Object {
            "application/json": "{ statusCode: 200 }",
          },
          "Type": "MOCK",
        },
        "MethodResponses": Array [
          Object {
            "ResponseParameters": Object {
              "method.response.header.Access-Control-Allow-Credentials": true,
              "method.response.header.Access-Control-Allow-Headers": true,
              "method.response.header.Access-Control-Allow-Methods": true,
              "method.response.header.Access-Control-Allow-Origin": true,
              "method.response.header.Vary": true,
            },
            "StatusCode": "204",
          },
        ],
        "ResourceId": Object {
          "Ref": "DeaRestApiConstructdeaapiauthauthCodeFF00F04A",
        },
        "RestApiId": Object {
          "Ref": "DeaRestApiConstructdeaapi6587DDA1",
        },
      },
      "Type": "AWS::ApiGateway::Method",
    },
    "DeaRestApiConstructdeaapiauthauthCodetokenC94184D9": Object {
      "Properties": Object {
        "ParentId": Object {
          "Ref": "DeaRestApiConstructdeaapiauthauthCodeFF00F04A",
        },
        "PathPart": "token",
        "RestApiId": Object {
          "Ref": "DeaRestApiConstructdeaapi6587DDA1",
        },
      },
      "Type": "AWS::ApiGateway::Resource",
    },
    "DeaRestApiConstructdeaapiauthauthCodetokenOPTIONSE3AA1727": Object {
      "Properties": Object {
        "AuthorizationType": "NONE",
        "HttpMethod": "OPTIONS",
        "Integration": Object {
          "IntegrationResponses": Array [
            Object {
              "ResponseParameters": Object {
                "method.response.header.Access-Control-Allow-Credentials": "'true'",
                "method.response.header.Access-Control-Allow-Headers": "'Content-Type,X-Amz-Date,Authorization,X-Api-Key,CSRF-Token,x-amz-security-token,set-cookie'",
                "method.response.header.Access-Control-Allow-Methods": "'OPTIONS,GET,POST,PUT,PATCH,DELETE'",
                "method.response.header.Access-Control-Allow-Origin": "'https://localhost:3001'",
                "method.response.header.Vary": "'Origin'",
              },
              "StatusCode": "204",
            },
          ],
          "RequestTemplates": Object {
            "application/json": "{ statusCode: 200 }",
          },
          "Type": "MOCK",
        },
        "MethodResponses": Array [
          Object {
            "ResponseParameters": Object {
              "method.response.header.Access-Control-Allow-Credentials": true,
              "method.response.header.Access-Control-Allow-Headers": true,
              "method.response.header.Access-Control-Allow-Methods": true,
              "method.response.header.Access-Control-Allow-Origin": true,
              "method.response.header.Vary": true,
            },
            "StatusCode": "204",
          },
        ],
        "ResourceId": Object {
          "Ref": "DeaRestApiConstructdeaapiauthauthCodetokenC94184D9",
        },
        "RestApiId": Object {
          "Ref": "DeaRestApiConstructdeaapi6587DDA1",
        },
      },
      "Type": "AWS::ApiGateway::Method",
    },
    "DeaRestApiConstructdeaapiauthauthCodetokenPOST81D6F43B": Object {
      "Properties": Object {
        "AuthorizationType": "NONE",
        "HttpMethod": "POST",
        "Integration": Object {
          "IntegrationHttpMethod": "POST",
          "Type": "AWS_PROXY",
          "Uri": Object {
            "Fn::Join": Array [
              "",
              Array [
                "arn:",
                Object {
                  "Ref": "AWS::Partition",
                },
                ":apigateway:",
                Object {
                  "Ref": "AWS::Region",
                },
                ":lambda:path/2015-03-31/functions/",
                Object {
                  "Fn::GetAtt": Array [
                    "DeaRestApiConstructPOSTGetAuthenticationToken7831CF5E",
                    "Arn",
                  ],
                },
                "/invocations",
              ],
            ],
          },
        },
        "ResourceId": Object {
          "Ref": "DeaRestApiConstructdeaapiauthauthCodetokenC94184D9",
        },
        "RestApiId": Object {
          "Ref": "DeaRestApiConstructdeaapi6587DDA1",
        },
      },
      "Type": "AWS::ApiGateway::Method",
    },
    "DeaRestApiConstructdeaapiauthauthCodetokenPOSTApiPermissionTestteststackDeaRestApiConstructdeaapi96FE45F4POSTauthauthCodetokenA42BE3E6": Object {
      "Properties": Object {
        "Action": "lambda:InvokeFunction",
        "FunctionName": Object {
          "Fn::GetAtt": Array [
            "DeaRestApiConstructPOSTGetAuthenticationToken7831CF5E",
            "Arn",
          ],
        },
        "Principal": "apigateway.amazonaws.com",
        "SourceArn": Object {
          "Fn::Join": Array [
            "",
            Array [
              "arn:",
              Object {
                "Ref": "AWS::Partition",
              },
              ":execute-api:",
              Object {
                "Ref": "AWS::Region",
              },
              ":",
              Object {
                "Ref": "AWS::AccountId",
              },
              ":",
              Object {
                "Ref": "DeaRestApiConstructdeaapi6587DDA1",
              },
              "/test-invoke-stage/POST/auth/*/token",
            ],
          ],
        },
      },
      "Type": "AWS::Lambda::Permission",
    },
    "DeaRestApiConstructdeaapiauthauthCodetokenPOSTApiPermissionteststackDeaRestApiConstructdeaapi96FE45F4POSTauthauthCodetokenE48A5552": Object {
      "Properties": Object {
        "Action": "lambda:InvokeFunction",
        "FunctionName": Object {
          "Fn::GetAtt": Array [
            "DeaRestApiConstructPOSTGetAuthenticationToken7831CF5E",
            "Arn",
          ],
        },
        "Principal": "apigateway.amazonaws.com",
        "SourceArn": Object {
          "Fn::Join": Array [
            "",
            Array [
              "arn:",
              Object {
                "Ref": "AWS::Partition",
              },
              ":execute-api:",
              Object {
                "Ref": "AWS::Region",
              },
              ":",
              Object {
                "Ref": "AWS::AccountId",
              },
              ":",
              Object {
                "Ref": "DeaRestApiConstructdeaapi6587DDA1",
              },
              "/",
              Object {
                "Ref": "DeaRestApiConstructdeaapiDeploymentStage[STAGE-REMOVED][HASH REMOVED]",
              },
              "/POST/auth/*/token",
            ],
          ],
        },
      },
      "Type": "AWS::Lambda::Permission",
    },
    "DeaRestApiConstructdeaapiauthloginUrlA5F3FDDA": Object {
      "Properties": Object {
        "ParentId": Object {
          "Ref": "DeaRestApiConstructdeaapiauthE4846931",
        },
        "PathPart": "loginUrl",
        "RestApiId": Object {
          "Ref": "DeaRestApiConstructdeaapi6587DDA1",
        },
      },
      "Type": "AWS::ApiGateway::Resource",
    },
    "DeaRestApiConstructdeaapiauthloginUrlGET4F783A6D": Object {
      "Properties": Object {
        "AuthorizationType": "NONE",
        "HttpMethod": "GET",
        "Integration": Object {
          "IntegrationHttpMethod": "POST",
          "Type": "AWS_PROXY",
          "Uri": Object {
            "Fn::Join": Array [
              "",
              Array [
                "arn:",
                Object {
                  "Ref": "AWS::Partition",
                },
                ":apigateway:",
                Object {
                  "Ref": "AWS::Region",
                },
                ":lambda:path/2015-03-31/functions/",
                Object {
                  "Fn::GetAtt": Array [
                    "DeaRestApiConstructGETGetLoginUrlA95063AD",
                    "Arn",
                  ],
                },
                "/invocations",
              ],
            ],
          },
        },
        "ResourceId": Object {
          "Ref": "DeaRestApiConstructdeaapiauthloginUrlA5F3FDDA",
        },
        "RestApiId": Object {
          "Ref": "DeaRestApiConstructdeaapi6587DDA1",
        },
      },
      "Type": "AWS::ApiGateway::Method",
    },
    "DeaRestApiConstructdeaapiauthloginUrlGETApiPermissionTestteststackDeaRestApiConstructdeaapi96FE45F4GETauthloginUrl21F61114": Object {
      "Properties": Object {
        "Action": "lambda:InvokeFunction",
        "FunctionName": Object {
          "Fn::GetAtt": Array [
            "DeaRestApiConstructGETGetLoginUrlA95063AD",
            "Arn",
          ],
        },
        "Principal": "apigateway.amazonaws.com",
        "SourceArn": Object {
          "Fn::Join": Array [
            "",
            Array [
              "arn:",
              Object {
                "Ref": "AWS::Partition",
              },
              ":execute-api:",
              Object {
                "Ref": "AWS::Region",
              },
              ":",
              Object {
                "Ref": "AWS::AccountId",
              },
              ":",
              Object {
                "Ref": "DeaRestApiConstructdeaapi6587DDA1",
              },
              "/test-invoke-stage/GET/auth/loginUrl",
            ],
          ],
        },
      },
      "Type": "AWS::Lambda::Permission",
    },
    "DeaRestApiConstructdeaapiauthloginUrlGETApiPermissionteststackDeaRestApiConstructdeaapi96FE45F4GETauthloginUrl306C3EFF": Object {
      "Properties": Object {
        "Action": "lambda:InvokeFunction",
        "FunctionName": Object {
          "Fn::GetAtt": Array [
            "DeaRestApiConstructGETGetLoginUrlA95063AD",
            "Arn",
          ],
        },
        "Principal": "apigateway.amazonaws.com",
        "SourceArn": Object {
          "Fn::Join": Array [
            "",
            Array [
              "arn:",
              Object {
                "Ref": "AWS::Partition",
              },
              ":execute-api:",
              Object {
                "Ref": "AWS::Region",
              },
              ":",
              Object {
                "Ref": "AWS::AccountId",
              },
              ":",
              Object {
                "Ref": "DeaRestApiConstructdeaapi6587DDA1",
              },
              "/",
              Object {
                "Ref": "DeaRestApiConstructdeaapiDeploymentStage[STAGE-REMOVED][HASH REMOVED]",
              },
              "/GET/auth/loginUrl",
            ],
          ],
        },
      },
      "Type": "AWS::Lambda::Permission",
    },
    "DeaRestApiConstructdeaapiauthloginUrlOPTIONSFCC225D0": Object {
      "Properties": Object {
        "AuthorizationType": "NONE",
        "HttpMethod": "OPTIONS",
        "Integration": Object {
          "IntegrationResponses": Array [
            Object {
              "ResponseParameters": Object {
                "method.response.header.Access-Control-Allow-Credentials": "'true'",
                "method.response.header.Access-Control-Allow-Headers": "'Content-Type,X-Amz-Date,Authorization,X-Api-Key,CSRF-Token,x-amz-security-token,set-cookie'",
                "method.response.header.Access-Control-Allow-Methods": "'OPTIONS,GET,POST,PUT,PATCH,DELETE'",
                "method.response.header.Access-Control-Allow-Origin": "'https://localhost:3001'",
                "method.response.header.Vary": "'Origin'",
              },
              "StatusCode": "204",
            },
          ],
          "RequestTemplates": Object {
            "application/json": "{ statusCode: 200 }",
          },
          "Type": "MOCK",
        },
        "MethodResponses": Array [
          Object {
            "ResponseParameters": Object {
              "method.response.header.Access-Control-Allow-Credentials": true,
              "method.response.header.Access-Control-Allow-Headers": true,
              "method.response.header.Access-Control-Allow-Methods": true,
              "method.response.header.Access-Control-Allow-Origin": true,
              "method.response.header.Vary": true,
            },
            "StatusCode": "204",
          },
        ],
        "ResourceId": Object {
          "Ref": "DeaRestApiConstructdeaapiauthloginUrlA5F3FDDA",
        },
        "RestApiId": Object {
          "Ref": "DeaRestApiConstructdeaapi6587DDA1",
        },
      },
      "Type": "AWS::ApiGateway::Method",
    },
    "DeaRestApiConstructdeaapiauthlogoutUrlC5CCF412": Object {
      "Properties": Object {
        "ParentId": Object {
          "Ref": "DeaRestApiConstructdeaapiauthE4846931",
        },
        "PathPart": "logoutUrl",
        "RestApiId": Object {
          "Ref": "DeaRestApiConstructdeaapi6587DDA1",
        },
      },
      "Type": "AWS::ApiGateway::Resource",
    },
    "DeaRestApiConstructdeaapiauthlogoutUrlGETApiPermissionTestteststackDeaRestApiConstructdeaapi96FE45F4GETauthlogoutUrlF8A5551B": Object {
      "Properties": Object {
        "Action": "lambda:InvokeFunction",
        "FunctionName": Object {
          "Fn::GetAtt": Array [
            "DeaRestApiConstructGETGetLogoutUrl77EA9407",
            "Arn",
          ],
        },
        "Principal": "apigateway.amazonaws.com",
        "SourceArn": Object {
          "Fn::Join": Array [
            "",
            Array [
              "arn:",
              Object {
                "Ref": "AWS::Partition",
              },
              ":execute-api:",
              Object {
                "Ref": "AWS::Region",
              },
              ":",
              Object {
                "Ref": "AWS::AccountId",
              },
              ":",
              Object {
                "Ref": "DeaRestApiConstructdeaapi6587DDA1",
              },
              "/test-invoke-stage/GET/auth/logoutUrl",
            ],
          ],
        },
      },
      "Type": "AWS::Lambda::Permission",
    },
    "DeaRestApiConstructdeaapiauthlogoutUrlGETApiPermissionteststackDeaRestApiConstructdeaapi96FE45F4GETauthlogoutUrl42120548": Object {
      "Properties": Object {
        "Action": "lambda:InvokeFunction",
        "FunctionName": Object {
          "Fn::GetAtt": Array [
            "DeaRestApiConstructGETGetLogoutUrl77EA9407",
            "Arn",
          ],
        },
        "Principal": "apigateway.amazonaws.com",
        "SourceArn": Object {
          "Fn::Join": Array [
            "",
            Array [
              "arn:",
              Object {
                "Ref": "AWS::Partition",
              },
              ":execute-api:",
              Object {
                "Ref": "AWS::Region",
              },
              ":",
              Object {
                "Ref": "AWS::AccountId",
              },
              ":",
              Object {
                "Ref": "DeaRestApiConstructdeaapi6587DDA1",
              },
              "/",
              Object {
                "Ref": "DeaRestApiConstructdeaapiDeploymentStage[STAGE-REMOVED][HASH REMOVED]",
              },
              "/GET/auth/logoutUrl",
            ],
          ],
        },
      },
      "Type": "AWS::Lambda::Permission",
    },
    "DeaRestApiConstructdeaapiauthlogoutUrlGETC563ACE3": Object {
      "Properties": Object {
        "AuthorizationType": "NONE",
        "HttpMethod": "GET",
        "Integration": Object {
          "IntegrationHttpMethod": "POST",
          "Type": "AWS_PROXY",
          "Uri": Object {
            "Fn::Join": Array [
              "",
              Array [
                "arn:",
                Object {
                  "Ref": "AWS::Partition",
                },
                ":apigateway:",
                Object {
                  "Ref": "AWS::Region",
                },
                ":lambda:path/2015-03-31/functions/",
                Object {
                  "Fn::GetAtt": Array [
                    "DeaRestApiConstructGETGetLogoutUrl77EA9407",
                    "Arn",
                  ],
                },
                "/invocations",
              ],
            ],
          },
        },
        "ResourceId": Object {
          "Ref": "DeaRestApiConstructdeaapiauthlogoutUrlC5CCF412",
        },
        "RestApiId": Object {
          "Ref": "DeaRestApiConstructdeaapi6587DDA1",
        },
      },
      "Type": "AWS::ApiGateway::Method",
    },
    "DeaRestApiConstructdeaapiauthlogoutUrlOPTIONS3CD200C5": Object {
      "Properties": Object {
        "AuthorizationType": "NONE",
        "HttpMethod": "OPTIONS",
        "Integration": Object {
          "IntegrationResponses": Array [
            Object {
              "ResponseParameters": Object {
                "method.response.header.Access-Control-Allow-Credentials": "'true'",
                "method.response.header.Access-Control-Allow-Headers": "'Content-Type,X-Amz-Date,Authorization,X-Api-Key,CSRF-Token,x-amz-security-token,set-cookie'",
                "method.response.header.Access-Control-Allow-Methods": "'OPTIONS,GET,POST,PUT,PATCH,DELETE'",
                "method.response.header.Access-Control-Allow-Origin": "'https://localhost:3001'",
                "method.response.header.Vary": "'Origin'",
              },
              "StatusCode": "204",
            },
          ],
          "RequestTemplates": Object {
            "application/json": "{ statusCode: 200 }",
          },
          "Type": "MOCK",
        },
        "MethodResponses": Array [
          Object {
            "ResponseParameters": Object {
              "method.response.header.Access-Control-Allow-Credentials": true,
              "method.response.header.Access-Control-Allow-Headers": true,
              "method.response.header.Access-Control-Allow-Methods": true,
              "method.response.header.Access-Control-Allow-Origin": true,
              "method.response.header.Vary": true,
            },
            "StatusCode": "204",
          },
        ],
        "ResourceId": Object {
          "Ref": "DeaRestApiConstructdeaapiauthlogoutUrlC5CCF412",
        },
        "RestApiId": Object {
          "Ref": "DeaRestApiConstructdeaapi6587DDA1",
        },
      },
      "Type": "AWS::ApiGateway::Method",
    },
    "DeaRestApiConstructdeaapiauthrefreshToken91363B5F": Object {
      "Properties": Object {
        "ParentId": Object {
          "Ref": "DeaRestApiConstructdeaapiauthE4846931",
        },
        "PathPart": "refreshToken",
        "RestApiId": Object {
          "Ref": "DeaRestApiConstructdeaapi6587DDA1",
        },
      },
      "Type": "AWS::ApiGateway::Resource",
    },
    "DeaRestApiConstructdeaapiauthrefreshTokenOPTIONS265AFE2E": Object {
      "Properties": Object {
        "AuthorizationType": "NONE",
        "HttpMethod": "OPTIONS",
        "Integration": Object {
          "IntegrationResponses": Array [
            Object {
              "ResponseParameters": Object {
                "method.response.header.Access-Control-Allow-Credentials": "'true'",
                "method.response.header.Access-Control-Allow-Headers": "'Content-Type,X-Amz-Date,Authorization,X-Api-Key,CSRF-Token,x-amz-security-token,set-cookie'",
                "method.response.header.Access-Control-Allow-Methods": "'OPTIONS,GET,POST,PUT,PATCH,DELETE'",
                "method.response.header.Access-Control-Allow-Origin": "'https://localhost:3001'",
                "method.response.header.Vary": "'Origin'",
              },
              "StatusCode": "204",
            },
          ],
          "RequestTemplates": Object {
            "application/json": "{ statusCode: 200 }",
          },
          "Type": "MOCK",
        },
        "MethodResponses": Array [
          Object {
            "ResponseParameters": Object {
              "method.response.header.Access-Control-Allow-Credentials": true,
              "method.response.header.Access-Control-Allow-Headers": true,
              "method.response.header.Access-Control-Allow-Methods": true,
              "method.response.header.Access-Control-Allow-Origin": true,
              "method.response.header.Vary": true,
            },
            "StatusCode": "204",
          },
        ],
        "ResourceId": Object {
          "Ref": "DeaRestApiConstructdeaapiauthrefreshToken91363B5F",
        },
        "RestApiId": Object {
          "Ref": "DeaRestApiConstructdeaapi6587DDA1",
        },
      },
      "Type": "AWS::ApiGateway::Method",
    },
    "DeaRestApiConstructdeaapiauthrefreshTokenPOST4BC88F2D": Object {
      "Properties": Object {
        "AuthorizationType": "NONE",
        "HttpMethod": "POST",
        "Integration": Object {
          "IntegrationHttpMethod": "POST",
          "Type": "AWS_PROXY",
          "Uri": Object {
            "Fn::Join": Array [
              "",
              Array [
                "arn:",
                Object {
                  "Ref": "AWS::Partition",
                },
                ":apigateway:",
                Object {
                  "Ref": "AWS::Region",
                },
                ":lambda:path/2015-03-31/functions/",
                Object {
                  "Fn::GetAtt": Array [
                    "DeaRestApiConstructPOSTRefreshIdToken16E1721D",
                    "Arn",
                  ],
                },
                "/invocations",
              ],
            ],
          },
        },
        "ResourceId": Object {
          "Ref": "DeaRestApiConstructdeaapiauthrefreshToken91363B5F",
        },
        "RestApiId": Object {
          "Ref": "DeaRestApiConstructdeaapi6587DDA1",
        },
      },
      "Type": "AWS::ApiGateway::Method",
    },
    "DeaRestApiConstructdeaapiauthrefreshTokenPOSTApiPermissionTestteststackDeaRestApiConstructdeaapi96FE45F4POSTauthrefreshToken099A885C": Object {
      "Properties": Object {
        "Action": "lambda:InvokeFunction",
        "FunctionName": Object {
          "Fn::GetAtt": Array [
            "DeaRestApiConstructPOSTRefreshIdToken16E1721D",
            "Arn",
          ],
        },
        "Principal": "apigateway.amazonaws.com",
        "SourceArn": Object {
          "Fn::Join": Array [
            "",
            Array [
              "arn:",
              Object {
                "Ref": "AWS::Partition",
              },
              ":execute-api:",
              Object {
                "Ref": "AWS::Region",
              },
              ":",
              Object {
                "Ref": "AWS::AccountId",
              },
              ":",
              Object {
                "Ref": "DeaRestApiConstructdeaapi6587DDA1",
              },
              "/test-invoke-stage/POST/auth/refreshToken",
            ],
          ],
        },
      },
      "Type": "AWS::Lambda::Permission",
    },
    "DeaRestApiConstructdeaapiauthrefreshTokenPOSTApiPermissionteststackDeaRestApiConstructdeaapi96FE45F4POSTauthrefreshToken36514E33": Object {
      "Properties": Object {
        "Action": "lambda:InvokeFunction",
        "FunctionName": Object {
          "Fn::GetAtt": Array [
            "DeaRestApiConstructPOSTRefreshIdToken16E1721D",
            "Arn",
          ],
        },
        "Principal": "apigateway.amazonaws.com",
        "SourceArn": Object {
          "Fn::Join": Array [
            "",
            Array [
              "arn:",
              Object {
                "Ref": "AWS::Partition",
              },
              ":execute-api:",
              Object {
                "Ref": "AWS::Region",
              },
              ":",
              Object {
                "Ref": "AWS::AccountId",
              },
              ":",
              Object {
                "Ref": "DeaRestApiConstructdeaapi6587DDA1",
              },
              "/",
              Object {
                "Ref": "DeaRestApiConstructdeaapiDeploymentStage[STAGE-REMOVED][HASH REMOVED]",
              },
              "/POST/auth/refreshToken",
            ],
          ],
        },
      },
      "Type": "AWS::Lambda::Permission",
    },
    "DeaRestApiConstructdeaapiauthrevokeTokenF456D19A": Object {
      "Properties": Object {
        "ParentId": Object {
          "Ref": "DeaRestApiConstructdeaapiauthE4846931",
        },
        "PathPart": "revokeToken",
        "RestApiId": Object {
          "Ref": "DeaRestApiConstructdeaapi6587DDA1",
        },
      },
      "Type": "AWS::ApiGateway::Resource",
    },
    "DeaRestApiConstructdeaapiauthrevokeTokenOPTIONS8E56248E": Object {
      "Properties": Object {
        "AuthorizationType": "NONE",
        "HttpMethod": "OPTIONS",
        "Integration": Object {
          "IntegrationResponses": Array [
            Object {
              "ResponseParameters": Object {
                "method.response.header.Access-Control-Allow-Credentials": "'true'",
                "method.response.header.Access-Control-Allow-Headers": "'Content-Type,X-Amz-Date,Authorization,X-Api-Key,CSRF-Token,x-amz-security-token,set-cookie'",
                "method.response.header.Access-Control-Allow-Methods": "'OPTIONS,GET,POST,PUT,PATCH,DELETE'",
                "method.response.header.Access-Control-Allow-Origin": "'https://localhost:3001'",
                "method.response.header.Vary": "'Origin'",
              },
              "StatusCode": "204",
            },
          ],
          "RequestTemplates": Object {
            "application/json": "{ statusCode: 200 }",
          },
          "Type": "MOCK",
        },
        "MethodResponses": Array [
          Object {
            "ResponseParameters": Object {
              "method.response.header.Access-Control-Allow-Credentials": true,
              "method.response.header.Access-Control-Allow-Headers": true,
              "method.response.header.Access-Control-Allow-Methods": true,
              "method.response.header.Access-Control-Allow-Origin": true,
              "method.response.header.Vary": true,
            },
            "StatusCode": "204",
          },
        ],
        "ResourceId": Object {
          "Ref": "DeaRestApiConstructdeaapiauthrevokeTokenF456D19A",
        },
        "RestApiId": Object {
          "Ref": "DeaRestApiConstructdeaapi6587DDA1",
        },
      },
      "Type": "AWS::ApiGateway::Method",
    },
    "DeaRestApiConstructdeaapiauthrevokeTokenPOSTApiPermissionTestteststackDeaRestApiConstructdeaapi96FE45F4POSTauthrevokeToken13FAD07F": Object {
      "Properties": Object {
        "Action": "lambda:InvokeFunction",
        "FunctionName": Object {
          "Fn::GetAtt": Array [
            "DeaRestApiConstructPOSTRevokeAuthToken4994A05B",
            "Arn",
          ],
        },
        "Principal": "apigateway.amazonaws.com",
        "SourceArn": Object {
          "Fn::Join": Array [
            "",
            Array [
              "arn:",
              Object {
                "Ref": "AWS::Partition",
              },
              ":execute-api:",
              Object {
                "Ref": "AWS::Region",
              },
              ":",
              Object {
                "Ref": "AWS::AccountId",
              },
              ":",
              Object {
                "Ref": "DeaRestApiConstructdeaapi6587DDA1",
              },
              "/test-invoke-stage/POST/auth/revokeToken",
            ],
          ],
        },
      },
      "Type": "AWS::Lambda::Permission",
    },
    "DeaRestApiConstructdeaapiauthrevokeTokenPOSTApiPermissionteststackDeaRestApiConstructdeaapi96FE45F4POSTauthrevokeTokenD51670A5": Object {
      "Properties": Object {
        "Action": "lambda:InvokeFunction",
        "FunctionName": Object {
          "Fn::GetAtt": Array [
            "DeaRestApiConstructPOSTRevokeAuthToken4994A05B",
            "Arn",
          ],
        },
        "Principal": "apigateway.amazonaws.com",
        "SourceArn": Object {
          "Fn::Join": Array [
            "",
            Array [
              "arn:",
              Object {
                "Ref": "AWS::Partition",
              },
              ":execute-api:",
              Object {
                "Ref": "AWS::Region",
              },
              ":",
              Object {
                "Ref": "AWS::AccountId",
              },
              ":",
              Object {
                "Ref": "DeaRestApiConstructdeaapi6587DDA1",
              },
              "/",
              Object {
                "Ref": "DeaRestApiConstructdeaapiDeploymentStage[STAGE-REMOVED][HASH REMOVED]",
              },
              "/POST/auth/revokeToken",
            ],
          ],
        },
      },
      "Type": "AWS::Lambda::Permission",
    },
    "DeaRestApiConstructdeaapiauthrevokeTokenPOSTD4C71CFF": Object {
      "Properties": Object {
        "AuthorizationType": "NONE",
        "HttpMethod": "POST",
        "Integration": Object {
          "IntegrationHttpMethod": "POST",
          "Type": "AWS_PROXY",
          "Uri": Object {
            "Fn::Join": Array [
              "",
              Array [
                "arn:",
                Object {
                  "Ref": "AWS::Partition",
                },
                ":apigateway:",
                Object {
                  "Ref": "AWS::Region",
                },
                ":lambda:path/2015-03-31/functions/",
                Object {
                  "Fn::GetAtt": Array [
                    "DeaRestApiConstructPOSTRevokeAuthToken4994A05B",
                    "Arn",
                  ],
                },
                "/invocations",
              ],
            ],
          },
        },
        "ResourceId": Object {
          "Ref": "DeaRestApiConstructdeaapiauthrevokeTokenF456D19A",
        },
        "RestApiId": Object {
          "Ref": "DeaRestApiConstructdeaapi6587DDA1",
        },
      },
      "Type": "AWS::ApiGateway::Method",
    },
    "DeaRestApiConstructdeaapiavailableEndpointsF75CB106": Object {
      "Properties": Object {
        "ParentId": Object {
          "Fn::GetAtt": Array [
            "DeaRestApiConstructdeaapi6587DDA1",
            "RootResourceId",
          ],
        },
        "PathPart": "availableEndpoints",
        "RestApiId": Object {
          "Ref": "DeaRestApiConstructdeaapi6587DDA1",
        },
      },
      "Type": "AWS::ApiGateway::Resource",
    },
    "DeaRestApiConstructdeaapiavailableEndpointsGET587EF9CF": Object {
      "Properties": Object {
        "AuthorizationType": "AWS_IAM",
        "HttpMethod": "GET",
        "Integration": Object {
          "IntegrationHttpMethod": "POST",
          "Type": "AWS_PROXY",
          "Uri": Object {
            "Fn::Join": Array [
              "",
              Array [
                "arn:",
                Object {
                  "Ref": "AWS::Partition",
                },
                ":apigateway:",
                Object {
                  "Ref": "AWS::Region",
                },
                ":lambda:path/2015-03-31/functions/",
                Object {
                  "Fn::GetAtt": Array [
                    "DeaRestApiConstructGETGetAvailableEndpoints64673B60",
                    "Arn",
                  ],
                },
                "/invocations",
              ],
            ],
          },
        },
        "ResourceId": Object {
          "Ref": "DeaRestApiConstructdeaapiavailableEndpointsF75CB106",
        },
        "RestApiId": Object {
          "Ref": "DeaRestApiConstructdeaapi6587DDA1",
        },
      },
      "Type": "AWS::ApiGateway::Method",
    },
    "DeaRestApiConstructdeaapiavailableEndpointsGETApiPermissionTestteststackDeaRestApiConstructdeaapi96FE45F4GETavailableEndpointsBF1A4F6F": Object {
      "Properties": Object {
        "Action": "lambda:InvokeFunction",
        "FunctionName": Object {
          "Fn::GetAtt": Array [
            "DeaRestApiConstructGETGetAvailableEndpoints64673B60",
            "Arn",
          ],
        },
        "Principal": "apigateway.amazonaws.com",
        "SourceArn": Object {
          "Fn::Join": Array [
            "",
            Array [
              "arn:",
              Object {
                "Ref": "AWS::Partition",
              },
              ":execute-api:",
              Object {
                "Ref": "AWS::Region",
              },
              ":",
              Object {
                "Ref": "AWS::AccountId",
              },
              ":",
              Object {
                "Ref": "DeaRestApiConstructdeaapi6587DDA1",
              },
              "/test-invoke-stage/GET/availableEndpoints",
            ],
          ],
        },
      },
      "Type": "AWS::Lambda::Permission",
    },
    "DeaRestApiConstructdeaapiavailableEndpointsGETApiPermissionteststackDeaRestApiConstructdeaapi96FE45F4GETavailableEndpoints4616DB7F": Object {
      "Properties": Object {
        "Action": "lambda:InvokeFunction",
        "FunctionName": Object {
          "Fn::GetAtt": Array [
            "DeaRestApiConstructGETGetAvailableEndpoints64673B60",
            "Arn",
          ],
        },
        "Principal": "apigateway.amazonaws.com",
        "SourceArn": Object {
          "Fn::Join": Array [
            "",
            Array [
              "arn:",
              Object {
                "Ref": "AWS::Partition",
              },
              ":execute-api:",
              Object {
                "Ref": "AWS::Region",
              },
              ":",
              Object {
                "Ref": "AWS::AccountId",
              },
              ":",
              Object {
                "Ref": "DeaRestApiConstructdeaapi6587DDA1",
              },
              "/",
              Object {
                "Ref": "DeaRestApiConstructdeaapiDeploymentStage[STAGE-REMOVED][HASH REMOVED]",
              },
              "/GET/availableEndpoints",
            ],
          ],
        },
      },
      "Type": "AWS::Lambda::Permission",
    },
    "DeaRestApiConstructdeaapiavailableEndpointsOPTIONS52EA7289": Object {
      "Properties": Object {
        "AuthorizationType": "NONE",
        "HttpMethod": "OPTIONS",
        "Integration": Object {
          "IntegrationResponses": Array [
            Object {
              "ResponseParameters": Object {
                "method.response.header.Access-Control-Allow-Credentials": "'true'",
                "method.response.header.Access-Control-Allow-Headers": "'Content-Type,X-Amz-Date,Authorization,X-Api-Key,CSRF-Token,x-amz-security-token,set-cookie'",
                "method.response.header.Access-Control-Allow-Methods": "'OPTIONS,GET,POST,PUT,PATCH,DELETE'",
                "method.response.header.Access-Control-Allow-Origin": "'https://localhost:3001'",
                "method.response.header.Vary": "'Origin'",
              },
              "StatusCode": "204",
            },
          ],
          "RequestTemplates": Object {
            "application/json": "{ statusCode: 200 }",
          },
          "Type": "MOCK",
        },
        "MethodResponses": Array [
          Object {
            "ResponseParameters": Object {
              "method.response.header.Access-Control-Allow-Credentials": true,
              "method.response.header.Access-Control-Allow-Headers": true,
              "method.response.header.Access-Control-Allow-Methods": true,
              "method.response.header.Access-Control-Allow-Origin": true,
              "method.response.header.Vary": true,
            },
            "StatusCode": "204",
          },
        ],
        "ResourceId": Object {
          "Ref": "DeaRestApiConstructdeaapiavailableEndpointsF75CB106",
        },
        "RestApiId": Object {
          "Ref": "DeaRestApiConstructdeaapi6587DDA1",
        },
      },
      "Type": "AWS::ApiGateway::Method",
    },
    "DeaRestApiConstructdeaapicasesC2FD1C2B": Object {
      "Properties": Object {
        "ParentId": Object {
          "Fn::GetAtt": Array [
            "DeaRestApiConstructdeaapi6587DDA1",
            "RootResourceId",
          ],
        },
        "PathPart": "cases",
        "RestApiId": Object {
          "Ref": "DeaRestApiConstructdeaapi6587DDA1",
        },
      },
      "Type": "AWS::ApiGateway::Resource",
    },
    "DeaRestApiConstructdeaapicasesOPTIONS6C23822B": Object {
      "Properties": Object {
        "AuthorizationType": "NONE",
        "HttpMethod": "OPTIONS",
        "Integration": Object {
          "IntegrationResponses": Array [
            Object {
              "ResponseParameters": Object {
                "method.response.header.Access-Control-Allow-Credentials": "'true'",
                "method.response.header.Access-Control-Allow-Headers": "'Content-Type,X-Amz-Date,Authorization,X-Api-Key,CSRF-Token,x-amz-security-token,set-cookie'",
                "method.response.header.Access-Control-Allow-Methods": "'OPTIONS,GET,POST,PUT,PATCH,DELETE'",
                "method.response.header.Access-Control-Allow-Origin": "'https://localhost:3001'",
                "method.response.header.Vary": "'Origin'",
              },
              "StatusCode": "204",
            },
          ],
          "RequestTemplates": Object {
            "application/json": "{ statusCode: 200 }",
          },
          "Type": "MOCK",
        },
        "MethodResponses": Array [
          Object {
            "ResponseParameters": Object {
              "method.response.header.Access-Control-Allow-Credentials": true,
              "method.response.header.Access-Control-Allow-Headers": true,
              "method.response.header.Access-Control-Allow-Methods": true,
              "method.response.header.Access-Control-Allow-Origin": true,
              "method.response.header.Vary": true,
            },
            "StatusCode": "204",
          },
        ],
        "ResourceId": Object {
          "Ref": "DeaRestApiConstructdeaapicasesC2FD1C2B",
        },
        "RestApiId": Object {
          "Ref": "DeaRestApiConstructdeaapi6587DDA1",
        },
      },
      "Type": "AWS::ApiGateway::Method",
    },
    "DeaRestApiConstructdeaapicasesPOST0A7C65AB": Object {
      "Properties": Object {
        "AuthorizationType": "AWS_IAM",
        "HttpMethod": "POST",
        "Integration": Object {
          "IntegrationHttpMethod": "POST",
          "Type": "AWS_PROXY",
          "Uri": Object {
            "Fn::Join": Array [
              "",
              Array [
                "arn:",
                Object {
                  "Ref": "AWS::Partition",
                },
                ":apigateway:",
                Object {
                  "Ref": "AWS::Region",
                },
                ":lambda:path/2015-03-31/functions/",
                Object {
                  "Fn::GetAtt": Array [
                    "DeaRestApiConstructPOSTCreateCase203FC2B5",
                    "Arn",
                  ],
                },
                "/invocations",
              ],
            ],
          },
        },
        "ResourceId": Object {
          "Ref": "DeaRestApiConstructdeaapicasesC2FD1C2B",
        },
        "RestApiId": Object {
          "Ref": "DeaRestApiConstructdeaapi6587DDA1",
        },
      },
      "Type": "AWS::ApiGateway::Method",
    },
    "DeaRestApiConstructdeaapicasesPOSTApiPermissionTestteststackDeaRestApiConstructdeaapi96FE45F4POSTcasesB76BA281": Object {
      "Properties": Object {
        "Action": "lambda:InvokeFunction",
        "FunctionName": Object {
          "Fn::GetAtt": Array [
            "DeaRestApiConstructPOSTCreateCase203FC2B5",
            "Arn",
          ],
        },
        "Principal": "apigateway.amazonaws.com",
        "SourceArn": Object {
          "Fn::Join": Array [
            "",
            Array [
              "arn:",
              Object {
                "Ref": "AWS::Partition",
              },
              ":execute-api:",
              Object {
                "Ref": "AWS::Region",
              },
              ":",
              Object {
                "Ref": "AWS::AccountId",
              },
              ":",
              Object {
                "Ref": "DeaRestApiConstructdeaapi6587DDA1",
              },
              "/test-invoke-stage/POST/cases",
            ],
          ],
        },
      },
      "Type": "AWS::Lambda::Permission",
    },
    "DeaRestApiConstructdeaapicasesPOSTApiPermissionteststackDeaRestApiConstructdeaapi96FE45F4POSTcases9AE2A82E": Object {
      "Properties": Object {
        "Action": "lambda:InvokeFunction",
        "FunctionName": Object {
          "Fn::GetAtt": Array [
            "DeaRestApiConstructPOSTCreateCase203FC2B5",
            "Arn",
          ],
        },
        "Principal": "apigateway.amazonaws.com",
        "SourceArn": Object {
          "Fn::Join": Array [
            "",
            Array [
              "arn:",
              Object {
                "Ref": "AWS::Partition",
              },
              ":execute-api:",
              Object {
                "Ref": "AWS::Region",
              },
              ":",
              Object {
                "Ref": "AWS::AccountId",
              },
              ":",
              Object {
                "Ref": "DeaRestApiConstructdeaapi6587DDA1",
              },
              "/",
              Object {
                "Ref": "DeaRestApiConstructdeaapiDeploymentStage[STAGE-REMOVED][HASH REMOVED]",
              },
              "/POST/cases",
            ],
          ],
        },
      },
      "Type": "AWS::Lambda::Permission",
    },
    "DeaRestApiConstructdeaapicasesallcases5A486593": Object {
      "Properties": Object {
        "ParentId": Object {
          "Ref": "DeaRestApiConstructdeaapicasesC2FD1C2B",
        },
        "PathPart": "all-cases",
        "RestApiId": Object {
          "Ref": "DeaRestApiConstructdeaapi6587DDA1",
        },
      },
      "Type": "AWS::ApiGateway::Resource",
    },
    "DeaRestApiConstructdeaapicasesallcasesGET3D7FE7B4": Object {
      "Properties": Object {
        "AuthorizationType": "AWS_IAM",
        "HttpMethod": "GET",
        "Integration": Object {
          "IntegrationHttpMethod": "POST",
          "RequestParameters": Object {
            "integration.request.querystring.limit": "method.request.querystring.limit",
            "integration.request.querystring.next": "method.request.querystring.next",
          },
          "Type": "AWS_PROXY",
          "Uri": Object {
            "Fn::Join": Array [
              "",
              Array [
                "arn:",
                Object {
                  "Ref": "AWS::Partition",
                },
                ":apigateway:",
                Object {
                  "Ref": "AWS::Region",
                },
                ":lambda:path/2015-03-31/functions/",
                Object {
                  "Fn::GetAtt": Array [
                    "DeaRestApiConstructGETGetAllCasesD64E9594",
                    "Arn",
                  ],
                },
                "/invocations",
              ],
            ],
          },
        },
        "RequestParameters": Object {
          "method.request.querystring.limit": false,
          "method.request.querystring.next": false,
        },
        "ResourceId": Object {
          "Ref": "DeaRestApiConstructdeaapicasesallcases5A486593",
        },
        "RestApiId": Object {
          "Ref": "DeaRestApiConstructdeaapi6587DDA1",
        },
      },
      "Type": "AWS::ApiGateway::Method",
    },
    "DeaRestApiConstructdeaapicasesallcasesGETApiPermissionTestteststackDeaRestApiConstructdeaapi96FE45F4GETcasesallcases0A56C052": Object {
      "Properties": Object {
        "Action": "lambda:InvokeFunction",
        "FunctionName": Object {
          "Fn::GetAtt": Array [
            "DeaRestApiConstructGETGetAllCasesD64E9594",
            "Arn",
          ],
        },
        "Principal": "apigateway.amazonaws.com",
        "SourceArn": Object {
          "Fn::Join": Array [
            "",
            Array [
              "arn:",
              Object {
                "Ref": "AWS::Partition",
              },
              ":execute-api:",
              Object {
                "Ref": "AWS::Region",
              },
              ":",
              Object {
                "Ref": "AWS::AccountId",
              },
              ":",
              Object {
                "Ref": "DeaRestApiConstructdeaapi6587DDA1",
              },
              "/test-invoke-stage/GET/cases/all-cases",
            ],
          ],
        },
      },
      "Type": "AWS::Lambda::Permission",
    },
    "DeaRestApiConstructdeaapicasesallcasesGETApiPermissionteststackDeaRestApiConstructdeaapi96FE45F4GETcasesallcases8A384810": Object {
      "Properties": Object {
        "Action": "lambda:InvokeFunction",
        "FunctionName": Object {
          "Fn::GetAtt": Array [
            "DeaRestApiConstructGETGetAllCasesD64E9594",
            "Arn",
          ],
        },
        "Principal": "apigateway.amazonaws.com",
        "SourceArn": Object {
          "Fn::Join": Array [
            "",
            Array [
              "arn:",
              Object {
                "Ref": "AWS::Partition",
              },
              ":execute-api:",
              Object {
                "Ref": "AWS::Region",
              },
              ":",
              Object {
                "Ref": "AWS::AccountId",
              },
              ":",
              Object {
                "Ref": "DeaRestApiConstructdeaapi6587DDA1",
              },
              "/",
              Object {
                "Ref": "DeaRestApiConstructdeaapiDeploymentStage[STAGE-REMOVED][HASH REMOVED]",
              },
              "/GET/cases/all-cases",
            ],
          ],
        },
      },
      "Type": "AWS::Lambda::Permission",
    },
    "DeaRestApiConstructdeaapicasesallcasesOPTIONSA5C611C6": Object {
      "Properties": Object {
        "AuthorizationType": "NONE",
        "HttpMethod": "OPTIONS",
        "Integration": Object {
          "IntegrationResponses": Array [
            Object {
              "ResponseParameters": Object {
                "method.response.header.Access-Control-Allow-Credentials": "'true'",
                "method.response.header.Access-Control-Allow-Headers": "'Content-Type,X-Amz-Date,Authorization,X-Api-Key,CSRF-Token,x-amz-security-token,set-cookie'",
                "method.response.header.Access-Control-Allow-Methods": "'OPTIONS,GET,POST,PUT,PATCH,DELETE'",
                "method.response.header.Access-Control-Allow-Origin": "'https://localhost:3001'",
                "method.response.header.Vary": "'Origin'",
              },
              "StatusCode": "204",
            },
          ],
          "RequestTemplates": Object {
            "application/json": "{ statusCode: 200 }",
          },
          "Type": "MOCK",
        },
        "MethodResponses": Array [
          Object {
            "ResponseParameters": Object {
              "method.response.header.Access-Control-Allow-Credentials": true,
              "method.response.header.Access-Control-Allow-Headers": true,
              "method.response.header.Access-Control-Allow-Methods": true,
              "method.response.header.Access-Control-Allow-Origin": true,
              "method.response.header.Vary": true,
            },
            "StatusCode": "204",
          },
        ],
        "ResourceId": Object {
          "Ref": "DeaRestApiConstructdeaapicasesallcases5A486593",
        },
        "RestApiId": Object {
          "Ref": "DeaRestApiConstructdeaapi6587DDA1",
        },
      },
      "Type": "AWS::ApiGateway::Method",
    },
    "DeaRestApiConstructdeaapicasescaseId5919A5AE": Object {
      "Properties": Object {
        "ParentId": Object {
          "Ref": "DeaRestApiConstructdeaapicasesC2FD1C2B",
        },
        "PathPart": "{caseId}",
        "RestApiId": Object {
          "Ref": "DeaRestApiConstructdeaapi6587DDA1",
        },
      },
      "Type": "AWS::ApiGateway::Resource",
    },
    "DeaRestApiConstructdeaapicasescaseIdOPTIONS28A51954": Object {
      "Properties": Object {
        "AuthorizationType": "NONE",
        "HttpMethod": "OPTIONS",
        "Integration": Object {
          "IntegrationResponses": Array [
            Object {
              "ResponseParameters": Object {
                "method.response.header.Access-Control-Allow-Credentials": "'true'",
                "method.response.header.Access-Control-Allow-Headers": "'Content-Type,X-Amz-Date,Authorization,X-Api-Key,CSRF-Token,x-amz-security-token,set-cookie'",
                "method.response.header.Access-Control-Allow-Methods": "'OPTIONS,GET,POST,PUT,PATCH,DELETE'",
                "method.response.header.Access-Control-Allow-Origin": "'https://localhost:3001'",
                "method.response.header.Vary": "'Origin'",
              },
              "StatusCode": "204",
            },
          ],
          "RequestTemplates": Object {
            "application/json": "{ statusCode: 200 }",
          },
          "Type": "MOCK",
        },
        "MethodResponses": Array [
          Object {
            "ResponseParameters": Object {
              "method.response.header.Access-Control-Allow-Credentials": true,
              "method.response.header.Access-Control-Allow-Headers": true,
              "method.response.header.Access-Control-Allow-Methods": true,
              "method.response.header.Access-Control-Allow-Origin": true,
              "method.response.header.Vary": true,
            },
            "StatusCode": "204",
          },
        ],
        "ResourceId": Object {
          "Ref": "DeaRestApiConstructdeaapicasescaseId5919A5AE",
        },
        "RestApiId": Object {
          "Ref": "DeaRestApiConstructdeaapi6587DDA1",
        },
      },
      "Type": "AWS::ApiGateway::Method",
    },
    "DeaRestApiConstructdeaapicasescaseIdactions4A0D9ED8": Object {
      "Properties": Object {
        "ParentId": Object {
          "Ref": "DeaRestApiConstructdeaapicasescaseId5919A5AE",
        },
        "PathPart": "actions",
        "RestApiId": Object {
          "Ref": "DeaRestApiConstructdeaapi6587DDA1",
        },
      },
      "Type": "AWS::ApiGateway::Resource",
    },
    "DeaRestApiConstructdeaapicasescaseIdactionsGETApiPermissionTestteststackDeaRestApiConstructdeaapi96FE45F4GETcasescaseIdactionsE4633CE0": Object {
      "Properties": Object {
        "Action": "lambda:InvokeFunction",
        "FunctionName": Object {
          "Fn::GetAtt": Array [
            "DeaRestApiConstructGETGetCaseActions7D38DBB9",
            "Arn",
          ],
        },
        "Principal": "apigateway.amazonaws.com",
        "SourceArn": Object {
          "Fn::Join": Array [
            "",
            Array [
              "arn:",
              Object {
                "Ref": "AWS::Partition",
              },
              ":execute-api:",
              Object {
                "Ref": "AWS::Region",
              },
              ":",
              Object {
                "Ref": "AWS::AccountId",
              },
              ":",
              Object {
                "Ref": "DeaRestApiConstructdeaapi6587DDA1",
              },
              "/test-invoke-stage/GET/cases/*/actions",
            ],
          ],
        },
      },
      "Type": "AWS::Lambda::Permission",
    },
    "DeaRestApiConstructdeaapicasescaseIdactionsGETApiPermissionteststackDeaRestApiConstructdeaapi96FE45F4GETcasescaseIdactionsFAD4690C": Object {
      "Properties": Object {
        "Action": "lambda:InvokeFunction",
        "FunctionName": Object {
          "Fn::GetAtt": Array [
            "DeaRestApiConstructGETGetCaseActions7D38DBB9",
            "Arn",
          ],
        },
        "Principal": "apigateway.amazonaws.com",
        "SourceArn": Object {
          "Fn::Join": Array [
            "",
            Array [
              "arn:",
              Object {
                "Ref": "AWS::Partition",
              },
              ":execute-api:",
              Object {
                "Ref": "AWS::Region",
              },
              ":",
              Object {
                "Ref": "AWS::AccountId",
              },
              ":",
              Object {
                "Ref": "DeaRestApiConstructdeaapi6587DDA1",
              },
              "/",
              Object {
                "Ref": "DeaRestApiConstructdeaapiDeploymentStage[STAGE-REMOVED][HASH REMOVED]",
              },
              "/GET/cases/*/actions",
            ],
          ],
        },
      },
      "Type": "AWS::Lambda::Permission",
    },
    "DeaRestApiConstructdeaapicasescaseIdactionsGETDE6D1CEA": Object {
      "Properties": Object {
        "AuthorizationType": "AWS_IAM",
        "HttpMethod": "GET",
        "Integration": Object {
          "IntegrationHttpMethod": "POST",
          "Type": "AWS_PROXY",
          "Uri": Object {
            "Fn::Join": Array [
              "",
              Array [
                "arn:",
                Object {
                  "Ref": "AWS::Partition",
                },
                ":apigateway:",
                Object {
                  "Ref": "AWS::Region",
                },
                ":lambda:path/2015-03-31/functions/",
                Object {
                  "Fn::GetAtt": Array [
                    "DeaRestApiConstructGETGetCaseActions7D38DBB9",
                    "Arn",
                  ],
                },
                "/invocations",
              ],
            ],
          },
        },
        "ResourceId": Object {
          "Ref": "DeaRestApiConstructdeaapicasescaseIdactions4A0D9ED8",
        },
        "RestApiId": Object {
          "Ref": "DeaRestApiConstructdeaapi6587DDA1",
        },
      },
      "Type": "AWS::ApiGateway::Method",
    },
    "DeaRestApiConstructdeaapicasescaseIdactionsOPTIONSE258076A": Object {
      "Properties": Object {
        "AuthorizationType": "NONE",
        "HttpMethod": "OPTIONS",
        "Integration": Object {
          "IntegrationResponses": Array [
            Object {
              "ResponseParameters": Object {
                "method.response.header.Access-Control-Allow-Credentials": "'true'",
                "method.response.header.Access-Control-Allow-Headers": "'Content-Type,X-Amz-Date,Authorization,X-Api-Key,CSRF-Token,x-amz-security-token,set-cookie'",
                "method.response.header.Access-Control-Allow-Methods": "'OPTIONS,GET,POST,PUT,PATCH,DELETE'",
                "method.response.header.Access-Control-Allow-Origin": "'https://localhost:3001'",
                "method.response.header.Vary": "'Origin'",
              },
              "StatusCode": "204",
            },
          ],
          "RequestTemplates": Object {
            "application/json": "{ statusCode: 200 }",
          },
          "Type": "MOCK",
        },
        "MethodResponses": Array [
          Object {
            "ResponseParameters": Object {
              "method.response.header.Access-Control-Allow-Credentials": true,
              "method.response.header.Access-Control-Allow-Headers": true,
              "method.response.header.Access-Control-Allow-Methods": true,
              "method.response.header.Access-Control-Allow-Origin": true,
              "method.response.header.Vary": true,
            },
            "StatusCode": "204",
          },
        ],
        "ResourceId": Object {
          "Ref": "DeaRestApiConstructdeaapicasescaseIdactions4A0D9ED8",
        },
        "RestApiId": Object {
          "Ref": "DeaRestApiConstructdeaapi6587DDA1",
        },
      },
      "Type": "AWS::ApiGateway::Method",
    },
    "DeaRestApiConstructdeaapicasescaseIdaudit16BF85CD": Object {
      "Properties": Object {
        "ParentId": Object {
          "Ref": "DeaRestApiConstructdeaapicasescaseId5919A5AE",
        },
        "PathPart": "audit",
        "RestApiId": Object {
          "Ref": "DeaRestApiConstructdeaapi6587DDA1",
        },
      },
      "Type": "AWS::ApiGateway::Resource",
    },
    "DeaRestApiConstructdeaapicasescaseIdauditOPTIONSDEA3525B": Object {
      "Properties": Object {
        "AuthorizationType": "NONE",
        "HttpMethod": "OPTIONS",
        "Integration": Object {
          "IntegrationResponses": Array [
            Object {
              "ResponseParameters": Object {
                "method.response.header.Access-Control-Allow-Credentials": "'true'",
                "method.response.header.Access-Control-Allow-Headers": "'Content-Type,X-Amz-Date,Authorization,X-Api-Key,CSRF-Token,x-amz-security-token,set-cookie'",
                "method.response.header.Access-Control-Allow-Methods": "'OPTIONS,GET,POST,PUT,PATCH,DELETE'",
                "method.response.header.Access-Control-Allow-Origin": "'https://localhost:3001'",
                "method.response.header.Vary": "'Origin'",
              },
              "StatusCode": "204",
            },
          ],
          "RequestTemplates": Object {
            "application/json": "{ statusCode: 200 }",
          },
          "Type": "MOCK",
        },
        "MethodResponses": Array [
          Object {
            "ResponseParameters": Object {
              "method.response.header.Access-Control-Allow-Credentials": true,
              "method.response.header.Access-Control-Allow-Headers": true,
              "method.response.header.Access-Control-Allow-Methods": true,
              "method.response.header.Access-Control-Allow-Origin": true,
              "method.response.header.Vary": true,
            },
            "StatusCode": "204",
          },
        ],
        "ResourceId": Object {
          "Ref": "DeaRestApiConstructdeaapicasescaseIdaudit16BF85CD",
        },
        "RestApiId": Object {
          "Ref": "DeaRestApiConstructdeaapi6587DDA1",
        },
      },
      "Type": "AWS::ApiGateway::Method",
    },
    "DeaRestApiConstructdeaapicasescaseIdauditPOSTApiPermissionTestteststackDeaRestApiConstructdeaapi96FE45F4POSTcasescaseIdaudit10091757": Object {
      "Properties": Object {
        "Action": "lambda:InvokeFunction",
        "FunctionName": Object {
          "Fn::GetAtt": Array [
            "DeaRestApiConstructPOSTRequestCaseAudit31F3AA5B",
            "Arn",
          ],
        },
        "Principal": "apigateway.amazonaws.com",
        "SourceArn": Object {
          "Fn::Join": Array [
            "",
            Array [
              "arn:",
              Object {
                "Ref": "AWS::Partition",
              },
              ":execute-api:",
              Object {
                "Ref": "AWS::Region",
              },
              ":",
              Object {
                "Ref": "AWS::AccountId",
              },
              ":",
              Object {
                "Ref": "DeaRestApiConstructdeaapi6587DDA1",
              },
              "/test-invoke-stage/POST/cases/*/audit",
            ],
          ],
        },
      },
      "Type": "AWS::Lambda::Permission",
    },
    "DeaRestApiConstructdeaapicasescaseIdauditPOSTApiPermissionteststackDeaRestApiConstructdeaapi96FE45F4POSTcasescaseIdaudit5D5BA22A": Object {
      "Properties": Object {
        "Action": "lambda:InvokeFunction",
        "FunctionName": Object {
          "Fn::GetAtt": Array [
            "DeaRestApiConstructPOSTRequestCaseAudit31F3AA5B",
            "Arn",
          ],
        },
        "Principal": "apigateway.amazonaws.com",
        "SourceArn": Object {
          "Fn::Join": Array [
            "",
            Array [
              "arn:",
              Object {
                "Ref": "AWS::Partition",
              },
              ":execute-api:",
              Object {
                "Ref": "AWS::Region",
              },
              ":",
              Object {
                "Ref": "AWS::AccountId",
              },
              ":",
              Object {
                "Ref": "DeaRestApiConstructdeaapi6587DDA1",
              },
              "/",
              Object {
                "Ref": "DeaRestApiConstructdeaapiDeploymentStage[STAGE-REMOVED][HASH REMOVED]",
              },
              "/POST/cases/*/audit",
            ],
          ],
        },
      },
      "Type": "AWS::Lambda::Permission",
    },
    "DeaRestApiConstructdeaapicasescaseIdauditPOSTE1FBCE9C": Object {
      "Properties": Object {
        "AuthorizationType": "AWS_IAM",
        "HttpMethod": "POST",
        "Integration": Object {
          "IntegrationHttpMethod": "POST",
          "Type": "AWS_PROXY",
          "Uri": Object {
            "Fn::Join": Array [
              "",
              Array [
                "arn:",
                Object {
                  "Ref": "AWS::Partition",
                },
                ":apigateway:",
                Object {
                  "Ref": "AWS::Region",
                },
                ":lambda:path/2015-03-31/functions/",
                Object {
                  "Fn::GetAtt": Array [
                    "DeaRestApiConstructPOSTRequestCaseAudit31F3AA5B",
                    "Arn",
                  ],
                },
                "/invocations",
              ],
            ],
          },
        },
        "ResourceId": Object {
          "Ref": "DeaRestApiConstructdeaapicasescaseIdaudit16BF85CD",
        },
        "RestApiId": Object {
          "Ref": "DeaRestApiConstructdeaapi6587DDA1",
        },
      },
      "Type": "AWS::ApiGateway::Method",
    },
    "DeaRestApiConstructdeaapicasescaseIdauditauditId33263B8C": Object {
      "Properties": Object {
        "ParentId": Object {
          "Ref": "DeaRestApiConstructdeaapicasescaseIdaudit16BF85CD",
        },
        "PathPart": "{auditId}",
        "RestApiId": Object {
          "Ref": "DeaRestApiConstructdeaapi6587DDA1",
        },
      },
      "Type": "AWS::ApiGateway::Resource",
    },
    "DeaRestApiConstructdeaapicasescaseIdauditauditIdOPTIONS517DE0AB": Object {
      "Properties": Object {
        "AuthorizationType": "NONE",
        "HttpMethod": "OPTIONS",
        "Integration": Object {
          "IntegrationResponses": Array [
            Object {
              "ResponseParameters": Object {
                "method.response.header.Access-Control-Allow-Credentials": "'true'",
                "method.response.header.Access-Control-Allow-Headers": "'Content-Type,X-Amz-Date,Authorization,X-Api-Key,CSRF-Token,x-amz-security-token,set-cookie'",
                "method.response.header.Access-Control-Allow-Methods": "'OPTIONS,GET,POST,PUT,PATCH,DELETE'",
                "method.response.header.Access-Control-Allow-Origin": "'https://localhost:3001'",
                "method.response.header.Vary": "'Origin'",
              },
              "StatusCode": "204",
            },
          ],
          "RequestTemplates": Object {
            "application/json": "{ statusCode: 200 }",
          },
          "Type": "MOCK",
        },
        "MethodResponses": Array [
          Object {
            "ResponseParameters": Object {
              "method.response.header.Access-Control-Allow-Credentials": true,
              "method.response.header.Access-Control-Allow-Headers": true,
              "method.response.header.Access-Control-Allow-Methods": true,
              "method.response.header.Access-Control-Allow-Origin": true,
              "method.response.header.Vary": true,
            },
            "StatusCode": "204",
          },
        ],
        "ResourceId": Object {
          "Ref": "DeaRestApiConstructdeaapicasescaseIdauditauditId33263B8C",
        },
        "RestApiId": Object {
          "Ref": "DeaRestApiConstructdeaapi6587DDA1",
        },
      },
      "Type": "AWS::ApiGateway::Method",
    },
    "DeaRestApiConstructdeaapicasescaseIdauditauditIdcsvF0D4AAEB": Object {
      "Properties": Object {
        "ParentId": Object {
          "Ref": "DeaRestApiConstructdeaapicasescaseIdauditauditId33263B8C",
        },
        "PathPart": "csv",
        "RestApiId": Object {
          "Ref": "DeaRestApiConstructdeaapi6587DDA1",
        },
      },
      "Type": "AWS::ApiGateway::Resource",
    },
    "DeaRestApiConstructdeaapicasescaseIdauditauditIdcsvGET26466F30": Object {
      "Properties": Object {
        "AuthorizationType": "AWS_IAM",
        "HttpMethod": "GET",
        "Integration": Object {
          "IntegrationHttpMethod": "POST",
          "Type": "AWS_PROXY",
          "Uri": Object {
            "Fn::Join": Array [
              "",
              Array [
                "arn:",
                Object {
                  "Ref": "AWS::Partition",
                },
                ":apigateway:",
                Object {
                  "Ref": "AWS::Region",
                },
                ":lambda:path/2015-03-31/functions/",
                Object {
                  "Fn::GetAtt": Array [
                    "DeaRestApiConstructGETGetCaseAuditB3A2988F",
                    "Arn",
                  ],
                },
                "/invocations",
              ],
            ],
          },
        },
        "ResourceId": Object {
          "Ref": "DeaRestApiConstructdeaapicasescaseIdauditauditIdcsvF0D4AAEB",
        },
        "RestApiId": Object {
          "Ref": "DeaRestApiConstructdeaapi6587DDA1",
        },
      },
      "Type": "AWS::ApiGateway::Method",
    },
    "DeaRestApiConstructdeaapicasescaseIdauditauditIdcsvGETApiPermissionTestteststackDeaRestApiConstructdeaapi96FE45F4GETcasescaseIdauditauditIdcsv8740F849": Object {
      "Properties": Object {
        "Action": "lambda:InvokeFunction",
        "FunctionName": Object {
          "Fn::GetAtt": Array [
            "DeaRestApiConstructGETGetCaseAuditB3A2988F",
            "Arn",
          ],
        },
        "Principal": "apigateway.amazonaws.com",
        "SourceArn": Object {
          "Fn::Join": Array [
            "",
            Array [
              "arn:",
              Object {
                "Ref": "AWS::Partition",
              },
              ":execute-api:",
              Object {
                "Ref": "AWS::Region",
              },
              ":",
              Object {
                "Ref": "AWS::AccountId",
              },
              ":",
              Object {
                "Ref": "DeaRestApiConstructdeaapi6587DDA1",
              },
              "/test-invoke-stage/GET/cases/*/audit/*/csv",
            ],
          ],
        },
      },
      "Type": "AWS::Lambda::Permission",
    },
    "DeaRestApiConstructdeaapicasescaseIdauditauditIdcsvGETApiPermissionteststackDeaRestApiConstructdeaapi96FE45F4GETcasescaseIdauditauditIdcsvC4D46A81": Object {
      "Properties": Object {
        "Action": "lambda:InvokeFunction",
        "FunctionName": Object {
          "Fn::GetAtt": Array [
            "DeaRestApiConstructGETGetCaseAuditB3A2988F",
            "Arn",
          ],
        },
        "Principal": "apigateway.amazonaws.com",
        "SourceArn": Object {
          "Fn::Join": Array [
            "",
            Array [
              "arn:",
              Object {
                "Ref": "AWS::Partition",
              },
              ":execute-api:",
              Object {
                "Ref": "AWS::Region",
              },
              ":",
              Object {
                "Ref": "AWS::AccountId",
              },
              ":",
              Object {
                "Ref": "DeaRestApiConstructdeaapi6587DDA1",
              },
              "/",
              Object {
                "Ref": "DeaRestApiConstructdeaapiDeploymentStage[STAGE-REMOVED][HASH REMOVED]",
              },
              "/GET/cases/*/audit/*/csv",
            ],
          ],
        },
      },
      "Type": "AWS::Lambda::Permission",
    },
    "DeaRestApiConstructdeaapicasescaseIdauditauditIdcsvOPTIONS428A5C73": Object {
      "Properties": Object {
        "AuthorizationType": "NONE",
        "HttpMethod": "OPTIONS",
        "Integration": Object {
          "IntegrationResponses": Array [
            Object {
              "ResponseParameters": Object {
                "method.response.header.Access-Control-Allow-Credentials": "'true'",
                "method.response.header.Access-Control-Allow-Headers": "'Content-Type,X-Amz-Date,Authorization,X-Api-Key,CSRF-Token,x-amz-security-token,set-cookie'",
                "method.response.header.Access-Control-Allow-Methods": "'OPTIONS,GET,POST,PUT,PATCH,DELETE'",
                "method.response.header.Access-Control-Allow-Origin": "'https://localhost:3001'",
                "method.response.header.Vary": "'Origin'",
              },
              "StatusCode": "204",
            },
          ],
          "RequestTemplates": Object {
            "application/json": "{ statusCode: 200 }",
          },
          "Type": "MOCK",
        },
        "MethodResponses": Array [
          Object {
            "ResponseParameters": Object {
              "method.response.header.Access-Control-Allow-Credentials": true,
              "method.response.header.Access-Control-Allow-Headers": true,
              "method.response.header.Access-Control-Allow-Methods": true,
              "method.response.header.Access-Control-Allow-Origin": true,
              "method.response.header.Vary": true,
            },
            "StatusCode": "204",
          },
        ],
        "ResourceId": Object {
          "Ref": "DeaRestApiConstructdeaapicasescaseIdauditauditIdcsvF0D4AAEB",
        },
        "RestApiId": Object {
          "Ref": "DeaRestApiConstructdeaapi6587DDA1",
        },
      },
      "Type": "AWS::ApiGateway::Method",
    },
    "DeaRestApiConstructdeaapicasescaseIddetailsBD77A885": Object {
      "Properties": Object {
        "ParentId": Object {
          "Ref": "DeaRestApiConstructdeaapicasescaseId5919A5AE",
        },
        "PathPart": "details",
        "RestApiId": Object {
          "Ref": "DeaRestApiConstructdeaapi6587DDA1",
        },
      },
      "Type": "AWS::ApiGateway::Resource",
    },
    "DeaRestApiConstructdeaapicasescaseIddetailsDELETEApiPermissionTestteststackDeaRestApiConstructdeaapi96FE45F4DELETEcasescaseIddetails918BFC1A": Object {
      "Properties": Object {
        "Action": "lambda:InvokeFunction",
        "FunctionName": Object {
          "Fn::GetAtt": Array [
            "DeaRestApiConstructDELETEDeleteCase9C8CBC88",
            "Arn",
          ],
        },
        "Principal": "apigateway.amazonaws.com",
        "SourceArn": Object {
          "Fn::Join": Array [
            "",
            Array [
              "arn:",
              Object {
                "Ref": "AWS::Partition",
              },
              ":execute-api:",
              Object {
                "Ref": "AWS::Region",
              },
              ":",
              Object {
                "Ref": "AWS::AccountId",
              },
              ":",
              Object {
                "Ref": "DeaRestApiConstructdeaapi6587DDA1",
              },
              "/test-invoke-stage/DELETE/cases/*/details",
            ],
          ],
        },
      },
      "Type": "AWS::Lambda::Permission",
    },
    "DeaRestApiConstructdeaapicasescaseIddetailsDELETEApiPermissionteststackDeaRestApiConstructdeaapi96FE45F4DELETEcasescaseIddetails2FC44B5A": Object {
      "Properties": Object {
        "Action": "lambda:InvokeFunction",
        "FunctionName": Object {
          "Fn::GetAtt": Array [
            "DeaRestApiConstructDELETEDeleteCase9C8CBC88",
            "Arn",
          ],
        },
        "Principal": "apigateway.amazonaws.com",
        "SourceArn": Object {
          "Fn::Join": Array [
            "",
            Array [
              "arn:",
              Object {
                "Ref": "AWS::Partition",
              },
              ":execute-api:",
              Object {
                "Ref": "AWS::Region",
              },
              ":",
              Object {
                "Ref": "AWS::AccountId",
              },
              ":",
              Object {
                "Ref": "DeaRestApiConstructdeaapi6587DDA1",
              },
              "/",
              Object {
                "Ref": "DeaRestApiConstructdeaapiDeploymentStage[STAGE-REMOVED][HASH REMOVED]",
              },
              "/DELETE/cases/*/details",
            ],
          ],
        },
      },
      "Type": "AWS::Lambda::Permission",
    },
    "DeaRestApiConstructdeaapicasescaseIddetailsDELETED0F47C2D": Object {
      "Properties": Object {
        "AuthorizationType": "AWS_IAM",
        "HttpMethod": "DELETE",
        "Integration": Object {
          "IntegrationHttpMethod": "POST",
          "Type": "AWS_PROXY",
          "Uri": Object {
            "Fn::Join": Array [
              "",
              Array [
                "arn:",
                Object {
                  "Ref": "AWS::Partition",
                },
                ":apigateway:",
                Object {
                  "Ref": "AWS::Region",
                },
                ":lambda:path/2015-03-31/functions/",
                Object {
                  "Fn::GetAtt": Array [
                    "DeaRestApiConstructDELETEDeleteCase9C8CBC88",
                    "Arn",
                  ],
                },
                "/invocations",
              ],
            ],
          },
        },
        "ResourceId": Object {
          "Ref": "DeaRestApiConstructdeaapicasescaseIddetailsBD77A885",
        },
        "RestApiId": Object {
          "Ref": "DeaRestApiConstructdeaapi6587DDA1",
        },
      },
      "Type": "AWS::ApiGateway::Method",
    },
    "DeaRestApiConstructdeaapicasescaseIddetailsGET0AC0D58C": Object {
      "Properties": Object {
        "AuthorizationType": "AWS_IAM",
        "HttpMethod": "GET",
        "Integration": Object {
          "IntegrationHttpMethod": "POST",
          "Type": "AWS_PROXY",
          "Uri": Object {
            "Fn::Join": Array [
              "",
              Array [
                "arn:",
                Object {
                  "Ref": "AWS::Partition",
                },
                ":apigateway:",
                Object {
                  "Ref": "AWS::Region",
                },
                ":lambda:path/2015-03-31/functions/",
                Object {
                  "Fn::GetAtt": Array [
                    "DeaRestApiConstructGETGetCaseDetails37F7FEA5",
                    "Arn",
                  ],
                },
                "/invocations",
              ],
            ],
          },
        },
        "ResourceId": Object {
          "Ref": "DeaRestApiConstructdeaapicasescaseIddetailsBD77A885",
        },
        "RestApiId": Object {
          "Ref": "DeaRestApiConstructdeaapi6587DDA1",
        },
      },
      "Type": "AWS::ApiGateway::Method",
    },
    "DeaRestApiConstructdeaapicasescaseIddetailsGETApiPermissionTestteststackDeaRestApiConstructdeaapi96FE45F4GETcasescaseIddetails7EEFD469": Object {
      "Properties": Object {
        "Action": "lambda:InvokeFunction",
        "FunctionName": Object {
          "Fn::GetAtt": Array [
            "DeaRestApiConstructGETGetCaseDetails37F7FEA5",
            "Arn",
          ],
        },
        "Principal": "apigateway.amazonaws.com",
        "SourceArn": Object {
          "Fn::Join": Array [
            "",
            Array [
              "arn:",
              Object {
                "Ref": "AWS::Partition",
              },
              ":execute-api:",
              Object {
                "Ref": "AWS::Region",
              },
              ":",
              Object {
                "Ref": "AWS::AccountId",
              },
              ":",
              Object {
                "Ref": "DeaRestApiConstructdeaapi6587DDA1",
              },
              "/test-invoke-stage/GET/cases/*/details",
            ],
          ],
        },
      },
      "Type": "AWS::Lambda::Permission",
    },
    "DeaRestApiConstructdeaapicasescaseIddetailsGETApiPermissionteststackDeaRestApiConstructdeaapi96FE45F4GETcasescaseIddetails44CA90D4": Object {
      "Properties": Object {
        "Action": "lambda:InvokeFunction",
        "FunctionName": Object {
          "Fn::GetAtt": Array [
            "DeaRestApiConstructGETGetCaseDetails37F7FEA5",
            "Arn",
          ],
        },
        "Principal": "apigateway.amazonaws.com",
        "SourceArn": Object {
          "Fn::Join": Array [
            "",
            Array [
              "arn:",
              Object {
                "Ref": "AWS::Partition",
              },
              ":execute-api:",
              Object {
                "Ref": "AWS::Region",
              },
              ":",
              Object {
                "Ref": "AWS::AccountId",
              },
              ":",
              Object {
                "Ref": "DeaRestApiConstructdeaapi6587DDA1",
              },
              "/",
              Object {
                "Ref": "DeaRestApiConstructdeaapiDeploymentStage[STAGE-REMOVED][HASH REMOVED]",
              },
              "/GET/cases/*/details",
            ],
          ],
        },
      },
      "Type": "AWS::Lambda::Permission",
    },
    "DeaRestApiConstructdeaapicasescaseIddetailsOPTIONSA19CA131": Object {
      "Properties": Object {
        "AuthorizationType": "NONE",
        "HttpMethod": "OPTIONS",
        "Integration": Object {
          "IntegrationResponses": Array [
            Object {
              "ResponseParameters": Object {
                "method.response.header.Access-Control-Allow-Credentials": "'true'",
                "method.response.header.Access-Control-Allow-Headers": "'Content-Type,X-Amz-Date,Authorization,X-Api-Key,CSRF-Token,x-amz-security-token,set-cookie'",
                "method.response.header.Access-Control-Allow-Methods": "'OPTIONS,GET,POST,PUT,PATCH,DELETE'",
                "method.response.header.Access-Control-Allow-Origin": "'https://localhost:3001'",
                "method.response.header.Vary": "'Origin'",
              },
              "StatusCode": "204",
            },
          ],
          "RequestTemplates": Object {
            "application/json": "{ statusCode: 200 }",
          },
          "Type": "MOCK",
        },
        "MethodResponses": Array [
          Object {
            "ResponseParameters": Object {
              "method.response.header.Access-Control-Allow-Credentials": true,
              "method.response.header.Access-Control-Allow-Headers": true,
              "method.response.header.Access-Control-Allow-Methods": true,
              "method.response.header.Access-Control-Allow-Origin": true,
              "method.response.header.Vary": true,
            },
            "StatusCode": "204",
          },
        ],
        "ResourceId": Object {
          "Ref": "DeaRestApiConstructdeaapicasescaseIddetailsBD77A885",
        },
        "RestApiId": Object {
          "Ref": "DeaRestApiConstructdeaapi6587DDA1",
        },
      },
      "Type": "AWS::ApiGateway::Method",
    },
    "DeaRestApiConstructdeaapicasescaseIddetailsPUT33A3214F": Object {
      "Properties": Object {
        "AuthorizationType": "AWS_IAM",
        "HttpMethod": "PUT",
        "Integration": Object {
          "IntegrationHttpMethod": "POST",
          "Type": "AWS_PROXY",
          "Uri": Object {
            "Fn::Join": Array [
              "",
              Array [
                "arn:",
                Object {
                  "Ref": "AWS::Partition",
                },
                ":apigateway:",
                Object {
                  "Ref": "AWS::Region",
                },
                ":lambda:path/2015-03-31/functions/",
                Object {
                  "Fn::GetAtt": Array [
                    "DeaRestApiConstructPUTUpdateCaseDetailsCAA16781",
                    "Arn",
                  ],
                },
                "/invocations",
              ],
            ],
          },
        },
        "ResourceId": Object {
          "Ref": "DeaRestApiConstructdeaapicasescaseIddetailsBD77A885",
        },
        "RestApiId": Object {
          "Ref": "DeaRestApiConstructdeaapi6587DDA1",
        },
      },
      "Type": "AWS::ApiGateway::Method",
    },
    "DeaRestApiConstructdeaapicasescaseIddetailsPUTApiPermissionTestteststackDeaRestApiConstructdeaapi96FE45F4PUTcasescaseIddetailsD3729DE8": Object {
      "Properties": Object {
        "Action": "lambda:InvokeFunction",
        "FunctionName": Object {
          "Fn::GetAtt": Array [
            "DeaRestApiConstructPUTUpdateCaseDetailsCAA16781",
            "Arn",
          ],
        },
        "Principal": "apigateway.amazonaws.com",
        "SourceArn": Object {
          "Fn::Join": Array [
            "",
            Array [
              "arn:",
              Object {
                "Ref": "AWS::Partition",
              },
              ":execute-api:",
              Object {
                "Ref": "AWS::Region",
              },
              ":",
              Object {
                "Ref": "AWS::AccountId",
              },
              ":",
              Object {
                "Ref": "DeaRestApiConstructdeaapi6587DDA1",
              },
              "/test-invoke-stage/PUT/cases/*/details",
            ],
          ],
        },
      },
      "Type": "AWS::Lambda::Permission",
    },
    "DeaRestApiConstructdeaapicasescaseIddetailsPUTApiPermissionteststackDeaRestApiConstructdeaapi96FE45F4PUTcasescaseIddetails7B2B7A41": Object {
      "Properties": Object {
        "Action": "lambda:InvokeFunction",
        "FunctionName": Object {
          "Fn::GetAtt": Array [
            "DeaRestApiConstructPUTUpdateCaseDetailsCAA16781",
            "Arn",
          ],
        },
        "Principal": "apigateway.amazonaws.com",
        "SourceArn": Object {
          "Fn::Join": Array [
            "",
            Array [
              "arn:",
              Object {
                "Ref": "AWS::Partition",
              },
              ":execute-api:",
              Object {
                "Ref": "AWS::Region",
              },
              ":",
              Object {
                "Ref": "AWS::AccountId",
              },
              ":",
              Object {
                "Ref": "DeaRestApiConstructdeaapi6587DDA1",
              },
              "/",
              Object {
                "Ref": "DeaRestApiConstructdeaapiDeploymentStage[STAGE-REMOVED][HASH REMOVED]",
              },
              "/PUT/cases/*/details",
            ],
          ],
        },
      },
      "Type": "AWS::Lambda::Permission",
    },
    "DeaRestApiConstructdeaapicasescaseIdfilesC98413A7": Object {
      "Properties": Object {
        "ParentId": Object {
          "Ref": "DeaRestApiConstructdeaapicasescaseId5919A5AE",
        },
        "PathPart": "files",
        "RestApiId": Object {
          "Ref": "DeaRestApiConstructdeaapi6587DDA1",
        },
      },
      "Type": "AWS::ApiGateway::Resource",
    },
    "DeaRestApiConstructdeaapicasescaseIdfilesGETApiPermissionTestteststackDeaRestApiConstructdeaapi96FE45F4GETcasescaseIdfilesF013B694": Object {
      "Properties": Object {
        "Action": "lambda:InvokeFunction",
        "FunctionName": Object {
          "Fn::GetAtt": Array [
            "DeaRestApiConstructGETGetCaseFilesB601FAF5",
            "Arn",
          ],
        },
        "Principal": "apigateway.amazonaws.com",
        "SourceArn": Object {
          "Fn::Join": Array [
            "",
            Array [
              "arn:",
              Object {
                "Ref": "AWS::Partition",
              },
              ":execute-api:",
              Object {
                "Ref": "AWS::Region",
              },
              ":",
              Object {
                "Ref": "AWS::AccountId",
              },
              ":",
              Object {
                "Ref": "DeaRestApiConstructdeaapi6587DDA1",
              },
              "/test-invoke-stage/GET/cases/*/files",
            ],
          ],
        },
      },
      "Type": "AWS::Lambda::Permission",
    },
    "DeaRestApiConstructdeaapicasescaseIdfilesGETApiPermissionteststackDeaRestApiConstructdeaapi96FE45F4GETcasescaseIdfilesA389BD7D": Object {
      "Properties": Object {
        "Action": "lambda:InvokeFunction",
        "FunctionName": Object {
          "Fn::GetAtt": Array [
            "DeaRestApiConstructGETGetCaseFilesB601FAF5",
            "Arn",
          ],
        },
        "Principal": "apigateway.amazonaws.com",
        "SourceArn": Object {
          "Fn::Join": Array [
            "",
            Array [
              "arn:",
              Object {
                "Ref": "AWS::Partition",
              },
              ":execute-api:",
              Object {
                "Ref": "AWS::Region",
              },
              ":",
              Object {
                "Ref": "AWS::AccountId",
              },
              ":",
              Object {
                "Ref": "DeaRestApiConstructdeaapi6587DDA1",
              },
              "/",
              Object {
                "Ref": "DeaRestApiConstructdeaapiDeploymentStage[STAGE-REMOVED][HASH REMOVED]",
              },
              "/GET/cases/*/files",
            ],
          ],
        },
      },
      "Type": "AWS::Lambda::Permission",
    },
    "DeaRestApiConstructdeaapicasescaseIdfilesGETB7EECD96": Object {
      "Properties": Object {
        "AuthorizationType": "AWS_IAM",
        "HttpMethod": "GET",
        "Integration": Object {
          "IntegrationHttpMethod": "POST",
          "Type": "AWS_PROXY",
          "Uri": Object {
            "Fn::Join": Array [
              "",
              Array [
                "arn:",
                Object {
                  "Ref": "AWS::Partition",
                },
                ":apigateway:",
                Object {
                  "Ref": "AWS::Region",
                },
                ":lambda:path/2015-03-31/functions/",
                Object {
                  "Fn::GetAtt": Array [
                    "DeaRestApiConstructGETGetCaseFilesB601FAF5",
                    "Arn",
                  ],
                },
                "/invocations",
              ],
            ],
          },
        },
        "ResourceId": Object {
          "Ref": "DeaRestApiConstructdeaapicasescaseIdfilesC98413A7",
        },
        "RestApiId": Object {
          "Ref": "DeaRestApiConstructdeaapi6587DDA1",
        },
      },
      "Type": "AWS::ApiGateway::Method",
    },
    "DeaRestApiConstructdeaapicasescaseIdfilesOPTIONS18C09E02": Object {
      "Properties": Object {
        "AuthorizationType": "NONE",
        "HttpMethod": "OPTIONS",
        "Integration": Object {
          "IntegrationResponses": Array [
            Object {
              "ResponseParameters": Object {
                "method.response.header.Access-Control-Allow-Credentials": "'true'",
                "method.response.header.Access-Control-Allow-Headers": "'Content-Type,X-Amz-Date,Authorization,X-Api-Key,CSRF-Token,x-amz-security-token,set-cookie'",
                "method.response.header.Access-Control-Allow-Methods": "'OPTIONS,GET,POST,PUT,PATCH,DELETE'",
                "method.response.header.Access-Control-Allow-Origin": "'https://localhost:3001'",
                "method.response.header.Vary": "'Origin'",
              },
              "StatusCode": "204",
            },
          ],
          "RequestTemplates": Object {
            "application/json": "{ statusCode: 200 }",
          },
          "Type": "MOCK",
        },
        "MethodResponses": Array [
          Object {
            "ResponseParameters": Object {
              "method.response.header.Access-Control-Allow-Credentials": true,
              "method.response.header.Access-Control-Allow-Headers": true,
              "method.response.header.Access-Control-Allow-Methods": true,
              "method.response.header.Access-Control-Allow-Origin": true,
              "method.response.header.Vary": true,
            },
            "StatusCode": "204",
          },
        ],
        "ResourceId": Object {
          "Ref": "DeaRestApiConstructdeaapicasescaseIdfilesC98413A7",
        },
        "RestApiId": Object {
          "Ref": "DeaRestApiConstructdeaapi6587DDA1",
        },
      },
      "Type": "AWS::ApiGateway::Method",
    },
    "DeaRestApiConstructdeaapicasescaseIdfilesPOST6C02B6FD": Object {
      "Properties": Object {
        "AuthorizationType": "AWS_IAM",
        "HttpMethod": "POST",
        "Integration": Object {
          "IntegrationHttpMethod": "POST",
          "Type": "AWS_PROXY",
          "Uri": Object {
            "Fn::Join": Array [
              "",
              Array [
                "arn:",
                Object {
                  "Ref": "AWS::Partition",
                },
                ":apigateway:",
                Object {
                  "Ref": "AWS::Region",
                },
                ":lambda:path/2015-03-31/functions/",
                Object {
                  "Fn::GetAtt": Array [
                    "DeaRestApiConstructPOSTInitiateCaseFileUpload4072CE29",
                    "Arn",
                  ],
                },
                "/invocations",
              ],
            ],
          },
        },
        "ResourceId": Object {
          "Ref": "DeaRestApiConstructdeaapicasescaseIdfilesC98413A7",
        },
        "RestApiId": Object {
          "Ref": "DeaRestApiConstructdeaapi6587DDA1",
        },
      },
      "Type": "AWS::ApiGateway::Method",
    },
    "DeaRestApiConstructdeaapicasescaseIdfilesPOSTApiPermissionTestteststackDeaRestApiConstructdeaapi96FE45F4POSTcasescaseIdfilesC519AD34": Object {
      "Properties": Object {
        "Action": "lambda:InvokeFunction",
        "FunctionName": Object {
          "Fn::GetAtt": Array [
            "DeaRestApiConstructPOSTInitiateCaseFileUpload4072CE29",
            "Arn",
          ],
        },
        "Principal": "apigateway.amazonaws.com",
        "SourceArn": Object {
          "Fn::Join": Array [
            "",
            Array [
              "arn:",
              Object {
                "Ref": "AWS::Partition",
              },
              ":execute-api:",
              Object {
                "Ref": "AWS::Region",
              },
              ":",
              Object {
                "Ref": "AWS::AccountId",
              },
              ":",
              Object {
                "Ref": "DeaRestApiConstructdeaapi6587DDA1",
              },
              "/test-invoke-stage/POST/cases/*/files",
            ],
          ],
        },
      },
      "Type": "AWS::Lambda::Permission",
    },
    "DeaRestApiConstructdeaapicasescaseIdfilesPOSTApiPermissionteststackDeaRestApiConstructdeaapi96FE45F4POSTcasescaseIdfiles39BF2383": Object {
      "Properties": Object {
        "Action": "lambda:InvokeFunction",
        "FunctionName": Object {
          "Fn::GetAtt": Array [
            "DeaRestApiConstructPOSTInitiateCaseFileUpload4072CE29",
            "Arn",
          ],
        },
        "Principal": "apigateway.amazonaws.com",
        "SourceArn": Object {
          "Fn::Join": Array [
            "",
            Array [
              "arn:",
              Object {
                "Ref": "AWS::Partition",
              },
              ":execute-api:",
              Object {
                "Ref": "AWS::Region",
              },
              ":",
              Object {
                "Ref": "AWS::AccountId",
              },
              ":",
              Object {
                "Ref": "DeaRestApiConstructdeaapi6587DDA1",
              },
              "/",
              Object {
                "Ref": "DeaRestApiConstructdeaapiDeploymentStage[STAGE-REMOVED][HASH REMOVED]",
              },
              "/POST/cases/*/files",
            ],
          ],
        },
      },
      "Type": "AWS::Lambda::Permission",
    },
    "DeaRestApiConstructdeaapicasescaseIdfilesfileId71AE0C3F": Object {
      "Properties": Object {
        "ParentId": Object {
          "Ref": "DeaRestApiConstructdeaapicasescaseIdfilesC98413A7",
        },
        "PathPart": "{fileId}",
        "RestApiId": Object {
          "Ref": "DeaRestApiConstructdeaapi6587DDA1",
        },
      },
      "Type": "AWS::ApiGateway::Resource",
    },
    "DeaRestApiConstructdeaapicasescaseIdfilesfileIdOPTIONS0739484E": Object {
      "Properties": Object {
        "AuthorizationType": "NONE",
        "HttpMethod": "OPTIONS",
        "Integration": Object {
          "IntegrationResponses": Array [
            Object {
              "ResponseParameters": Object {
                "method.response.header.Access-Control-Allow-Credentials": "'true'",
                "method.response.header.Access-Control-Allow-Headers": "'Content-Type,X-Amz-Date,Authorization,X-Api-Key,CSRF-Token,x-amz-security-token,set-cookie'",
                "method.response.header.Access-Control-Allow-Methods": "'OPTIONS,GET,POST,PUT,PATCH,DELETE'",
                "method.response.header.Access-Control-Allow-Origin": "'https://localhost:3001'",
                "method.response.header.Vary": "'Origin'",
              },
              "StatusCode": "204",
            },
          ],
          "RequestTemplates": Object {
            "application/json": "{ statusCode: 200 }",
          },
          "Type": "MOCK",
        },
        "MethodResponses": Array [
          Object {
            "ResponseParameters": Object {
              "method.response.header.Access-Control-Allow-Credentials": true,
              "method.response.header.Access-Control-Allow-Headers": true,
              "method.response.header.Access-Control-Allow-Methods": true,
              "method.response.header.Access-Control-Allow-Origin": true,
              "method.response.header.Vary": true,
            },
            "StatusCode": "204",
          },
        ],
        "ResourceId": Object {
          "Ref": "DeaRestApiConstructdeaapicasescaseIdfilesfileId71AE0C3F",
        },
        "RestApiId": Object {
          "Ref": "DeaRestApiConstructdeaapi6587DDA1",
        },
      },
      "Type": "AWS::ApiGateway::Method",
    },
    "DeaRestApiConstructdeaapicasescaseIdfilesfileIdcontentsDFF6E865": Object {
      "Properties": Object {
        "ParentId": Object {
          "Ref": "DeaRestApiConstructdeaapicasescaseIdfilesfileId71AE0C3F",
        },
        "PathPart": "contents",
        "RestApiId": Object {
          "Ref": "DeaRestApiConstructdeaapi6587DDA1",
        },
      },
      "Type": "AWS::ApiGateway::Resource",
    },
    "DeaRestApiConstructdeaapicasescaseIdfilesfileIdcontentsGET4172E867": Object {
      "Properties": Object {
        "AuthorizationType": "AWS_IAM",
        "HttpMethod": "GET",
        "Integration": Object {
          "IntegrationHttpMethod": "POST",
          "Type": "AWS_PROXY",
          "Uri": Object {
            "Fn::Join": Array [
              "",
              Array [
                "arn:",
                Object {
                  "Ref": "AWS::Partition",
                },
                ":apigateway:",
                Object {
                  "Ref": "AWS::Region",
                },
                ":lambda:path/2015-03-31/functions/",
                Object {
                  "Fn::GetAtt": Array [
                    "DeaRestApiConstructGETDownloadCaseFile04DF0D0C",
                    "Arn",
                  ],
                },
                "/invocations",
              ],
            ],
          },
        },
        "ResourceId": Object {
          "Ref": "DeaRestApiConstructdeaapicasescaseIdfilesfileIdcontentsDFF6E865",
        },
        "RestApiId": Object {
          "Ref": "DeaRestApiConstructdeaapi6587DDA1",
        },
      },
      "Type": "AWS::ApiGateway::Method",
    },
    "DeaRestApiConstructdeaapicasescaseIdfilesfileIdcontentsGETApiPermissionTestteststackDeaRestApiConstructdeaapi96FE45F4GETcasescaseIdfilesfileIdcontents8F8D422E": Object {
      "Properties": Object {
        "Action": "lambda:InvokeFunction",
        "FunctionName": Object {
          "Fn::GetAtt": Array [
            "DeaRestApiConstructGETDownloadCaseFile04DF0D0C",
            "Arn",
          ],
        },
        "Principal": "apigateway.amazonaws.com",
        "SourceArn": Object {
          "Fn::Join": Array [
            "",
            Array [
              "arn:",
              Object {
                "Ref": "AWS::Partition",
              },
              ":execute-api:",
              Object {
                "Ref": "AWS::Region",
              },
              ":",
              Object {
                "Ref": "AWS::AccountId",
              },
              ":",
              Object {
                "Ref": "DeaRestApiConstructdeaapi6587DDA1",
              },
              "/test-invoke-stage/GET/cases/*/files/*/contents",
            ],
          ],
        },
      },
      "Type": "AWS::Lambda::Permission",
    },
    "DeaRestApiConstructdeaapicasescaseIdfilesfileIdcontentsGETApiPermissionteststackDeaRestApiConstructdeaapi96FE45F4GETcasescaseIdfilesfileIdcontents28CE2C11": Object {
      "Properties": Object {
        "Action": "lambda:InvokeFunction",
        "FunctionName": Object {
          "Fn::GetAtt": Array [
            "DeaRestApiConstructGETDownloadCaseFile04DF0D0C",
            "Arn",
          ],
        },
        "Principal": "apigateway.amazonaws.com",
        "SourceArn": Object {
          "Fn::Join": Array [
            "",
            Array [
              "arn:",
              Object {
                "Ref": "AWS::Partition",
              },
              ":execute-api:",
              Object {
                "Ref": "AWS::Region",
              },
              ":",
              Object {
                "Ref": "AWS::AccountId",
              },
              ":",
              Object {
                "Ref": "DeaRestApiConstructdeaapi6587DDA1",
              },
              "/",
              Object {
                "Ref": "DeaRestApiConstructdeaapiDeploymentStage[STAGE-REMOVED][HASH REMOVED]",
              },
              "/GET/cases/*/files/*/contents",
            ],
          ],
        },
      },
      "Type": "AWS::Lambda::Permission",
    },
    "DeaRestApiConstructdeaapicasescaseIdfilesfileIdcontentsOPTIONSC1A05A50": Object {
      "Properties": Object {
        "AuthorizationType": "NONE",
        "HttpMethod": "OPTIONS",
        "Integration": Object {
          "IntegrationResponses": Array [
            Object {
              "ResponseParameters": Object {
                "method.response.header.Access-Control-Allow-Credentials": "'true'",
                "method.response.header.Access-Control-Allow-Headers": "'Content-Type,X-Amz-Date,Authorization,X-Api-Key,CSRF-Token,x-amz-security-token,set-cookie'",
                "method.response.header.Access-Control-Allow-Methods": "'OPTIONS,GET,POST,PUT,PATCH,DELETE'",
                "method.response.header.Access-Control-Allow-Origin": "'https://localhost:3001'",
                "method.response.header.Vary": "'Origin'",
              },
              "StatusCode": "204",
            },
          ],
          "RequestTemplates": Object {
            "application/json": "{ statusCode: 200 }",
          },
          "Type": "MOCK",
        },
        "MethodResponses": Array [
          Object {
            "ResponseParameters": Object {
              "method.response.header.Access-Control-Allow-Credentials": true,
              "method.response.header.Access-Control-Allow-Headers": true,
              "method.response.header.Access-Control-Allow-Methods": true,
              "method.response.header.Access-Control-Allow-Origin": true,
              "method.response.header.Vary": true,
            },
            "StatusCode": "204",
          },
        ],
        "ResourceId": Object {
          "Ref": "DeaRestApiConstructdeaapicasescaseIdfilesfileIdcontentsDFF6E865",
        },
        "RestApiId": Object {
          "Ref": "DeaRestApiConstructdeaapi6587DDA1",
        },
      },
      "Type": "AWS::ApiGateway::Method",
    },
    "DeaRestApiConstructdeaapicasescaseIdfilesfileIdcontentsPUTApiPermissionTestteststackDeaRestApiConstructdeaapi96FE45F4PUTcasescaseIdfilesfileIdcontents638F2797": Object {
      "Properties": Object {
        "Action": "lambda:InvokeFunction",
        "FunctionName": Object {
          "Fn::GetAtt": Array [
            "DeaRestApiConstructPUTCompleteCaseFileUpload51639C21",
            "Arn",
          ],
        },
        "Principal": "apigateway.amazonaws.com",
        "SourceArn": Object {
          "Fn::Join": Array [
            "",
            Array [
              "arn:",
              Object {
                "Ref": "AWS::Partition",
              },
              ":execute-api:",
              Object {
                "Ref": "AWS::Region",
              },
              ":",
              Object {
                "Ref": "AWS::AccountId",
              },
              ":",
              Object {
                "Ref": "DeaRestApiConstructdeaapi6587DDA1",
              },
              "/test-invoke-stage/PUT/cases/*/files/*/contents",
            ],
          ],
        },
      },
      "Type": "AWS::Lambda::Permission",
    },
    "DeaRestApiConstructdeaapicasescaseIdfilesfileIdcontentsPUTApiPermissionteststackDeaRestApiConstructdeaapi96FE45F4PUTcasescaseIdfilesfileIdcontentsC77F4949": Object {
      "Properties": Object {
        "Action": "lambda:InvokeFunction",
        "FunctionName": Object {
          "Fn::GetAtt": Array [
            "DeaRestApiConstructPUTCompleteCaseFileUpload51639C21",
            "Arn",
          ],
        },
        "Principal": "apigateway.amazonaws.com",
        "SourceArn": Object {
          "Fn::Join": Array [
            "",
            Array [
              "arn:",
              Object {
                "Ref": "AWS::Partition",
              },
              ":execute-api:",
              Object {
                "Ref": "AWS::Region",
              },
              ":",
              Object {
                "Ref": "AWS::AccountId",
              },
              ":",
              Object {
                "Ref": "DeaRestApiConstructdeaapi6587DDA1",
              },
              "/",
              Object {
                "Ref": "DeaRestApiConstructdeaapiDeploymentStage[STAGE-REMOVED][HASH REMOVED]",
              },
              "/PUT/cases/*/files/*/contents",
            ],
          ],
        },
      },
      "Type": "AWS::Lambda::Permission",
    },
    "DeaRestApiConstructdeaapicasescaseIdfilesfileIdcontentsPUTF371EF84": Object {
      "Properties": Object {
        "AuthorizationType": "AWS_IAM",
        "HttpMethod": "PUT",
        "Integration": Object {
          "IntegrationHttpMethod": "POST",
          "Type": "AWS_PROXY",
          "Uri": Object {
            "Fn::Join": Array [
              "",
              Array [
                "arn:",
                Object {
                  "Ref": "AWS::Partition",
                },
                ":apigateway:",
                Object {
                  "Ref": "AWS::Region",
                },
                ":lambda:path/2015-03-31/functions/",
                Object {
                  "Fn::GetAtt": Array [
                    "DeaRestApiConstructPUTCompleteCaseFileUpload51639C21",
                    "Arn",
                  ],
                },
                "/invocations",
              ],
            ],
          },
        },
        "ResourceId": Object {
          "Ref": "DeaRestApiConstructdeaapicasescaseIdfilesfileIdcontentsDFF6E865",
        },
        "RestApiId": Object {
          "Ref": "DeaRestApiConstructdeaapi6587DDA1",
        },
      },
      "Type": "AWS::ApiGateway::Method",
    },
    "DeaRestApiConstructdeaapicasescaseIdfilesfileIdinfo2981169F": Object {
      "Properties": Object {
        "ParentId": Object {
          "Ref": "DeaRestApiConstructdeaapicasescaseIdfilesfileId71AE0C3F",
        },
        "PathPart": "info",
        "RestApiId": Object {
          "Ref": "DeaRestApiConstructdeaapi6587DDA1",
        },
      },
      "Type": "AWS::ApiGateway::Resource",
    },
    "DeaRestApiConstructdeaapicasescaseIdfilesfileIdinfoGETApiPermissionTestteststackDeaRestApiConstructdeaapi96FE45F4GETcasescaseIdfilesfileIdinfoBE59735B": Object {
      "Properties": Object {
        "Action": "lambda:InvokeFunction",
        "FunctionName": Object {
          "Fn::GetAtt": Array [
            "DeaRestApiConstructGETGetCaseFileDetailAC2C6003",
            "Arn",
          ],
        },
        "Principal": "apigateway.amazonaws.com",
        "SourceArn": Object {
          "Fn::Join": Array [
            "",
            Array [
              "arn:",
              Object {
                "Ref": "AWS::Partition",
              },
              ":execute-api:",
              Object {
                "Ref": "AWS::Region",
              },
              ":",
              Object {
                "Ref": "AWS::AccountId",
              },
              ":",
              Object {
                "Ref": "DeaRestApiConstructdeaapi6587DDA1",
              },
              "/test-invoke-stage/GET/cases/*/files/*/info",
            ],
          ],
        },
      },
      "Type": "AWS::Lambda::Permission",
    },
    "DeaRestApiConstructdeaapicasescaseIdfilesfileIdinfoGETApiPermissionteststackDeaRestApiConstructdeaapi96FE45F4GETcasescaseIdfilesfileIdinfoCCF7F8BF": Object {
      "Properties": Object {
        "Action": "lambda:InvokeFunction",
        "FunctionName": Object {
          "Fn::GetAtt": Array [
            "DeaRestApiConstructGETGetCaseFileDetailAC2C6003",
            "Arn",
          ],
        },
        "Principal": "apigateway.amazonaws.com",
        "SourceArn": Object {
          "Fn::Join": Array [
            "",
            Array [
              "arn:",
              Object {
                "Ref": "AWS::Partition",
              },
              ":execute-api:",
              Object {
                "Ref": "AWS::Region",
              },
              ":",
              Object {
                "Ref": "AWS::AccountId",
              },
              ":",
              Object {
                "Ref": "DeaRestApiConstructdeaapi6587DDA1",
              },
              "/",
              Object {
                "Ref": "DeaRestApiConstructdeaapiDeploymentStage[STAGE-REMOVED][HASH REMOVED]",
              },
              "/GET/cases/*/files/*/info",
            ],
          ],
        },
      },
      "Type": "AWS::Lambda::Permission",
    },
    "DeaRestApiConstructdeaapicasescaseIdfilesfileIdinfoGETBCDCA5B2": Object {
      "Properties": Object {
        "AuthorizationType": "AWS_IAM",
        "HttpMethod": "GET",
        "Integration": Object {
          "IntegrationHttpMethod": "POST",
          "Type": "AWS_PROXY",
          "Uri": Object {
            "Fn::Join": Array [
              "",
              Array [
                "arn:",
                Object {
                  "Ref": "AWS::Partition",
                },
                ":apigateway:",
                Object {
                  "Ref": "AWS::Region",
                },
                ":lambda:path/2015-03-31/functions/",
                Object {
                  "Fn::GetAtt": Array [
                    "DeaRestApiConstructGETGetCaseFileDetailAC2C6003",
                    "Arn",
                  ],
                },
                "/invocations",
              ],
            ],
          },
        },
        "ResourceId": Object {
          "Ref": "DeaRestApiConstructdeaapicasescaseIdfilesfileIdinfo2981169F",
        },
        "RestApiId": Object {
          "Ref": "DeaRestApiConstructdeaapi6587DDA1",
        },
      },
      "Type": "AWS::ApiGateway::Method",
    },
    "DeaRestApiConstructdeaapicasescaseIdfilesfileIdinfoOPTIONS11169FBA": Object {
      "Properties": Object {
        "AuthorizationType": "NONE",
        "HttpMethod": "OPTIONS",
        "Integration": Object {
          "IntegrationResponses": Array [
            Object {
              "ResponseParameters": Object {
                "method.response.header.Access-Control-Allow-Credentials": "'true'",
                "method.response.header.Access-Control-Allow-Headers": "'Content-Type,X-Amz-Date,Authorization,X-Api-Key,CSRF-Token,x-amz-security-token,set-cookie'",
                "method.response.header.Access-Control-Allow-Methods": "'OPTIONS,GET,POST,PUT,PATCH,DELETE'",
                "method.response.header.Access-Control-Allow-Origin": "'https://localhost:3001'",
                "method.response.header.Vary": "'Origin'",
              },
              "StatusCode": "204",
            },
          ],
          "RequestTemplates": Object {
            "application/json": "{ statusCode: 200 }",
          },
          "Type": "MOCK",
        },
        "MethodResponses": Array [
          Object {
            "ResponseParameters": Object {
              "method.response.header.Access-Control-Allow-Credentials": true,
              "method.response.header.Access-Control-Allow-Headers": true,
              "method.response.header.Access-Control-Allow-Methods": true,
              "method.response.header.Access-Control-Allow-Origin": true,
              "method.response.header.Vary": true,
            },
            "StatusCode": "204",
          },
        ],
        "ResourceId": Object {
          "Ref": "DeaRestApiConstructdeaapicasescaseIdfilesfileIdinfo2981169F",
        },
        "RestApiId": Object {
          "Ref": "DeaRestApiConstructdeaapi6587DDA1",
        },
      },
      "Type": "AWS::ApiGateway::Method",
    },
    "DeaRestApiConstructdeaapicasescaseIdownerFA6D485F": Object {
      "Properties": Object {
        "ParentId": Object {
          "Ref": "DeaRestApiConstructdeaapicasescaseId5919A5AE",
        },
        "PathPart": "owner",
        "RestApiId": Object {
          "Ref": "DeaRestApiConstructdeaapi6587DDA1",
        },
      },
      "Type": "AWS::ApiGateway::Resource",
    },
    "DeaRestApiConstructdeaapicasescaseIdownerOPTIONSBD3E6D71": Object {
      "Properties": Object {
        "AuthorizationType": "NONE",
        "HttpMethod": "OPTIONS",
        "Integration": Object {
          "IntegrationResponses": Array [
            Object {
              "ResponseParameters": Object {
                "method.response.header.Access-Control-Allow-Credentials": "'true'",
                "method.response.header.Access-Control-Allow-Headers": "'Content-Type,X-Amz-Date,Authorization,X-Api-Key,CSRF-Token,x-amz-security-token,set-cookie'",
                "method.response.header.Access-Control-Allow-Methods": "'OPTIONS,GET,POST,PUT,PATCH,DELETE'",
                "method.response.header.Access-Control-Allow-Origin": "'https://localhost:3001'",
                "method.response.header.Vary": "'Origin'",
              },
              "StatusCode": "204",
            },
          ],
          "RequestTemplates": Object {
            "application/json": "{ statusCode: 200 }",
          },
          "Type": "MOCK",
        },
        "MethodResponses": Array [
          Object {
            "ResponseParameters": Object {
              "method.response.header.Access-Control-Allow-Credentials": true,
              "method.response.header.Access-Control-Allow-Headers": true,
              "method.response.header.Access-Control-Allow-Methods": true,
              "method.response.header.Access-Control-Allow-Origin": true,
              "method.response.header.Vary": true,
            },
            "StatusCode": "204",
          },
        ],
        "ResourceId": Object {
          "Ref": "DeaRestApiConstructdeaapicasescaseIdownerFA6D485F",
        },
        "RestApiId": Object {
          "Ref": "DeaRestApiConstructdeaapi6587DDA1",
        },
      },
      "Type": "AWS::ApiGateway::Method",
    },
    "DeaRestApiConstructdeaapicasescaseIdownerPOSTApiPermissionTestteststackDeaRestApiConstructdeaapi96FE45F4POSTcasescaseIdownerE92895A4": Object {
      "Properties": Object {
        "Action": "lambda:InvokeFunction",
        "FunctionName": Object {
          "Fn::GetAtt": Array [
            "DeaRestApiConstructPOSTCreateCaseOwner07019161",
            "Arn",
          ],
        },
        "Principal": "apigateway.amazonaws.com",
        "SourceArn": Object {
          "Fn::Join": Array [
            "",
            Array [
              "arn:",
              Object {
                "Ref": "AWS::Partition",
              },
              ":execute-api:",
              Object {
                "Ref": "AWS::Region",
              },
              ":",
              Object {
                "Ref": "AWS::AccountId",
              },
              ":",
              Object {
                "Ref": "DeaRestApiConstructdeaapi6587DDA1",
              },
              "/test-invoke-stage/POST/cases/*/owner",
            ],
          ],
        },
      },
      "Type": "AWS::Lambda::Permission",
    },
    "DeaRestApiConstructdeaapicasescaseIdownerPOSTApiPermissionteststackDeaRestApiConstructdeaapi96FE45F4POSTcasescaseIdowner0B48A767": Object {
      "Properties": Object {
        "Action": "lambda:InvokeFunction",
        "FunctionName": Object {
          "Fn::GetAtt": Array [
            "DeaRestApiConstructPOSTCreateCaseOwner07019161",
            "Arn",
          ],
        },
        "Principal": "apigateway.amazonaws.com",
        "SourceArn": Object {
          "Fn::Join": Array [
            "",
            Array [
              "arn:",
              Object {
                "Ref": "AWS::Partition",
              },
              ":execute-api:",
              Object {
                "Ref": "AWS::Region",
              },
              ":",
              Object {
                "Ref": "AWS::AccountId",
              },
              ":",
              Object {
                "Ref": "DeaRestApiConstructdeaapi6587DDA1",
              },
              "/",
              Object {
                "Ref": "DeaRestApiConstructdeaapiDeploymentStage[STAGE-REMOVED][HASH REMOVED]",
              },
              "/POST/cases/*/owner",
            ],
          ],
        },
      },
      "Type": "AWS::Lambda::Permission",
    },
    "DeaRestApiConstructdeaapicasescaseIdownerPOSTFB8341CA": Object {
      "Properties": Object {
        "AuthorizationType": "AWS_IAM",
        "HttpMethod": "POST",
        "Integration": Object {
          "IntegrationHttpMethod": "POST",
          "Type": "AWS_PROXY",
          "Uri": Object {
            "Fn::Join": Array [
              "",
              Array [
                "arn:",
                Object {
                  "Ref": "AWS::Partition",
                },
                ":apigateway:",
                Object {
                  "Ref": "AWS::Region",
                },
                ":lambda:path/2015-03-31/functions/",
                Object {
                  "Fn::GetAtt": Array [
                    "DeaRestApiConstructPOSTCreateCaseOwner07019161",
                    "Arn",
                  ],
                },
                "/invocations",
              ],
            ],
          },
        },
        "ResourceId": Object {
          "Ref": "DeaRestApiConstructdeaapicasescaseIdownerFA6D485F",
        },
        "RestApiId": Object {
          "Ref": "DeaRestApiConstructdeaapi6587DDA1",
        },
      },
      "Type": "AWS::ApiGateway::Method",
    },
    "DeaRestApiConstructdeaapicasescaseIdscopedInformation3670B594": Object {
      "Properties": Object {
        "ParentId": Object {
          "Ref": "DeaRestApiConstructdeaapicasescaseId5919A5AE",
        },
        "PathPart": "scopedInformation",
        "RestApiId": Object {
          "Ref": "DeaRestApiConstructdeaapi6587DDA1",
        },
      },
      "Type": "AWS::ApiGateway::Resource",
    },
    "DeaRestApiConstructdeaapicasescaseIdscopedInformationGETApiPermissionTestteststackDeaRestApiConstructdeaapi96FE45F4GETcasescaseIdscopedInformation5EA98B1E": Object {
      "Properties": Object {
        "Action": "lambda:InvokeFunction",
        "FunctionName": Object {
          "Fn::GetAtt": Array [
            "DeaRestApiConstructGETGetScopedCaseInformationC679F03C",
            "Arn",
          ],
        },
        "Principal": "apigateway.amazonaws.com",
        "SourceArn": Object {
          "Fn::Join": Array [
            "",
            Array [
              "arn:",
              Object {
                "Ref": "AWS::Partition",
              },
              ":execute-api:",
              Object {
                "Ref": "AWS::Region",
              },
              ":",
              Object {
                "Ref": "AWS::AccountId",
              },
              ":",
              Object {
                "Ref": "DeaRestApiConstructdeaapi6587DDA1",
              },
              "/test-invoke-stage/GET/cases/*/scopedInformation",
            ],
          ],
        },
      },
      "Type": "AWS::Lambda::Permission",
    },
    "DeaRestApiConstructdeaapicasescaseIdscopedInformationGETApiPermissionteststackDeaRestApiConstructdeaapi96FE45F4GETcasescaseIdscopedInformation45DD1C2C": Object {
      "Properties": Object {
        "Action": "lambda:InvokeFunction",
        "FunctionName": Object {
          "Fn::GetAtt": Array [
            "DeaRestApiConstructGETGetScopedCaseInformationC679F03C",
            "Arn",
          ],
        },
        "Principal": "apigateway.amazonaws.com",
        "SourceArn": Object {
          "Fn::Join": Array [
            "",
            Array [
              "arn:",
              Object {
                "Ref": "AWS::Partition",
              },
              ":execute-api:",
              Object {
                "Ref": "AWS::Region",
              },
              ":",
              Object {
                "Ref": "AWS::AccountId",
              },
              ":",
              Object {
                "Ref": "DeaRestApiConstructdeaapi6587DDA1",
              },
              "/",
              Object {
                "Ref": "DeaRestApiConstructdeaapiDeploymentStage[STAGE-REMOVED][HASH REMOVED]",
              },
              "/GET/cases/*/scopedInformation",
            ],
          ],
        },
      },
      "Type": "AWS::Lambda::Permission",
    },
    "DeaRestApiConstructdeaapicasescaseIdscopedInformationGETB786FCDD": Object {
      "Properties": Object {
        "AuthorizationType": "AWS_IAM",
        "HttpMethod": "GET",
        "Integration": Object {
          "IntegrationHttpMethod": "POST",
          "Type": "AWS_PROXY",
          "Uri": Object {
            "Fn::Join": Array [
              "",
              Array [
                "arn:",
                Object {
                  "Ref": "AWS::Partition",
                },
                ":apigateway:",
                Object {
                  "Ref": "AWS::Region",
                },
                ":lambda:path/2015-03-31/functions/",
                Object {
                  "Fn::GetAtt": Array [
                    "DeaRestApiConstructGETGetScopedCaseInformationC679F03C",
                    "Arn",
                  ],
                },
                "/invocations",
              ],
            ],
          },
        },
        "ResourceId": Object {
          "Ref": "DeaRestApiConstructdeaapicasescaseIdscopedInformation3670B594",
        },
        "RestApiId": Object {
          "Ref": "DeaRestApiConstructdeaapi6587DDA1",
        },
      },
      "Type": "AWS::ApiGateway::Method",
    },
    "DeaRestApiConstructdeaapicasescaseIdscopedInformationOPTIONSBA104BDD": Object {
      "Properties": Object {
        "AuthorizationType": "NONE",
        "HttpMethod": "OPTIONS",
        "Integration": Object {
          "IntegrationResponses": Array [
            Object {
              "ResponseParameters": Object {
                "method.response.header.Access-Control-Allow-Credentials": "'true'",
                "method.response.header.Access-Control-Allow-Headers": "'Content-Type,X-Amz-Date,Authorization,X-Api-Key,CSRF-Token,x-amz-security-token,set-cookie'",
                "method.response.header.Access-Control-Allow-Methods": "'OPTIONS,GET,POST,PUT,PATCH,DELETE'",
                "method.response.header.Access-Control-Allow-Origin": "'https://localhost:3001'",
                "method.response.header.Vary": "'Origin'",
              },
              "StatusCode": "204",
            },
          ],
          "RequestTemplates": Object {
            "application/json": "{ statusCode: 200 }",
          },
          "Type": "MOCK",
        },
        "MethodResponses": Array [
          Object {
            "ResponseParameters": Object {
              "method.response.header.Access-Control-Allow-Credentials": true,
              "method.response.header.Access-Control-Allow-Headers": true,
              "method.response.header.Access-Control-Allow-Methods": true,
              "method.response.header.Access-Control-Allow-Origin": true,
              "method.response.header.Vary": true,
            },
            "StatusCode": "204",
          },
        ],
        "ResourceId": Object {
          "Ref": "DeaRestApiConstructdeaapicasescaseIdscopedInformation3670B594",
        },
        "RestApiId": Object {
          "Ref": "DeaRestApiConstructdeaapi6587DDA1",
        },
      },
      "Type": "AWS::ApiGateway::Method",
    },
    "DeaRestApiConstructdeaapicasescaseIdstatus0AD7015F": Object {
      "Properties": Object {
        "ParentId": Object {
          "Ref": "DeaRestApiConstructdeaapicasescaseId5919A5AE",
        },
        "PathPart": "status",
        "RestApiId": Object {
          "Ref": "DeaRestApiConstructdeaapi6587DDA1",
        },
      },
      "Type": "AWS::ApiGateway::Resource",
    },
    "DeaRestApiConstructdeaapicasescaseIdstatusOPTIONS0760E14E": Object {
      "Properties": Object {
        "AuthorizationType": "NONE",
        "HttpMethod": "OPTIONS",
        "Integration": Object {
          "IntegrationResponses": Array [
            Object {
              "ResponseParameters": Object {
                "method.response.header.Access-Control-Allow-Credentials": "'true'",
                "method.response.header.Access-Control-Allow-Headers": "'Content-Type,X-Amz-Date,Authorization,X-Api-Key,CSRF-Token,x-amz-security-token,set-cookie'",
                "method.response.header.Access-Control-Allow-Methods": "'OPTIONS,GET,POST,PUT,PATCH,DELETE'",
                "method.response.header.Access-Control-Allow-Origin": "'https://localhost:3001'",
                "method.response.header.Vary": "'Origin'",
              },
              "StatusCode": "204",
            },
          ],
          "RequestTemplates": Object {
            "application/json": "{ statusCode: 200 }",
          },
          "Type": "MOCK",
        },
        "MethodResponses": Array [
          Object {
            "ResponseParameters": Object {
              "method.response.header.Access-Control-Allow-Credentials": true,
              "method.response.header.Access-Control-Allow-Headers": true,
              "method.response.header.Access-Control-Allow-Methods": true,
              "method.response.header.Access-Control-Allow-Origin": true,
              "method.response.header.Vary": true,
            },
            "StatusCode": "204",
          },
        ],
        "ResourceId": Object {
          "Ref": "DeaRestApiConstructdeaapicasescaseIdstatus0AD7015F",
        },
        "RestApiId": Object {
          "Ref": "DeaRestApiConstructdeaapi6587DDA1",
        },
      },
      "Type": "AWS::ApiGateway::Method",
    },
    "DeaRestApiConstructdeaapicasescaseIdstatusPUT31B9CA11": Object {
      "Properties": Object {
        "AuthorizationType": "AWS_IAM",
        "HttpMethod": "PUT",
        "Integration": Object {
          "IntegrationHttpMethod": "POST",
          "Type": "AWS_PROXY",
          "Uri": Object {
            "Fn::Join": Array [
              "",
              Array [
                "arn:",
                Object {
                  "Ref": "AWS::Partition",
                },
                ":apigateway:",
                Object {
                  "Ref": "AWS::Region",
                },
                ":lambda:path/2015-03-31/functions/",
                Object {
                  "Fn::GetAtt": Array [
                    "DeaRestApiConstructPUTUpdateCaseStatusBE885A0D",
                    "Arn",
                  ],
                },
                "/invocations",
              ],
            ],
          },
        },
        "ResourceId": Object {
          "Ref": "DeaRestApiConstructdeaapicasescaseIdstatus0AD7015F",
        },
        "RestApiId": Object {
          "Ref": "DeaRestApiConstructdeaapi6587DDA1",
        },
      },
      "Type": "AWS::ApiGateway::Method",
    },
    "DeaRestApiConstructdeaapicasescaseIdstatusPUTApiPermissionTestteststackDeaRestApiConstructdeaapi96FE45F4PUTcasescaseIdstatus03BDFD4A": Object {
      "Properties": Object {
        "Action": "lambda:InvokeFunction",
        "FunctionName": Object {
          "Fn::GetAtt": Array [
            "DeaRestApiConstructPUTUpdateCaseStatusBE885A0D",
            "Arn",
          ],
        },
        "Principal": "apigateway.amazonaws.com",
        "SourceArn": Object {
          "Fn::Join": Array [
            "",
            Array [
              "arn:",
              Object {
                "Ref": "AWS::Partition",
              },
              ":execute-api:",
              Object {
                "Ref": "AWS::Region",
              },
              ":",
              Object {
                "Ref": "AWS::AccountId",
              },
              ":",
              Object {
                "Ref": "DeaRestApiConstructdeaapi6587DDA1",
              },
              "/test-invoke-stage/PUT/cases/*/status",
            ],
          ],
        },
      },
      "Type": "AWS::Lambda::Permission",
    },
    "DeaRestApiConstructdeaapicasescaseIdstatusPUTApiPermissionteststackDeaRestApiConstructdeaapi96FE45F4PUTcasescaseIdstatus787AC3AD": Object {
      "Properties": Object {
        "Action": "lambda:InvokeFunction",
        "FunctionName": Object {
          "Fn::GetAtt": Array [
            "DeaRestApiConstructPUTUpdateCaseStatusBE885A0D",
            "Arn",
          ],
        },
        "Principal": "apigateway.amazonaws.com",
        "SourceArn": Object {
          "Fn::Join": Array [
            "",
            Array [
              "arn:",
              Object {
                "Ref": "AWS::Partition",
              },
              ":execute-api:",
              Object {
                "Ref": "AWS::Region",
              },
              ":",
              Object {
                "Ref": "AWS::AccountId",
              },
              ":",
              Object {
                "Ref": "DeaRestApiConstructdeaapi6587DDA1",
              },
              "/",
              Object {
                "Ref": "DeaRestApiConstructdeaapiDeploymentStage[STAGE-REMOVED][HASH REMOVED]",
              },
              "/PUT/cases/*/status",
            ],
          ],
        },
      },
      "Type": "AWS::Lambda::Permission",
    },
    "DeaRestApiConstructdeaapicasescaseIduserMembershipsD5C1FDF3": Object {
      "Properties": Object {
        "ParentId": Object {
          "Ref": "DeaRestApiConstructdeaapicasescaseId5919A5AE",
        },
        "PathPart": "userMemberships",
        "RestApiId": Object {
          "Ref": "DeaRestApiConstructdeaapi6587DDA1",
        },
      },
      "Type": "AWS::ApiGateway::Resource",
    },
    "DeaRestApiConstructdeaapicasescaseIduserMembershipsGETApiPermissionTestteststackDeaRestApiConstructdeaapi96FE45F4GETcasescaseIduserMembershipsBF5873AE": Object {
      "Properties": Object {
        "Action": "lambda:InvokeFunction",
        "FunctionName": Object {
          "Fn::GetAtt": Array [
            "DeaRestApiConstructGETGetUsersFromCase05D0A5BE",
            "Arn",
          ],
        },
        "Principal": "apigateway.amazonaws.com",
        "SourceArn": Object {
          "Fn::Join": Array [
            "",
            Array [
              "arn:",
              Object {
                "Ref": "AWS::Partition",
              },
              ":execute-api:",
              Object {
                "Ref": "AWS::Region",
              },
              ":",
              Object {
                "Ref": "AWS::AccountId",
              },
              ":",
              Object {
                "Ref": "DeaRestApiConstructdeaapi6587DDA1",
              },
              "/test-invoke-stage/GET/cases/*/userMemberships",
            ],
          ],
        },
      },
      "Type": "AWS::Lambda::Permission",
    },
    "DeaRestApiConstructdeaapicasescaseIduserMembershipsGETApiPermissionteststackDeaRestApiConstructdeaapi96FE45F4GETcasescaseIduserMemberships87E19089": Object {
      "Properties": Object {
        "Action": "lambda:InvokeFunction",
        "FunctionName": Object {
          "Fn::GetAtt": Array [
            "DeaRestApiConstructGETGetUsersFromCase05D0A5BE",
            "Arn",
          ],
        },
        "Principal": "apigateway.amazonaws.com",
        "SourceArn": Object {
          "Fn::Join": Array [
            "",
            Array [
              "arn:",
              Object {
                "Ref": "AWS::Partition",
              },
              ":execute-api:",
              Object {
                "Ref": "AWS::Region",
              },
              ":",
              Object {
                "Ref": "AWS::AccountId",
              },
              ":",
              Object {
                "Ref": "DeaRestApiConstructdeaapi6587DDA1",
              },
              "/",
              Object {
                "Ref": "DeaRestApiConstructdeaapiDeploymentStage[STAGE-REMOVED][HASH REMOVED]",
              },
              "/GET/cases/*/userMemberships",
            ],
          ],
        },
      },
      "Type": "AWS::Lambda::Permission",
    },
    "DeaRestApiConstructdeaapicasescaseIduserMembershipsGETC6D66454": Object {
      "Properties": Object {
        "AuthorizationType": "AWS_IAM",
        "HttpMethod": "GET",
        "Integration": Object {
          "IntegrationHttpMethod": "POST",
          "Type": "AWS_PROXY",
          "Uri": Object {
            "Fn::Join": Array [
              "",
              Array [
                "arn:",
                Object {
                  "Ref": "AWS::Partition",
                },
                ":apigateway:",
                Object {
                  "Ref": "AWS::Region",
                },
                ":lambda:path/2015-03-31/functions/",
                Object {
                  "Fn::GetAtt": Array [
                    "DeaRestApiConstructGETGetUsersFromCase05D0A5BE",
                    "Arn",
                  ],
                },
                "/invocations",
              ],
            ],
          },
        },
        "ResourceId": Object {
          "Ref": "DeaRestApiConstructdeaapicasescaseIduserMembershipsD5C1FDF3",
        },
        "RestApiId": Object {
          "Ref": "DeaRestApiConstructdeaapi6587DDA1",
        },
      },
      "Type": "AWS::ApiGateway::Method",
    },
    "DeaRestApiConstructdeaapicasescaseIduserMembershipsOPTIONS8FB7464B": Object {
      "Properties": Object {
        "AuthorizationType": "NONE",
        "HttpMethod": "OPTIONS",
        "Integration": Object {
          "IntegrationResponses": Array [
            Object {
              "ResponseParameters": Object {
                "method.response.header.Access-Control-Allow-Credentials": "'true'",
                "method.response.header.Access-Control-Allow-Headers": "'Content-Type,X-Amz-Date,Authorization,X-Api-Key,CSRF-Token,x-amz-security-token,set-cookie'",
                "method.response.header.Access-Control-Allow-Methods": "'OPTIONS,GET,POST,PUT,PATCH,DELETE'",
                "method.response.header.Access-Control-Allow-Origin": "'https://localhost:3001'",
                "method.response.header.Vary": "'Origin'",
              },
              "StatusCode": "204",
            },
          ],
          "RequestTemplates": Object {
            "application/json": "{ statusCode: 200 }",
          },
          "Type": "MOCK",
        },
        "MethodResponses": Array [
          Object {
            "ResponseParameters": Object {
              "method.response.header.Access-Control-Allow-Credentials": true,
              "method.response.header.Access-Control-Allow-Headers": true,
              "method.response.header.Access-Control-Allow-Methods": true,
              "method.response.header.Access-Control-Allow-Origin": true,
              "method.response.header.Vary": true,
            },
            "StatusCode": "204",
          },
        ],
        "ResourceId": Object {
          "Ref": "DeaRestApiConstructdeaapicasescaseIduserMembershipsD5C1FDF3",
        },
        "RestApiId": Object {
          "Ref": "DeaRestApiConstructdeaapi6587DDA1",
        },
      },
      "Type": "AWS::ApiGateway::Method",
    },
    "DeaRestApiConstructdeaapicasescaseIduserMembershipsPOST84A13ED4": Object {
      "Properties": Object {
        "AuthorizationType": "AWS_IAM",
        "HttpMethod": "POST",
        "Integration": Object {
          "IntegrationHttpMethod": "POST",
          "Type": "AWS_PROXY",
          "Uri": Object {
            "Fn::Join": Array [
              "",
              Array [
                "arn:",
                Object {
                  "Ref": "AWS::Partition",
                },
                ":apigateway:",
                Object {
                  "Ref": "AWS::Region",
                },
                ":lambda:path/2015-03-31/functions/",
                Object {
                  "Fn::GetAtt": Array [
                    "DeaRestApiConstructPOSTInviteUserToCaseE52152F4",
                    "Arn",
                  ],
                },
                "/invocations",
              ],
            ],
          },
        },
        "ResourceId": Object {
          "Ref": "DeaRestApiConstructdeaapicasescaseIduserMembershipsD5C1FDF3",
        },
        "RestApiId": Object {
          "Ref": "DeaRestApiConstructdeaapi6587DDA1",
        },
      },
      "Type": "AWS::ApiGateway::Method",
    },
    "DeaRestApiConstructdeaapicasescaseIduserMembershipsPOSTApiPermissionTestteststackDeaRestApiConstructdeaapi96FE45F4POSTcasescaseIduserMembershipsBD47C55D": Object {
      "Properties": Object {
        "Action": "lambda:InvokeFunction",
        "FunctionName": Object {
          "Fn::GetAtt": Array [
            "DeaRestApiConstructPOSTInviteUserToCaseE52152F4",
            "Arn",
          ],
        },
        "Principal": "apigateway.amazonaws.com",
        "SourceArn": Object {
          "Fn::Join": Array [
            "",
            Array [
              "arn:",
              Object {
                "Ref": "AWS::Partition",
              },
              ":execute-api:",
              Object {
                "Ref": "AWS::Region",
              },
              ":",
              Object {
                "Ref": "AWS::AccountId",
              },
              ":",
              Object {
                "Ref": "DeaRestApiConstructdeaapi6587DDA1",
              },
              "/test-invoke-stage/POST/cases/*/userMemberships",
            ],
          ],
        },
      },
      "Type": "AWS::Lambda::Permission",
    },
    "DeaRestApiConstructdeaapicasescaseIduserMembershipsPOSTApiPermissionteststackDeaRestApiConstructdeaapi96FE45F4POSTcasescaseIduserMemberships7500E258": Object {
      "Properties": Object {
        "Action": "lambda:InvokeFunction",
        "FunctionName": Object {
          "Fn::GetAtt": Array [
            "DeaRestApiConstructPOSTInviteUserToCaseE52152F4",
            "Arn",
          ],
        },
        "Principal": "apigateway.amazonaws.com",
        "SourceArn": Object {
          "Fn::Join": Array [
            "",
            Array [
              "arn:",
              Object {
                "Ref": "AWS::Partition",
              },
              ":execute-api:",
              Object {
                "Ref": "AWS::Region",
              },
              ":",
              Object {
                "Ref": "AWS::AccountId",
              },
              ":",
              Object {
                "Ref": "DeaRestApiConstructdeaapi6587DDA1",
              },
              "/",
              Object {
                "Ref": "DeaRestApiConstructdeaapiDeploymentStage[STAGE-REMOVED][HASH REMOVED]",
              },
              "/POST/cases/*/userMemberships",
            ],
          ],
        },
      },
      "Type": "AWS::Lambda::Permission",
    },
    "DeaRestApiConstructdeaapicasescaseIdusers13CDB0B7": Object {
      "Properties": Object {
        "ParentId": Object {
          "Ref": "DeaRestApiConstructdeaapicasescaseId5919A5AE",
        },
        "PathPart": "users",
        "RestApiId": Object {
          "Ref": "DeaRestApiConstructdeaapi6587DDA1",
        },
      },
      "Type": "AWS::ApiGateway::Resource",
    },
    "DeaRestApiConstructdeaapicasescaseIdusersOPTIONS61C453FB": Object {
      "Properties": Object {
        "AuthorizationType": "NONE",
        "HttpMethod": "OPTIONS",
        "Integration": Object {
          "IntegrationResponses": Array [
            Object {
              "ResponseParameters": Object {
                "method.response.header.Access-Control-Allow-Credentials": "'true'",
                "method.response.header.Access-Control-Allow-Headers": "'Content-Type,X-Amz-Date,Authorization,X-Api-Key,CSRF-Token,x-amz-security-token,set-cookie'",
                "method.response.header.Access-Control-Allow-Methods": "'OPTIONS,GET,POST,PUT,PATCH,DELETE'",
                "method.response.header.Access-Control-Allow-Origin": "'https://localhost:3001'",
                "method.response.header.Vary": "'Origin'",
              },
              "StatusCode": "204",
            },
          ],
          "RequestTemplates": Object {
            "application/json": "{ statusCode: 200 }",
          },
          "Type": "MOCK",
        },
        "MethodResponses": Array [
          Object {
            "ResponseParameters": Object {
              "method.response.header.Access-Control-Allow-Credentials": true,
              "method.response.header.Access-Control-Allow-Headers": true,
              "method.response.header.Access-Control-Allow-Methods": true,
              "method.response.header.Access-Control-Allow-Origin": true,
              "method.response.header.Vary": true,
            },
            "StatusCode": "204",
          },
        ],
        "ResourceId": Object {
          "Ref": "DeaRestApiConstructdeaapicasescaseIdusers13CDB0B7",
        },
        "RestApiId": Object {
          "Ref": "DeaRestApiConstructdeaapi6587DDA1",
        },
      },
      "Type": "AWS::ApiGateway::Method",
    },
    "DeaRestApiConstructdeaapicasescaseIdusersuserId4ECBA1E2": Object {
      "Properties": Object {
        "ParentId": Object {
          "Ref": "DeaRestApiConstructdeaapicasescaseIdusers13CDB0B7",
        },
        "PathPart": "{userId}",
        "RestApiId": Object {
          "Ref": "DeaRestApiConstructdeaapi6587DDA1",
        },
      },
      "Type": "AWS::ApiGateway::Resource",
    },
    "DeaRestApiConstructdeaapicasescaseIdusersuserIdOPTIONS15B78F29": Object {
      "Properties": Object {
        "AuthorizationType": "NONE",
        "HttpMethod": "OPTIONS",
        "Integration": Object {
          "IntegrationResponses": Array [
            Object {
              "ResponseParameters": Object {
                "method.response.header.Access-Control-Allow-Credentials": "'true'",
                "method.response.header.Access-Control-Allow-Headers": "'Content-Type,X-Amz-Date,Authorization,X-Api-Key,CSRF-Token,x-amz-security-token,set-cookie'",
                "method.response.header.Access-Control-Allow-Methods": "'OPTIONS,GET,POST,PUT,PATCH,DELETE'",
                "method.response.header.Access-Control-Allow-Origin": "'https://localhost:3001'",
                "method.response.header.Vary": "'Origin'",
              },
              "StatusCode": "204",
            },
          ],
          "RequestTemplates": Object {
            "application/json": "{ statusCode: 200 }",
          },
          "Type": "MOCK",
        },
        "MethodResponses": Array [
          Object {
            "ResponseParameters": Object {
              "method.response.header.Access-Control-Allow-Credentials": true,
              "method.response.header.Access-Control-Allow-Headers": true,
              "method.response.header.Access-Control-Allow-Methods": true,
              "method.response.header.Access-Control-Allow-Origin": true,
              "method.response.header.Vary": true,
            },
            "StatusCode": "204",
          },
        ],
        "ResourceId": Object {
          "Ref": "DeaRestApiConstructdeaapicasescaseIdusersuserId4ECBA1E2",
        },
        "RestApiId": Object {
          "Ref": "DeaRestApiConstructdeaapi6587DDA1",
        },
      },
      "Type": "AWS::ApiGateway::Method",
    },
    "DeaRestApiConstructdeaapicasescaseIdusersuserIdmemberships2E2BE7E6": Object {
      "Properties": Object {
        "ParentId": Object {
          "Ref": "DeaRestApiConstructdeaapicasescaseIdusersuserId4ECBA1E2",
        },
        "PathPart": "memberships",
        "RestApiId": Object {
          "Ref": "DeaRestApiConstructdeaapi6587DDA1",
        },
      },
      "Type": "AWS::ApiGateway::Resource",
    },
    "DeaRestApiConstructdeaapicasescaseIdusersuserIdmembershipsDELETE66E50CD4": Object {
      "Properties": Object {
        "AuthorizationType": "AWS_IAM",
        "HttpMethod": "DELETE",
        "Integration": Object {
          "IntegrationHttpMethod": "POST",
          "Type": "AWS_PROXY",
          "Uri": Object {
            "Fn::Join": Array [
              "",
              Array [
                "arn:",
                Object {
                  "Ref": "AWS::Partition",
                },
                ":apigateway:",
                Object {
                  "Ref": "AWS::Region",
                },
                ":lambda:path/2015-03-31/functions/",
                Object {
                  "Fn::GetAtt": Array [
                    "DeaRestApiConstructDELETERemoveUserFromCase315FE1CE",
                    "Arn",
                  ],
                },
                "/invocations",
              ],
            ],
          },
        },
        "ResourceId": Object {
          "Ref": "DeaRestApiConstructdeaapicasescaseIdusersuserIdmemberships2E2BE7E6",
        },
        "RestApiId": Object {
          "Ref": "DeaRestApiConstructdeaapi6587DDA1",
        },
      },
      "Type": "AWS::ApiGateway::Method",
    },
    "DeaRestApiConstructdeaapicasescaseIdusersuserIdmembershipsDELETEApiPermissionTestteststackDeaRestApiConstructdeaapi96FE45F4DELETEcasescaseIdusersuserIdmemberships7FD5F1FA": Object {
      "Properties": Object {
        "Action": "lambda:InvokeFunction",
        "FunctionName": Object {
          "Fn::GetAtt": Array [
            "DeaRestApiConstructDELETERemoveUserFromCase315FE1CE",
            "Arn",
          ],
        },
        "Principal": "apigateway.amazonaws.com",
        "SourceArn": Object {
          "Fn::Join": Array [
            "",
            Array [
              "arn:",
              Object {
                "Ref": "AWS::Partition",
              },
              ":execute-api:",
              Object {
                "Ref": "AWS::Region",
              },
              ":",
              Object {
                "Ref": "AWS::AccountId",
              },
              ":",
              Object {
                "Ref": "DeaRestApiConstructdeaapi6587DDA1",
              },
              "/test-invoke-stage/DELETE/cases/*/users/*/memberships",
            ],
          ],
        },
      },
      "Type": "AWS::Lambda::Permission",
    },
    "DeaRestApiConstructdeaapicasescaseIdusersuserIdmembershipsDELETEApiPermissionteststackDeaRestApiConstructdeaapi96FE45F4DELETEcasescaseIdusersuserIdmemberships94BCD26D": Object {
      "Properties": Object {
        "Action": "lambda:InvokeFunction",
        "FunctionName": Object {
          "Fn::GetAtt": Array [
            "DeaRestApiConstructDELETERemoveUserFromCase315FE1CE",
            "Arn",
          ],
        },
        "Principal": "apigateway.amazonaws.com",
        "SourceArn": Object {
          "Fn::Join": Array [
            "",
            Array [
              "arn:",
              Object {
                "Ref": "AWS::Partition",
              },
              ":execute-api:",
              Object {
                "Ref": "AWS::Region",
              },
              ":",
              Object {
                "Ref": "AWS::AccountId",
              },
              ":",
              Object {
                "Ref": "DeaRestApiConstructdeaapi6587DDA1",
              },
              "/",
              Object {
                "Ref": "DeaRestApiConstructdeaapiDeploymentStage[STAGE-REMOVED][HASH REMOVED]",
              },
              "/DELETE/cases/*/users/*/memberships",
            ],
          ],
        },
      },
      "Type": "AWS::Lambda::Permission",
    },
    "DeaRestApiConstructdeaapicasescaseIdusersuserIdmembershipsOPTIONS925E45CE": Object {
      "Properties": Object {
        "AuthorizationType": "NONE",
        "HttpMethod": "OPTIONS",
        "Integration": Object {
          "IntegrationResponses": Array [
            Object {
              "ResponseParameters": Object {
                "method.response.header.Access-Control-Allow-Credentials": "'true'",
                "method.response.header.Access-Control-Allow-Headers": "'Content-Type,X-Amz-Date,Authorization,X-Api-Key,CSRF-Token,x-amz-security-token,set-cookie'",
                "method.response.header.Access-Control-Allow-Methods": "'OPTIONS,GET,POST,PUT,PATCH,DELETE'",
                "method.response.header.Access-Control-Allow-Origin": "'https://localhost:3001'",
                "method.response.header.Vary": "'Origin'",
              },
              "StatusCode": "204",
            },
          ],
          "RequestTemplates": Object {
            "application/json": "{ statusCode: 200 }",
          },
          "Type": "MOCK",
        },
        "MethodResponses": Array [
          Object {
            "ResponseParameters": Object {
              "method.response.header.Access-Control-Allow-Credentials": true,
              "method.response.header.Access-Control-Allow-Headers": true,
              "method.response.header.Access-Control-Allow-Methods": true,
              "method.response.header.Access-Control-Allow-Origin": true,
              "method.response.header.Vary": true,
            },
            "StatusCode": "204",
          },
        ],
        "ResourceId": Object {
          "Ref": "DeaRestApiConstructdeaapicasescaseIdusersuserIdmemberships2E2BE7E6",
        },
        "RestApiId": Object {
          "Ref": "DeaRestApiConstructdeaapi6587DDA1",
        },
      },
      "Type": "AWS::ApiGateway::Method",
    },
    "DeaRestApiConstructdeaapicasescaseIdusersuserIdmembershipsPUT67F6E361": Object {
      "Properties": Object {
        "AuthorizationType": "AWS_IAM",
        "HttpMethod": "PUT",
        "Integration": Object {
          "IntegrationHttpMethod": "POST",
          "Type": "AWS_PROXY",
          "Uri": Object {
            "Fn::Join": Array [
              "",
              Array [
                "arn:",
                Object {
                  "Ref": "AWS::Partition",
                },
                ":apigateway:",
                Object {
                  "Ref": "AWS::Region",
                },
                ":lambda:path/2015-03-31/functions/",
                Object {
                  "Fn::GetAtt": Array [
                    "DeaRestApiConstructPUTModifyUserCasePermissions3887B3D5",
                    "Arn",
                  ],
                },
                "/invocations",
              ],
            ],
          },
        },
        "ResourceId": Object {
          "Ref": "DeaRestApiConstructdeaapicasescaseIdusersuserIdmemberships2E2BE7E6",
        },
        "RestApiId": Object {
          "Ref": "DeaRestApiConstructdeaapi6587DDA1",
        },
      },
      "Type": "AWS::ApiGateway::Method",
    },
    "DeaRestApiConstructdeaapicasescaseIdusersuserIdmembershipsPUTApiPermissionTestteststackDeaRestApiConstructdeaapi96FE45F4PUTcasescaseIdusersuserIdmemberships4134D8D9": Object {
      "Properties": Object {
        "Action": "lambda:InvokeFunction",
        "FunctionName": Object {
          "Fn::GetAtt": Array [
            "DeaRestApiConstructPUTModifyUserCasePermissions3887B3D5",
            "Arn",
          ],
        },
        "Principal": "apigateway.amazonaws.com",
        "SourceArn": Object {
          "Fn::Join": Array [
            "",
            Array [
              "arn:",
              Object {
                "Ref": "AWS::Partition",
              },
              ":execute-api:",
              Object {
                "Ref": "AWS::Region",
              },
              ":",
              Object {
                "Ref": "AWS::AccountId",
              },
              ":",
              Object {
                "Ref": "DeaRestApiConstructdeaapi6587DDA1",
              },
              "/test-invoke-stage/PUT/cases/*/users/*/memberships",
            ],
          ],
        },
      },
      "Type": "AWS::Lambda::Permission",
    },
    "DeaRestApiConstructdeaapicasescaseIdusersuserIdmembershipsPUTApiPermissionteststackDeaRestApiConstructdeaapi96FE45F4PUTcasescaseIdusersuserIdmemberships748F3883": Object {
      "Properties": Object {
        "Action": "lambda:InvokeFunction",
        "FunctionName": Object {
          "Fn::GetAtt": Array [
            "DeaRestApiConstructPUTModifyUserCasePermissions3887B3D5",
            "Arn",
          ],
        },
        "Principal": "apigateway.amazonaws.com",
        "SourceArn": Object {
          "Fn::Join": Array [
            "",
            Array [
              "arn:",
              Object {
                "Ref": "AWS::Partition",
              },
              ":execute-api:",
              Object {
                "Ref": "AWS::Region",
              },
              ":",
              Object {
                "Ref": "AWS::AccountId",
              },
              ":",
              Object {
                "Ref": "DeaRestApiConstructdeaapi6587DDA1",
              },
              "/",
              Object {
                "Ref": "DeaRestApiConstructdeaapiDeploymentStage[STAGE-REMOVED][HASH REMOVED]",
              },
              "/PUT/cases/*/users/*/memberships",
            ],
          ],
        },
      },
      "Type": "AWS::Lambda::Permission",
    },
    "DeaRestApiConstructdeaapicasesmycases5E6BEFAC": Object {
      "Properties": Object {
        "ParentId": Object {
          "Ref": "DeaRestApiConstructdeaapicasesC2FD1C2B",
        },
        "PathPart": "my-cases",
        "RestApiId": Object {
          "Ref": "DeaRestApiConstructdeaapi6587DDA1",
        },
      },
      "Type": "AWS::ApiGateway::Resource",
    },
    "DeaRestApiConstructdeaapicasesmycasesGETApiPermissionTestteststackDeaRestApiConstructdeaapi96FE45F4GETcasesmycasesC2E61486": Object {
      "Properties": Object {
        "Action": "lambda:InvokeFunction",
        "FunctionName": Object {
          "Fn::GetAtt": Array [
            "DeaRestApiConstructGETGetMyCasesBB9194E7",
            "Arn",
          ],
        },
        "Principal": "apigateway.amazonaws.com",
        "SourceArn": Object {
          "Fn::Join": Array [
            "",
            Array [
              "arn:",
              Object {
                "Ref": "AWS::Partition",
              },
              ":execute-api:",
              Object {
                "Ref": "AWS::Region",
              },
              ":",
              Object {
                "Ref": "AWS::AccountId",
              },
              ":",
              Object {
                "Ref": "DeaRestApiConstructdeaapi6587DDA1",
              },
              "/test-invoke-stage/GET/cases/my-cases",
            ],
          ],
        },
      },
      "Type": "AWS::Lambda::Permission",
    },
    "DeaRestApiConstructdeaapicasesmycasesGETApiPermissionteststackDeaRestApiConstructdeaapi96FE45F4GETcasesmycasesEA5EFE48": Object {
      "Properties": Object {
        "Action": "lambda:InvokeFunction",
        "FunctionName": Object {
          "Fn::GetAtt": Array [
            "DeaRestApiConstructGETGetMyCasesBB9194E7",
            "Arn",
          ],
        },
        "Principal": "apigateway.amazonaws.com",
        "SourceArn": Object {
          "Fn::Join": Array [
            "",
            Array [
              "arn:",
              Object {
                "Ref": "AWS::Partition",
              },
              ":execute-api:",
              Object {
                "Ref": "AWS::Region",
              },
              ":",
              Object {
                "Ref": "AWS::AccountId",
              },
              ":",
              Object {
                "Ref": "DeaRestApiConstructdeaapi6587DDA1",
              },
              "/",
              Object {
                "Ref": "DeaRestApiConstructdeaapiDeploymentStage[STAGE-REMOVED][HASH REMOVED]",
              },
              "/GET/cases/my-cases",
            ],
          ],
        },
      },
      "Type": "AWS::Lambda::Permission",
    },
    "DeaRestApiConstructdeaapicasesmycasesGETC5597167": Object {
      "Properties": Object {
        "AuthorizationType": "AWS_IAM",
        "HttpMethod": "GET",
        "Integration": Object {
          "IntegrationHttpMethod": "POST",
          "RequestParameters": Object {
            "integration.request.querystring.limit": "method.request.querystring.limit",
            "integration.request.querystring.next": "method.request.querystring.next",
          },
          "Type": "AWS_PROXY",
          "Uri": Object {
            "Fn::Join": Array [
              "",
              Array [
                "arn:",
                Object {
                  "Ref": "AWS::Partition",
                },
                ":apigateway:",
                Object {
                  "Ref": "AWS::Region",
                },
                ":lambda:path/2015-03-31/functions/",
                Object {
                  "Fn::GetAtt": Array [
                    "DeaRestApiConstructGETGetMyCasesBB9194E7",
                    "Arn",
                  ],
                },
                "/invocations",
              ],
            ],
          },
        },
        "RequestParameters": Object {
          "method.request.querystring.limit": false,
          "method.request.querystring.next": false,
        },
        "ResourceId": Object {
          "Ref": "DeaRestApiConstructdeaapicasesmycases5E6BEFAC",
        },
        "RestApiId": Object {
          "Ref": "DeaRestApiConstructdeaapi6587DDA1",
        },
      },
      "Type": "AWS::ApiGateway::Method",
    },
    "DeaRestApiConstructdeaapicasesmycasesOPTIONSE1C2DE04": Object {
      "Properties": Object {
        "AuthorizationType": "NONE",
        "HttpMethod": "OPTIONS",
        "Integration": Object {
          "IntegrationResponses": Array [
            Object {
              "ResponseParameters": Object {
                "method.response.header.Access-Control-Allow-Credentials": "'true'",
                "method.response.header.Access-Control-Allow-Headers": "'Content-Type,X-Amz-Date,Authorization,X-Api-Key,CSRF-Token,x-amz-security-token,set-cookie'",
                "method.response.header.Access-Control-Allow-Methods": "'OPTIONS,GET,POST,PUT,PATCH,DELETE'",
                "method.response.header.Access-Control-Allow-Origin": "'https://localhost:3001'",
                "method.response.header.Vary": "'Origin'",
              },
              "StatusCode": "204",
            },
          ],
          "RequestTemplates": Object {
            "application/json": "{ statusCode: 200 }",
          },
          "Type": "MOCK",
        },
        "MethodResponses": Array [
          Object {
            "ResponseParameters": Object {
              "method.response.header.Access-Control-Allow-Credentials": true,
              "method.response.header.Access-Control-Allow-Headers": true,
              "method.response.header.Access-Control-Allow-Methods": true,
              "method.response.header.Access-Control-Allow-Origin": true,
              "method.response.header.Vary": true,
            },
            "StatusCode": "204",
          },
        ],
        "ResourceId": Object {
          "Ref": "DeaRestApiConstructdeaapicasesmycases5E6BEFAC",
        },
        "RestApiId": Object {
          "Ref": "DeaRestApiConstructdeaapi6587DDA1",
        },
      },
      "Type": "AWS::ApiGateway::Method",
    },
    "DeaRestApiConstructdeaapisystemAD98847E": Object {
      "Properties": Object {
        "ParentId": Object {
          "Fn::GetAtt": Array [
            "DeaRestApiConstructdeaapi6587DDA1",
            "RootResourceId",
          ],
        },
        "PathPart": "system",
        "RestApiId": Object {
          "Ref": "DeaRestApiConstructdeaapi6587DDA1",
        },
      },
      "Type": "AWS::ApiGateway::Resource",
    },
    "DeaRestApiConstructdeaapisystemOPTIONS2695AC39": Object {
      "Properties": Object {
        "AuthorizationType": "NONE",
        "HttpMethod": "OPTIONS",
        "Integration": Object {
          "IntegrationResponses": Array [
            Object {
              "ResponseParameters": Object {
                "method.response.header.Access-Control-Allow-Credentials": "'true'",
                "method.response.header.Access-Control-Allow-Headers": "'Content-Type,X-Amz-Date,Authorization,X-Api-Key,CSRF-Token,x-amz-security-token,set-cookie'",
                "method.response.header.Access-Control-Allow-Methods": "'OPTIONS,GET,POST,PUT,PATCH,DELETE'",
                "method.response.header.Access-Control-Allow-Origin": "'https://localhost:3001'",
                "method.response.header.Vary": "'Origin'",
              },
              "StatusCode": "204",
            },
          ],
          "RequestTemplates": Object {
            "application/json": "{ statusCode: 200 }",
          },
          "Type": "MOCK",
        },
        "MethodResponses": Array [
          Object {
            "ResponseParameters": Object {
              "method.response.header.Access-Control-Allow-Credentials": true,
              "method.response.header.Access-Control-Allow-Headers": true,
              "method.response.header.Access-Control-Allow-Methods": true,
              "method.response.header.Access-Control-Allow-Origin": true,
              "method.response.header.Vary": true,
            },
            "StatusCode": "204",
          },
        ],
        "ResourceId": Object {
          "Ref": "DeaRestApiConstructdeaapisystemAD98847E",
        },
        "RestApiId": Object {
          "Ref": "DeaRestApiConstructdeaapi6587DDA1",
        },
      },
      "Type": "AWS::ApiGateway::Method",
    },
    "DeaRestApiConstructdeaapisystemaudit2A5DAEF8": Object {
      "Properties": Object {
        "ParentId": Object {
          "Ref": "DeaRestApiConstructdeaapisystemAD98847E",
        },
        "PathPart": "audit",
        "RestApiId": Object {
          "Ref": "DeaRestApiConstructdeaapi6587DDA1",
        },
      },
      "Type": "AWS::ApiGateway::Resource",
    },
    "DeaRestApiConstructdeaapisystemauditOPTIONS30FFCB3F": Object {
      "Properties": Object {
        "AuthorizationType": "NONE",
        "HttpMethod": "OPTIONS",
        "Integration": Object {
          "IntegrationResponses": Array [
            Object {
              "ResponseParameters": Object {
                "method.response.header.Access-Control-Allow-Credentials": "'true'",
                "method.response.header.Access-Control-Allow-Headers": "'Content-Type,X-Amz-Date,Authorization,X-Api-Key,CSRF-Token,x-amz-security-token,set-cookie'",
                "method.response.header.Access-Control-Allow-Methods": "'OPTIONS,GET,POST,PUT,PATCH,DELETE'",
                "method.response.header.Access-Control-Allow-Origin": "'https://localhost:3001'",
                "method.response.header.Vary": "'Origin'",
              },
              "StatusCode": "204",
            },
          ],
          "RequestTemplates": Object {
            "application/json": "{ statusCode: 200 }",
          },
          "Type": "MOCK",
        },
        "MethodResponses": Array [
          Object {
            "ResponseParameters": Object {
              "method.response.header.Access-Control-Allow-Credentials": true,
              "method.response.header.Access-Control-Allow-Headers": true,
              "method.response.header.Access-Control-Allow-Methods": true,
              "method.response.header.Access-Control-Allow-Origin": true,
              "method.response.header.Vary": true,
            },
            "StatusCode": "204",
          },
        ],
        "ResourceId": Object {
          "Ref": "DeaRestApiConstructdeaapisystemaudit2A5DAEF8",
        },
        "RestApiId": Object {
          "Ref": "DeaRestApiConstructdeaapi6587DDA1",
        },
      },
      "Type": "AWS::ApiGateway::Method",
    },
    "DeaRestApiConstructdeaapisystemauditPOSTA0F7E161": Object {
      "Properties": Object {
        "AuthorizationType": "AWS_IAM",
        "HttpMethod": "POST",
        "Integration": Object {
          "IntegrationHttpMethod": "POST",
          "Type": "AWS_PROXY",
          "Uri": Object {
            "Fn::Join": Array [
              "",
              Array [
                "arn:",
                Object {
                  "Ref": "AWS::Partition",
                },
                ":apigateway:",
                Object {
                  "Ref": "AWS::Region",
                },
                ":lambda:path/2015-03-31/functions/",
                Object {
                  "Fn::GetAtt": Array [
                    "DeaRestApiConstructPOSTRequestSystemAuditF9687588",
                    "Arn",
                  ],
                },
                "/invocations",
              ],
            ],
          },
        },
        "ResourceId": Object {
          "Ref": "DeaRestApiConstructdeaapisystemaudit2A5DAEF8",
        },
        "RestApiId": Object {
          "Ref": "DeaRestApiConstructdeaapi6587DDA1",
        },
      },
      "Type": "AWS::ApiGateway::Method",
    },
    "DeaRestApiConstructdeaapisystemauditPOSTApiPermissionTestteststackDeaRestApiConstructdeaapi96FE45F4POSTsystemaudit92D5D91E": Object {
      "Properties": Object {
        "Action": "lambda:InvokeFunction",
        "FunctionName": Object {
          "Fn::GetAtt": Array [
            "DeaRestApiConstructPOSTRequestSystemAuditF9687588",
            "Arn",
          ],
        },
        "Principal": "apigateway.amazonaws.com",
        "SourceArn": Object {
          "Fn::Join": Array [
            "",
            Array [
              "arn:",
              Object {
                "Ref": "AWS::Partition",
              },
              ":execute-api:",
              Object {
                "Ref": "AWS::Region",
              },
              ":",
              Object {
                "Ref": "AWS::AccountId",
              },
              ":",
              Object {
                "Ref": "DeaRestApiConstructdeaapi6587DDA1",
              },
              "/test-invoke-stage/POST/system/audit",
            ],
          ],
        },
      },
      "Type": "AWS::Lambda::Permission",
    },
    "DeaRestApiConstructdeaapisystemauditPOSTApiPermissionteststackDeaRestApiConstructdeaapi96FE45F4POSTsystemauditCB076E78": Object {
      "Properties": Object {
        "Action": "lambda:InvokeFunction",
        "FunctionName": Object {
          "Fn::GetAtt": Array [
            "DeaRestApiConstructPOSTRequestSystemAuditF9687588",
            "Arn",
          ],
        },
        "Principal": "apigateway.amazonaws.com",
        "SourceArn": Object {
          "Fn::Join": Array [
            "",
            Array [
              "arn:",
              Object {
                "Ref": "AWS::Partition",
              },
              ":execute-api:",
              Object {
                "Ref": "AWS::Region",
              },
              ":",
              Object {
                "Ref": "AWS::AccountId",
              },
              ":",
              Object {
                "Ref": "DeaRestApiConstructdeaapi6587DDA1",
              },
              "/",
              Object {
                "Ref": "DeaRestApiConstructdeaapiDeploymentStage[STAGE-REMOVED][HASH REMOVED]",
              },
              "/POST/system/audit",
            ],
          ],
        },
      },
      "Type": "AWS::Lambda::Permission",
    },
    "DeaRestApiConstructdeaapisystemauditauditIdB2530B9D": Object {
      "Properties": Object {
        "ParentId": Object {
          "Ref": "DeaRestApiConstructdeaapisystemaudit2A5DAEF8",
        },
        "PathPart": "{auditId}",
        "RestApiId": Object {
          "Ref": "DeaRestApiConstructdeaapi6587DDA1",
        },
      },
      "Type": "AWS::ApiGateway::Resource",
    },
    "DeaRestApiConstructdeaapisystemauditauditIdOPTIONS2EADE5A9": Object {
      "Properties": Object {
        "AuthorizationType": "NONE",
        "HttpMethod": "OPTIONS",
        "Integration": Object {
          "IntegrationResponses": Array [
            Object {
              "ResponseParameters": Object {
                "method.response.header.Access-Control-Allow-Credentials": "'true'",
                "method.response.header.Access-Control-Allow-Headers": "'Content-Type,X-Amz-Date,Authorization,X-Api-Key,CSRF-Token,x-amz-security-token,set-cookie'",
                "method.response.header.Access-Control-Allow-Methods": "'OPTIONS,GET,POST,PUT,PATCH,DELETE'",
                "method.response.header.Access-Control-Allow-Origin": "'https://localhost:3001'",
                "method.response.header.Vary": "'Origin'",
              },
              "StatusCode": "204",
            },
          ],
          "RequestTemplates": Object {
            "application/json": "{ statusCode: 200 }",
          },
          "Type": "MOCK",
        },
        "MethodResponses": Array [
          Object {
            "ResponseParameters": Object {
              "method.response.header.Access-Control-Allow-Credentials": true,
              "method.response.header.Access-Control-Allow-Headers": true,
              "method.response.header.Access-Control-Allow-Methods": true,
              "method.response.header.Access-Control-Allow-Origin": true,
              "method.response.header.Vary": true,
            },
            "StatusCode": "204",
          },
        ],
        "ResourceId": Object {
          "Ref": "DeaRestApiConstructdeaapisystemauditauditIdB2530B9D",
        },
        "RestApiId": Object {
          "Ref": "DeaRestApiConstructdeaapi6587DDA1",
        },
      },
      "Type": "AWS::ApiGateway::Method",
    },
    "DeaRestApiConstructdeaapisystemauditauditIdcsv3DF23375": Object {
      "Properties": Object {
        "ParentId": Object {
          "Ref": "DeaRestApiConstructdeaapisystemauditauditIdB2530B9D",
        },
        "PathPart": "csv",
        "RestApiId": Object {
          "Ref": "DeaRestApiConstructdeaapi6587DDA1",
        },
      },
      "Type": "AWS::ApiGateway::Resource",
    },
    "DeaRestApiConstructdeaapisystemauditauditIdcsvGETApiPermissionTestteststackDeaRestApiConstructdeaapi96FE45F4GETsystemauditauditIdcsv32688A4B": Object {
      "Properties": Object {
        "Action": "lambda:InvokeFunction",
        "FunctionName": Object {
          "Fn::GetAtt": Array [
            "DeaRestApiConstructGETGetSystemAuditE4C86CC7",
            "Arn",
          ],
        },
        "Principal": "apigateway.amazonaws.com",
        "SourceArn": Object {
          "Fn::Join": Array [
            "",
            Array [
              "arn:",
              Object {
                "Ref": "AWS::Partition",
              },
              ":execute-api:",
              Object {
                "Ref": "AWS::Region",
              },
              ":",
              Object {
                "Ref": "AWS::AccountId",
              },
              ":",
              Object {
                "Ref": "DeaRestApiConstructdeaapi6587DDA1",
              },
              "/test-invoke-stage/GET/system/audit/*/csv",
            ],
          ],
        },
      },
      "Type": "AWS::Lambda::Permission",
    },
    "DeaRestApiConstructdeaapisystemauditauditIdcsvGETApiPermissionteststackDeaRestApiConstructdeaapi96FE45F4GETsystemauditauditIdcsvFC587FF9": Object {
      "Properties": Object {
        "Action": "lambda:InvokeFunction",
        "FunctionName": Object {
          "Fn::GetAtt": Array [
            "DeaRestApiConstructGETGetSystemAuditE4C86CC7",
            "Arn",
          ],
        },
        "Principal": "apigateway.amazonaws.com",
        "SourceArn": Object {
          "Fn::Join": Array [
            "",
            Array [
              "arn:",
              Object {
                "Ref": "AWS::Partition",
              },
              ":execute-api:",
              Object {
                "Ref": "AWS::Region",
              },
              ":",
              Object {
                "Ref": "AWS::AccountId",
              },
              ":",
              Object {
                "Ref": "DeaRestApiConstructdeaapi6587DDA1",
              },
              "/",
              Object {
                "Ref": "DeaRestApiConstructdeaapiDeploymentStage[STAGE-REMOVED][HASH REMOVED]",
              },
              "/GET/system/audit/*/csv",
            ],
          ],
        },
      },
      "Type": "AWS::Lambda::Permission",
    },
    "DeaRestApiConstructdeaapisystemauditauditIdcsvGETB3B09D3C": Object {
      "Properties": Object {
        "AuthorizationType": "AWS_IAM",
        "HttpMethod": "GET",
        "Integration": Object {
          "IntegrationHttpMethod": "POST",
          "Type": "AWS_PROXY",
          "Uri": Object {
            "Fn::Join": Array [
              "",
              Array [
                "arn:",
                Object {
                  "Ref": "AWS::Partition",
                },
                ":apigateway:",
                Object {
                  "Ref": "AWS::Region",
                },
                ":lambda:path/2015-03-31/functions/",
                Object {
                  "Fn::GetAtt": Array [
                    "DeaRestApiConstructGETGetSystemAuditE4C86CC7",
                    "Arn",
                  ],
                },
                "/invocations",
              ],
            ],
          },
        },
        "ResourceId": Object {
          "Ref": "DeaRestApiConstructdeaapisystemauditauditIdcsv3DF23375",
        },
        "RestApiId": Object {
          "Ref": "DeaRestApiConstructdeaapi6587DDA1",
        },
      },
      "Type": "AWS::ApiGateway::Method",
    },
    "DeaRestApiConstructdeaapisystemauditauditIdcsvOPTIONSBC6D4692": Object {
      "Properties": Object {
        "AuthorizationType": "NONE",
        "HttpMethod": "OPTIONS",
        "Integration": Object {
          "IntegrationResponses": Array [
            Object {
              "ResponseParameters": Object {
                "method.response.header.Access-Control-Allow-Credentials": "'true'",
                "method.response.header.Access-Control-Allow-Headers": "'Content-Type,X-Amz-Date,Authorization,X-Api-Key,CSRF-Token,x-amz-security-token,set-cookie'",
                "method.response.header.Access-Control-Allow-Methods": "'OPTIONS,GET,POST,PUT,PATCH,DELETE'",
                "method.response.header.Access-Control-Allow-Origin": "'https://localhost:3001'",
                "method.response.header.Vary": "'Origin'",
              },
              "StatusCode": "204",
            },
          ],
          "RequestTemplates": Object {
            "application/json": "{ statusCode: 200 }",
          },
          "Type": "MOCK",
        },
        "MethodResponses": Array [
          Object {
            "ResponseParameters": Object {
              "method.response.header.Access-Control-Allow-Credentials": true,
              "method.response.header.Access-Control-Allow-Headers": true,
              "method.response.header.Access-Control-Allow-Methods": true,
              "method.response.header.Access-Control-Allow-Origin": true,
              "method.response.header.Vary": true,
            },
            "StatusCode": "204",
          },
        ],
        "ResourceId": Object {
          "Ref": "DeaRestApiConstructdeaapisystemauditauditIdcsv3DF23375",
        },
        "RestApiId": Object {
          "Ref": "DeaRestApiConstructdeaapi6587DDA1",
        },
      },
      "Type": "AWS::ApiGateway::Method",
    },
    "DeaRestApiConstructdeaapiusers95152658": Object {
      "Properties": Object {
        "ParentId": Object {
          "Fn::GetAtt": Array [
            "DeaRestApiConstructdeaapi6587DDA1",
            "RootResourceId",
          ],
        },
        "PathPart": "users",
        "RestApiId": Object {
          "Ref": "DeaRestApiConstructdeaapi6587DDA1",
        },
      },
      "Type": "AWS::ApiGateway::Resource",
    },
    "DeaRestApiConstructdeaapiusersGET45E97005": Object {
      "Properties": Object {
        "AuthorizationType": "AWS_IAM",
        "HttpMethod": "GET",
        "Integration": Object {
          "IntegrationHttpMethod": "POST",
          "RequestParameters": Object {
            "integration.request.querystring.nameBeginsWith": "method.request.querystring.nameBeginsWith",
          },
          "Type": "AWS_PROXY",
          "Uri": Object {
            "Fn::Join": Array [
              "",
              Array [
                "arn:",
                Object {
                  "Ref": "AWS::Partition",
                },
                ":apigateway:",
                Object {
                  "Ref": "AWS::Region",
                },
                ":lambda:path/2015-03-31/functions/",
                Object {
                  "Fn::GetAtt": Array [
                    "DeaRestApiConstructGETGetAllUsers77F79D7D",
                    "Arn",
                  ],
                },
                "/invocations",
              ],
            ],
          },
        },
        "RequestParameters": Object {
          "method.request.querystring.nameBeginsWith": false,
        },
        "ResourceId": Object {
          "Ref": "DeaRestApiConstructdeaapiusers95152658",
        },
        "RestApiId": Object {
          "Ref": "DeaRestApiConstructdeaapi6587DDA1",
        },
      },
      "Type": "AWS::ApiGateway::Method",
    },
    "DeaRestApiConstructdeaapiusersGETApiPermissionTestteststackDeaRestApiConstructdeaapi96FE45F4GETusers8EAF9CF0": Object {
      "Properties": Object {
        "Action": "lambda:InvokeFunction",
        "FunctionName": Object {
          "Fn::GetAtt": Array [
            "DeaRestApiConstructGETGetAllUsers77F79D7D",
            "Arn",
          ],
        },
        "Principal": "apigateway.amazonaws.com",
        "SourceArn": Object {
          "Fn::Join": Array [
            "",
            Array [
              "arn:",
              Object {
                "Ref": "AWS::Partition",
              },
              ":execute-api:",
              Object {
                "Ref": "AWS::Region",
              },
              ":",
              Object {
                "Ref": "AWS::AccountId",
              },
              ":",
              Object {
                "Ref": "DeaRestApiConstructdeaapi6587DDA1",
              },
              "/test-invoke-stage/GET/users",
            ],
          ],
        },
      },
      "Type": "AWS::Lambda::Permission",
    },
    "DeaRestApiConstructdeaapiusersGETApiPermissionteststackDeaRestApiConstructdeaapi96FE45F4GETusers52337E4B": Object {
      "Properties": Object {
        "Action": "lambda:InvokeFunction",
        "FunctionName": Object {
          "Fn::GetAtt": Array [
            "DeaRestApiConstructGETGetAllUsers77F79D7D",
            "Arn",
          ],
        },
        "Principal": "apigateway.amazonaws.com",
        "SourceArn": Object {
          "Fn::Join": Array [
            "",
            Array [
              "arn:",
              Object {
                "Ref": "AWS::Partition",
              },
              ":execute-api:",
              Object {
                "Ref": "AWS::Region",
              },
              ":",
              Object {
                "Ref": "AWS::AccountId",
              },
              ":",
              Object {
                "Ref": "DeaRestApiConstructdeaapi6587DDA1",
              },
              "/",
              Object {
                "Ref": "DeaRestApiConstructdeaapiDeploymentStage[STAGE-REMOVED][HASH REMOVED]",
              },
              "/GET/users",
            ],
          ],
        },
      },
      "Type": "AWS::Lambda::Permission",
    },
    "DeaRestApiConstructdeaapiusersOPTIONS8F715BE6": Object {
      "Properties": Object {
        "AuthorizationType": "NONE",
        "HttpMethod": "OPTIONS",
        "Integration": Object {
          "IntegrationResponses": Array [
            Object {
              "ResponseParameters": Object {
                "method.response.header.Access-Control-Allow-Credentials": "'true'",
                "method.response.header.Access-Control-Allow-Headers": "'Content-Type,X-Amz-Date,Authorization,X-Api-Key,CSRF-Token,x-amz-security-token,set-cookie'",
                "method.response.header.Access-Control-Allow-Methods": "'OPTIONS,GET,POST,PUT,PATCH,DELETE'",
                "method.response.header.Access-Control-Allow-Origin": "'https://localhost:3001'",
                "method.response.header.Vary": "'Origin'",
              },
              "StatusCode": "204",
            },
          ],
          "RequestTemplates": Object {
            "application/json": "{ statusCode: 200 }",
          },
          "Type": "MOCK",
        },
        "MethodResponses": Array [
          Object {
            "ResponseParameters": Object {
              "method.response.header.Access-Control-Allow-Credentials": true,
              "method.response.header.Access-Control-Allow-Headers": true,
              "method.response.header.Access-Control-Allow-Methods": true,
              "method.response.header.Access-Control-Allow-Origin": true,
              "method.response.header.Vary": true,
            },
            "StatusCode": "204",
          },
        ],
        "ResourceId": Object {
          "Ref": "DeaRestApiConstructdeaapiusers95152658",
        },
        "RestApiId": Object {
          "Ref": "DeaRestApiConstructdeaapi6587DDA1",
        },
      },
      "Type": "AWS::ApiGateway::Method",
    },
    "DeaRestApiConstructdeaapiusersuserIdB57BE8EB": Object {
      "Properties": Object {
        "ParentId": Object {
          "Ref": "DeaRestApiConstructdeaapiusers95152658",
        },
        "PathPart": "{userId}",
        "RestApiId": Object {
          "Ref": "DeaRestApiConstructdeaapi6587DDA1",
        },
      },
      "Type": "AWS::ApiGateway::Resource",
    },
    "DeaRestApiConstructdeaapiusersuserIdOPTIONS66B09E53": Object {
      "Properties": Object {
        "AuthorizationType": "NONE",
        "HttpMethod": "OPTIONS",
        "Integration": Object {
          "IntegrationResponses": Array [
            Object {
              "ResponseParameters": Object {
                "method.response.header.Access-Control-Allow-Credentials": "'true'",
                "method.response.header.Access-Control-Allow-Headers": "'Content-Type,X-Amz-Date,Authorization,X-Api-Key,CSRF-Token,x-amz-security-token,set-cookie'",
                "method.response.header.Access-Control-Allow-Methods": "'OPTIONS,GET,POST,PUT,PATCH,DELETE'",
                "method.response.header.Access-Control-Allow-Origin": "'https://localhost:3001'",
                "method.response.header.Vary": "'Origin'",
              },
              "StatusCode": "204",
            },
          ],
          "RequestTemplates": Object {
            "application/json": "{ statusCode: 200 }",
          },
          "Type": "MOCK",
        },
        "MethodResponses": Array [
          Object {
            "ResponseParameters": Object {
              "method.response.header.Access-Control-Allow-Credentials": true,
              "method.response.header.Access-Control-Allow-Headers": true,
              "method.response.header.Access-Control-Allow-Methods": true,
              "method.response.header.Access-Control-Allow-Origin": true,
              "method.response.header.Vary": true,
            },
            "StatusCode": "204",
          },
        ],
        "ResourceId": Object {
          "Ref": "DeaRestApiConstructdeaapiusersuserIdB57BE8EB",
        },
        "RestApiId": Object {
          "Ref": "DeaRestApiConstructdeaapi6587DDA1",
        },
      },
      "Type": "AWS::ApiGateway::Method",
    },
    "DeaRestApiConstructdeaapiusersuserIdaudit60684DFA": Object {
      "Properties": Object {
        "ParentId": Object {
          "Ref": "DeaRestApiConstructdeaapiusersuserIdB57BE8EB",
        },
        "PathPart": "audit",
        "RestApiId": Object {
          "Ref": "DeaRestApiConstructdeaapi6587DDA1",
        },
      },
      "Type": "AWS::ApiGateway::Resource",
    },
    "DeaRestApiConstructdeaapiusersuserIdauditOPTIONSEE6E3674": Object {
      "Properties": Object {
        "AuthorizationType": "NONE",
        "HttpMethod": "OPTIONS",
        "Integration": Object {
          "IntegrationResponses": Array [
            Object {
              "ResponseParameters": Object {
                "method.response.header.Access-Control-Allow-Credentials": "'true'",
                "method.response.header.Access-Control-Allow-Headers": "'Content-Type,X-Amz-Date,Authorization,X-Api-Key,CSRF-Token,x-amz-security-token,set-cookie'",
                "method.response.header.Access-Control-Allow-Methods": "'OPTIONS,GET,POST,PUT,PATCH,DELETE'",
                "method.response.header.Access-Control-Allow-Origin": "'https://localhost:3001'",
                "method.response.header.Vary": "'Origin'",
              },
              "StatusCode": "204",
            },
          ],
          "RequestTemplates": Object {
            "application/json": "{ statusCode: 200 }",
          },
          "Type": "MOCK",
        },
        "MethodResponses": Array [
          Object {
            "ResponseParameters": Object {
              "method.response.header.Access-Control-Allow-Credentials": true,
              "method.response.header.Access-Control-Allow-Headers": true,
              "method.response.header.Access-Control-Allow-Methods": true,
              "method.response.header.Access-Control-Allow-Origin": true,
              "method.response.header.Vary": true,
            },
            "StatusCode": "204",
          },
        ],
        "ResourceId": Object {
          "Ref": "DeaRestApiConstructdeaapiusersuserIdaudit60684DFA",
        },
        "RestApiId": Object {
          "Ref": "DeaRestApiConstructdeaapi6587DDA1",
        },
      },
      "Type": "AWS::ApiGateway::Method",
    },
    "DeaRestApiConstructdeaapiusersuserIdauditPOST04D75563": Object {
      "Properties": Object {
        "AuthorizationType": "AWS_IAM",
        "HttpMethod": "POST",
        "Integration": Object {
          "IntegrationHttpMethod": "POST",
          "Type": "AWS_PROXY",
          "Uri": Object {
            "Fn::Join": Array [
              "",
              Array [
                "arn:",
                Object {
                  "Ref": "AWS::Partition",
                },
                ":apigateway:",
                Object {
                  "Ref": "AWS::Region",
                },
                ":lambda:path/2015-03-31/functions/",
                Object {
                  "Fn::GetAtt": Array [
                    "DeaRestApiConstructPOSTRequestUserAudit18A97521",
                    "Arn",
                  ],
                },
                "/invocations",
              ],
            ],
          },
        },
        "ResourceId": Object {
          "Ref": "DeaRestApiConstructdeaapiusersuserIdaudit60684DFA",
        },
        "RestApiId": Object {
          "Ref": "DeaRestApiConstructdeaapi6587DDA1",
        },
      },
      "Type": "AWS::ApiGateway::Method",
    },
    "DeaRestApiConstructdeaapiusersuserIdauditPOSTApiPermissionTestteststackDeaRestApiConstructdeaapi96FE45F4POSTusersuserIdaudit6194CA37": Object {
      "Properties": Object {
        "Action": "lambda:InvokeFunction",
        "FunctionName": Object {
          "Fn::GetAtt": Array [
            "DeaRestApiConstructPOSTRequestUserAudit18A97521",
            "Arn",
          ],
        },
        "Principal": "apigateway.amazonaws.com",
        "SourceArn": Object {
          "Fn::Join": Array [
            "",
            Array [
              "arn:",
              Object {
                "Ref": "AWS::Partition",
              },
              ":execute-api:",
              Object {
                "Ref": "AWS::Region",
              },
              ":",
              Object {
                "Ref": "AWS::AccountId",
              },
              ":",
              Object {
                "Ref": "DeaRestApiConstructdeaapi6587DDA1",
              },
              "/test-invoke-stage/POST/users/*/audit",
            ],
          ],
        },
      },
      "Type": "AWS::Lambda::Permission",
    },
    "DeaRestApiConstructdeaapiusersuserIdauditPOSTApiPermissionteststackDeaRestApiConstructdeaapi96FE45F4POSTusersuserIdaudit3F85C343": Object {
      "Properties": Object {
        "Action": "lambda:InvokeFunction",
        "FunctionName": Object {
          "Fn::GetAtt": Array [
            "DeaRestApiConstructPOSTRequestUserAudit18A97521",
            "Arn",
          ],
        },
        "Principal": "apigateway.amazonaws.com",
        "SourceArn": Object {
          "Fn::Join": Array [
            "",
            Array [
              "arn:",
              Object {
                "Ref": "AWS::Partition",
              },
              ":execute-api:",
              Object {
                "Ref": "AWS::Region",
              },
              ":",
              Object {
                "Ref": "AWS::AccountId",
              },
              ":",
              Object {
                "Ref": "DeaRestApiConstructdeaapi6587DDA1",
              },
              "/",
              Object {
                "Ref": "DeaRestApiConstructdeaapiDeploymentStage[STAGE-REMOVED][HASH REMOVED]",
              },
              "/POST/users/*/audit",
            ],
          ],
        },
      },
      "Type": "AWS::Lambda::Permission",
    },
    "DeaRestApiConstructdeaapiusersuserIdauditauditId63841CC8": Object {
      "Properties": Object {
        "ParentId": Object {
          "Ref": "DeaRestApiConstructdeaapiusersuserIdaudit60684DFA",
        },
        "PathPart": "{auditId}",
        "RestApiId": Object {
          "Ref": "DeaRestApiConstructdeaapi6587DDA1",
        },
      },
      "Type": "AWS::ApiGateway::Resource",
    },
    "DeaRestApiConstructdeaapiusersuserIdauditauditIdOPTIONS3652E037": Object {
      "Properties": Object {
        "AuthorizationType": "NONE",
        "HttpMethod": "OPTIONS",
        "Integration": Object {
          "IntegrationResponses": Array [
            Object {
              "ResponseParameters": Object {
                "method.response.header.Access-Control-Allow-Credentials": "'true'",
                "method.response.header.Access-Control-Allow-Headers": "'Content-Type,X-Amz-Date,Authorization,X-Api-Key,CSRF-Token,x-amz-security-token,set-cookie'",
                "method.response.header.Access-Control-Allow-Methods": "'OPTIONS,GET,POST,PUT,PATCH,DELETE'",
                "method.response.header.Access-Control-Allow-Origin": "'https://localhost:3001'",
                "method.response.header.Vary": "'Origin'",
              },
              "StatusCode": "204",
            },
          ],
          "RequestTemplates": Object {
            "application/json": "{ statusCode: 200 }",
          },
          "Type": "MOCK",
        },
        "MethodResponses": Array [
          Object {
            "ResponseParameters": Object {
              "method.response.header.Access-Control-Allow-Credentials": true,
              "method.response.header.Access-Control-Allow-Headers": true,
              "method.response.header.Access-Control-Allow-Methods": true,
              "method.response.header.Access-Control-Allow-Origin": true,
              "method.response.header.Vary": true,
            },
            "StatusCode": "204",
          },
        ],
        "ResourceId": Object {
          "Ref": "DeaRestApiConstructdeaapiusersuserIdauditauditId63841CC8",
        },
        "RestApiId": Object {
          "Ref": "DeaRestApiConstructdeaapi6587DDA1",
        },
      },
      "Type": "AWS::ApiGateway::Method",
    },
    "DeaRestApiConstructdeaapiusersuserIdauditauditIdcsv119B9333": Object {
      "Properties": Object {
        "ParentId": Object {
          "Ref": "DeaRestApiConstructdeaapiusersuserIdauditauditId63841CC8",
        },
        "PathPart": "csv",
        "RestApiId": Object {
          "Ref": "DeaRestApiConstructdeaapi6587DDA1",
        },
      },
      "Type": "AWS::ApiGateway::Resource",
    },
    "DeaRestApiConstructdeaapiusersuserIdauditauditIdcsvGET612A031C": Object {
      "Properties": Object {
        "AuthorizationType": "AWS_IAM",
        "HttpMethod": "GET",
        "Integration": Object {
          "IntegrationHttpMethod": "POST",
          "Type": "AWS_PROXY",
          "Uri": Object {
            "Fn::Join": Array [
              "",
              Array [
                "arn:",
                Object {
                  "Ref": "AWS::Partition",
                },
                ":apigateway:",
                Object {
                  "Ref": "AWS::Region",
                },
                ":lambda:path/2015-03-31/functions/",
                Object {
                  "Fn::GetAtt": Array [
                    "DeaRestApiConstructGETGetUserAudit8C04FC39",
                    "Arn",
                  ],
                },
                "/invocations",
              ],
            ],
          },
        },
        "ResourceId": Object {
          "Ref": "DeaRestApiConstructdeaapiusersuserIdauditauditIdcsv119B9333",
        },
        "RestApiId": Object {
          "Ref": "DeaRestApiConstructdeaapi6587DDA1",
        },
      },
      "Type": "AWS::ApiGateway::Method",
    },
    "DeaRestApiConstructdeaapiusersuserIdauditauditIdcsvGETApiPermissionTestteststackDeaRestApiConstructdeaapi96FE45F4GETusersuserIdauditauditIdcsv84743A25": Object {
      "Properties": Object {
        "Action": "lambda:InvokeFunction",
        "FunctionName": Object {
          "Fn::GetAtt": Array [
            "DeaRestApiConstructGETGetUserAudit8C04FC39",
            "Arn",
          ],
        },
        "Principal": "apigateway.amazonaws.com",
        "SourceArn": Object {
          "Fn::Join": Array [
            "",
            Array [
              "arn:",
              Object {
                "Ref": "AWS::Partition",
              },
              ":execute-api:",
              Object {
                "Ref": "AWS::Region",
              },
              ":",
              Object {
                "Ref": "AWS::AccountId",
              },
              ":",
              Object {
                "Ref": "DeaRestApiConstructdeaapi6587DDA1",
              },
              "/test-invoke-stage/GET/users/*/audit/*/csv",
            ],
          ],
        },
      },
      "Type": "AWS::Lambda::Permission",
    },
    "DeaRestApiConstructdeaapiusersuserIdauditauditIdcsvGETApiPermissionteststackDeaRestApiConstructdeaapi96FE45F4GETusersuserIdauditauditIdcsv64381123": Object {
      "Properties": Object {
        "Action": "lambda:InvokeFunction",
        "FunctionName": Object {
          "Fn::GetAtt": Array [
            "DeaRestApiConstructGETGetUserAudit8C04FC39",
            "Arn",
          ],
        },
        "Principal": "apigateway.amazonaws.com",
        "SourceArn": Object {
          "Fn::Join": Array [
            "",
            Array [
              "arn:",
              Object {
                "Ref": "AWS::Partition",
              },
              ":execute-api:",
              Object {
                "Ref": "AWS::Region",
              },
              ":",
              Object {
                "Ref": "AWS::AccountId",
              },
              ":",
              Object {
                "Ref": "DeaRestApiConstructdeaapi6587DDA1",
              },
              "/",
              Object {
                "Ref": "DeaRestApiConstructdeaapiDeploymentStage[STAGE-REMOVED][HASH REMOVED]",
              },
              "/GET/users/*/audit/*/csv",
            ],
          ],
        },
      },
      "Type": "AWS::Lambda::Permission",
    },
    "DeaRestApiConstructdeaapiusersuserIdauditauditIdcsvOPTIONSFD04EC81": Object {
      "Properties": Object {
        "AuthorizationType": "NONE",
        "HttpMethod": "OPTIONS",
        "Integration": Object {
          "IntegrationResponses": Array [
            Object {
              "ResponseParameters": Object {
                "method.response.header.Access-Control-Allow-Credentials": "'true'",
                "method.response.header.Access-Control-Allow-Headers": "'Content-Type,X-Amz-Date,Authorization,X-Api-Key,CSRF-Token,x-amz-security-token,set-cookie'",
                "method.response.header.Access-Control-Allow-Methods": "'OPTIONS,GET,POST,PUT,PATCH,DELETE'",
                "method.response.header.Access-Control-Allow-Origin": "'https://localhost:3001'",
                "method.response.header.Vary": "'Origin'",
              },
              "StatusCode": "204",
            },
          ],
          "RequestTemplates": Object {
            "application/json": "{ statusCode: 200 }",
          },
          "Type": "MOCK",
        },
        "MethodResponses": Array [
          Object {
            "ResponseParameters": Object {
              "method.response.header.Access-Control-Allow-Credentials": true,
              "method.response.header.Access-Control-Allow-Headers": true,
              "method.response.header.Access-Control-Allow-Methods": true,
              "method.response.header.Access-Control-Allow-Origin": true,
              "method.response.header.Vary": true,
            },
            "StatusCode": "204",
          },
        ],
        "ResourceId": Object {
          "Ref": "DeaRestApiConstructdeaapiusersuserIdauditauditIdcsv119B9333",
        },
        "RestApiId": Object {
          "Ref": "DeaRestApiConstructdeaapi6587DDA1",
        },
      },
      "Type": "AWS::ApiGateway::Method",
    },
    "DeaRestApiConstructdeaauthlambdarole2081E9E6": Object {
      "Properties": Object {
        "AssumeRolePolicyDocument": Object {
          "Statement": Array [
            Object {
              "Action": "sts:AssumeRole",
              "Effect": "Allow",
              "Principal": Object {
                "Service": "lambda.amazonaws.com",
              },
            },
          ],
          "Version": "2012-10-17",
        },
        "ManagedPolicyArns": Array [
          Object {
            "Fn::Join": Array [
              "",
              Array [
                "arn:",
                Object {
                  "Ref": "AWS::Partition",
                },
                ":iam::aws:policy/service-role/AWSLambdaBasicExecutionRole",
              ],
            ],
          },
        ],
      },
      "Type": "AWS::IAM::Role",
    },
    "DeaRestApiConstructdeaauthlambdaroleDefaultPolicy15F6BB8F": Object {
      "Properties": Object {
        "PolicyDocument": Object {
          "Statement": Array [
            Object {
              "Action": Array [
                "ssm:GetParameters",
                "ssm:GetParameter",
              ],
              "Effect": "Allow",
              "Resource": Object {
                "Fn::Join": Array [
                  "",
                  Array [
                    "arn:aws:ssm:",
                    Object {
                      "Ref": "AWS::Region",
                    },
                    ":",
                    Object {
                      "Ref": "AWS::AccountId",
                    },
                    ":parameter/dea/",
                    Object {
                      "Ref": "AWS::Region",
                    },
                    "/*",
                  ],
                ],
              },
            },
          ],
          "Version": "2012-10-17",
        },
        "PolicyName": "DeaRestApiConstructdeaauthlambdaroleDefaultPolicy15F6BB8F",
        "Roles": Array [
          Object {
            "Ref": "DeaRestApiConstructdeaauthlambdarole2081E9E6",
          },
        ],
      },
      "Type": "AWS::IAM::Policy",
    },
    "DeaRestApiConstructdeabaselambdarole9EA2B06B": Object {
      "Properties": Object {
        "AssumeRolePolicyDocument": Object {
          "Statement": Array [
            Object {
              "Action": "sts:AssumeRole",
              "Effect": "Allow",
              "Principal": Object {
                "Service": "lambda.amazonaws.com",
              },
            },
          ],
          "Version": "2012-10-17",
        },
        "ManagedPolicyArns": Array [
          Object {
            "Fn::Join": Array [
              "",
              Array [
                "arn:",
                Object {
                  "Ref": "AWS::Partition",
                },
                ":iam::aws:policy/service-role/AWSLambdaBasicExecutionRole",
              ],
            ],
          },
        ],
      },
      "Type": "AWS::IAM::Role",
    },
    "DeaRestApiConstructdeabaselambdaroleDefaultPolicy8449FBB9": Object {
      "Properties": Object {
        "PolicyDocument": Object {
          "Statement": Array [
            Object {
              "Action": Array [
                "dynamodb:GetItem",
                "dynamodb:DeleteItem",
                "dynamodb:BatchGetItem",
                "dynamodb:BatchWriteItem",
                "dynamodb:PutItem",
                "dynamodb:Query",
                "dynamodb:UpdateItem",
              ],
              "Effect": "Allow",
              "Resource": Array [
                Object {
                  "Fn::GetAtt": Array [
                    "DeaBackendConstructDeaTableB48721A0",
                    "Arn",
                  ],
                },
                Object {
                  "Fn::Join": Array [
                    "",
                    Array [
                      Object {
                        "Fn::GetAtt": Array [
                          "DeaBackendConstructDeaTableB48721A0",
                          "Arn",
                        ],
                      },
                      "/index/GSI1",
                    ],
                  ],
                },
                Object {
                  "Fn::Join": Array [
                    "",
                    Array [
                      Object {
                        "Fn::GetAtt": Array [
                          "DeaBackendConstructDeaTableB48721A0",
                          "Arn",
                        ],
                      },
                      "/index/GSI2",
                    ],
                  ],
                },
              ],
            },
            Object {
              "Action": Array [
                "s3:AbortMultipartUpload",
                "s3:ListMultipartUploadParts",
                "s3:PutObject",
                "s3:GetObject",
                "s3:GetObjectVersion",
                "s3:GetObjectLegalHold",
                "s3:PutObjectLegalHold",
              ],
              "Effect": "Allow",
              "Resource": Object {
                "Fn::Join": Array [
                  "",
                  Array [
                    Object {
                      "Fn::GetAtt": Array [
                        "DeaBackendConstructS3DatasetsBucketDDF4C58A",
                        "Arn",
                      ],
                    },
                    "/*",
                  ],
                ],
              },
            },
            Object {
              "Action": "logs:StartQuery",
              "Effect": "Allow",
              "Resource": Array [
                Object {
                  "Fn::GetAtt": Array [
                    "deaAuditLogs7B75D3F1",
                    "Arn",
                  ],
                },
                Object {
                  "Fn::GetAtt": Array [
                    "deaTrailLogs0A0531F5",
                    "Arn",
                  ],
                },
              ],
            },
            Object {
              "Action": Array [
                "logs:GetQueryResults",
                "s3:CreateJob",
              ],
              "Effect": "Allow",
              "Resource": "*",
            },
            Object {
              "Action": "iam:PassRole",
              "Effect": "Allow",
              "Resource": Object {
                "Fn::GetAtt": Array [
                  "DeaEventHandlerss3batchdeletecasefileroleBAD7A58C",
                  "Arn",
                ],
              },
            },
            Object {
              "Action": Array [
                "kms:Encrypt",
                "kms:Decrypt",
                "kms:GenerateDataKey",
              ],
              "Effect": "Allow",
              "Resource": Object {
                "Fn::GetAtt": Array [
                  "testKey1CDDDD5E",
                  "Arn",
                ],
              },
            },
            Object {
              "Action": Array [
                "ssm:GetParameters",
                "ssm:GetParameter",
              ],
              "Effect": "Allow",
              "Resource": Object {
                "Fn::Join": Array [
                  "",
                  Array [
                    "arn:aws:ssm:",
                    Object {
                      "Ref": "AWS::Region",
                    },
                    ":",
                    Object {
                      "Ref": "AWS::AccountId",
                    },
                    ":parameter/dea/",
                    Object {
                      "Ref": "AWS::Region",
                    },
                    "/*",
                  ],
                ],
              },
            },
          ],
          "Version": "2012-10-17",
        },
        "PolicyName": "DeaRestApiConstructdeabaselambdaroleDefaultPolicy8449FBB9",
        "Roles": Array [
          Object {
            "Ref": "DeaRestApiConstructdeabaselambdarole9EA2B06B",
          },
        ],
      },
      "Type": "AWS::IAM::Policy",
    },
    "deaAuditLogs7B75D3F1": Object {
      "DeletionPolicy": "Delete",
      "Properties": Object {
        "KmsKeyId": Object {
          "Fn::GetAtt": Array [
            "testKey1CDDDD5E",
            "Arn",
          ],
        },
        "RetentionInDays": 14,
      },
      "Type": "AWS::Logs::LogGroup",
      "UpdateReplacePolicy": "Delete",
    },
    "deaTrail2681791A": Object {
      "DependsOn": Array [
        "DeaAuditdeaTrailBucketPolicyA68DF945",
        "deaTrailLogsRoleDefaultPolicyA1D73827",
        "deaTrailLogsRole13472204",
      ],
      "Properties": Object {
        "CloudWatchLogsLogGroupArn": Object {
          "Fn::GetAtt": Array [
            "deaTrailLogs0A0531F5",
            "Arn",
          ],
        },
        "CloudWatchLogsRoleArn": Object {
          "Fn::GetAtt": Array [
            "deaTrailLogsRole13472204",
            "Arn",
          ],
        },
        "EnableLogFileValidation": true,
        "EventSelectors": Array [
          Object {
            "DataResources": Array [
              Object {
                "Type": "AWS::S3::Object",
                "Values": Array [
                  Object {
                    "Fn::Join": Array [
                      "",
                      Array [
                        Object {
                          "Fn::GetAtt": Array [
                            "DeaBackendConstructS3DatasetsBucketDDF4C58A",
                            "Arn",
                          ],
                        },
                        "/",
                      ],
                    ],
                  },
                ],
              },
            ],
          },
          Object {
            "DataResources": Array [
              Object {
                "Type": "AWS::Lambda::Function",
                "Values": Array [
                  Object {
                    "Fn::Join": Array [
                      "",
                      Array [
                        "arn:",
                        Object {
                          "Ref": "AWS::Partition",
                        },
                        ":lambda",
                      ],
                    ],
                  },
                ],
              },
            ],
          },
        ],
        "IncludeGlobalServiceEvents": true,
        "IsLogging": true,
        "IsMultiRegionTrail": true,
        "KMSKeyId": Object {
          "Fn::GetAtt": Array [
            "testKey1CDDDD5E",
            "Arn",
          ],
        },
        "S3BucketName": Object {
          "Ref": "DeaAuditdeaTrailBucket4819FF43",
        },
      },
      "Type": "AWS::CloudTrail::Trail",
    },
    "deaTrailLogs0A0531F5": Object {
      "DeletionPolicy": "Delete",
      "Properties": Object {
        "KmsKeyId": Object {
          "Fn::GetAtt": Array [
            "testKey1CDDDD5E",
            "Arn",
          ],
        },
        "RetentionInDays": 14,
      },
      "Type": "AWS::Logs::LogGroup",
      "UpdateReplacePolicy": "Delete",
    },
    "deaTrailLogsRole13472204": Object {
      "Properties": Object {
        "AssumeRolePolicyDocument": Object {
          "Statement": Array [
            Object {
              "Action": "sts:AssumeRole",
              "Effect": "Allow",
              "Principal": Object {
                "Service": "cloudtrail.amazonaws.com",
              },
            },
          ],
          "Version": "2012-10-17",
        },
      },
      "Type": "AWS::IAM::Role",
    },
    "deaTrailLogsRoleDefaultPolicyA1D73827": Object {
      "Properties": Object {
        "PolicyDocument": Object {
          "Statement": Array [
            Object {
              "Action": Array [
                "logs:PutLogEvents",
                "logs:CreateLogStream",
              ],
              "Effect": "Allow",
              "Resource": Object {
                "Fn::GetAtt": Array [
                  "deaTrailLogs0A0531F5",
                  "Arn",
                ],
              },
            },
          ],
          "Version": "2012-10-17",
        },
        "PolicyName": "deaTrailLogsRoleDefaultPolicyA1D73827",
        "Roles": Array [
          Object {
            "Ref": "deaTrailLogsRole13472204",
          },
        ],
      },
      "Type": "AWS::IAM::Policy",
    },
    "testKey1CDDDD5E": Object {
      "DeletionPolicy": "Delete",
      "Properties": Object {
        "EnableKeyRotation": true,
        "KeyPolicy": Object {
          "Statement": Array [
            Object {
              "Action": "kms:*",
              "Effect": "Allow",
              "Principal": Object {
                "AWS": Object {
                  "Fn::Join": Array [
                    "",
                    Array [
                      "arn:",
                      Object {
                        "Ref": "AWS::Partition",
                      },
                      ":iam::",
                      Object {
                        "Ref": "AWS::AccountId",
                      },
                      ":root",
                    ],
                  ],
                },
              },
              "Resource": "*",
            },
            Object {
              "Action": Array [
                "kms:Encrypt",
                "kms:ReEncrypt*",
                "kms:GenerateDataKey*",
              ],
              "Effect": "Allow",
              "Principal": Object {
                "Service": "cloudtrail.amazonaws.com",
              },
              "Resource": "*",
            },
            Object {
              "Action": Array [
                "kms:Encrypt*",
                "kms:Decrypt*",
                "kms:ReEncrypt*",
                "kms:GenerateDataKey*",
                "kms:Describe*",
              ],
              "Effect": "Allow",
              "Principal": Object {
                "AWS": Array [
                  Object {
                    "Fn::GetAtt": Array [
                      "DeaRestApiConstructdeabaselambdarole9EA2B06B",
                      "Arn",
                    ],
                  },
                  Object {
                    "Fn::GetAtt": Array [
                      "DeaRestApiConstructdeaauthlambdarole2081E9E6",
                      "Arn",
                    ],
                  },
                ],
              },
              "Resource": "*",
              "Sid": "main-key-share-statement",
            },
          ],
          "Version": "2012-10-17",
        },
        "PendingWindowInDays": 7,
      },
      "Type": "AWS::KMS::Key",
      "UpdateReplacePolicy": "Delete",
    },
  },
  "Rules": Object {
    "CheckBootstrapVersion": Object {
      "Assertions": Array [
        Object {
          "Assert": Object {
            "Fn::Not": Array [
              Object {
                "Fn::Contains": Array [
                  Array [
                    "1",
                    "2",
                    "3",
                    "4",
                    "5",
                  ],
                  Object {
                    "Ref": "BootstrapVersion",
                  },
                ],
              },
            ],
          },
          "AssertDescription": "CDK bootstrap stack version 6 required. Please run 'cdk bootstrap' with a recent version of the CDK CLI.",
        },
      ],
    },
  },
}
`;<|MERGE_RESOLUTION|>--- conflicted
+++ resolved
@@ -3323,11 +3323,7 @@
       },
       "Type": "AWS::ApiGateway::UsagePlan",
     },
-<<<<<<< HEAD
-    "DeaRestApiConstructdeaapiDeploymentC27C6CB1486bb6dd5226da5479fc25822be7fe5a": Object {
-=======
     "DeaRestApiConstructdeaapiDeploymentC27C6CB10f4785e01c943d0180739e4913e879e2": Object {
->>>>>>> 080a1a86
       "DependsOn": Array [
         "DeaRestApiConstructdeaapiauthauthCodeOPTIONS886A6DD8",
         "DeaRestApiConstructdeaapiauthauthCodeFF00F04A",
@@ -3460,11 +3456,7 @@
           "Format": "{\\"stage\\":\\"$context.stage\\",\\"requestId\\":\\"$context.requestId\\",\\"integrationRequestId\\":\\"$context.integration.requestId\\",\\"status\\":\\"$context.status\\",\\"apiId\\":\\"$context.apiId\\",\\"resourcePath\\":\\"$context.resourcePath\\",\\"path\\":\\"$context.path\\",\\"resourceId\\":\\"$context.resourceId\\",\\"httpMethod\\":\\"$context.httpMethod\\",\\"sourceIp\\":\\"$context.identity.sourceIp\\",\\"userAgent\\":\\"$context.identity.userAgent\\"}",
         },
         "DeploymentId": Object {
-<<<<<<< HEAD
-          "Ref": "DeaRestApiConstructdeaapiDeploymentC27C6CB1486bb6dd5226da5479fc25822be7fe5a",
-=======
           "Ref": "DeaRestApiConstructdeaapiDeploymentC27C6CB10f4785e01c943d0180739e4913e879e2",
->>>>>>> 080a1a86
         },
         "RestApiId": Object {
           "Ref": "DeaRestApiConstructdeaapi6587DDA1",
