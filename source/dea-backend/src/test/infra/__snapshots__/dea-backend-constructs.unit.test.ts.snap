// Jest Snapshot v1, https://goo.gl/fbAQLP

exports[`DeaBackend constructs synthesizes the way we expect 1`] = `
Object {
  "Outputs": Object {
    "DeaBackendConstructDeaS3AccessLogs327B4237": Object {
      "Export": Object {
        "Name": "[STAGE-REMOVED]-DeaS3AccessLogs",
      },
      "Value": Object {
        "Ref": "DeaBackendConstructS3AccessLogsBucket2074272F",
      },
    },
    "DeaBackendConstructDeaS3DatasetsF44ADC66": Object {
      "Export": Object {
        "Name": "[STAGE-REMOVED]-DeaS3Datasets",
      },
      "Value": Object {
        "Ref": "DeaBackendConstructS3DatasetsBucketDDF4C58A",
      },
    },
    "DeaRestApiConstructdeaApiUrlB03CD416": Object {
      "Export": Object {
        "Name": "[STAGE-REMOVED]-deaApiUrl",
      },
      "Value": Object {
        "Fn::Join": Array [
          "",
          Array [
            "https://",
            Object {
              "Ref": "DeaRestApiConstructdeaapi6587DDA1",
            },
            ".execute-api.",
            Object {
              "Ref": "AWS::Region",
            },
            ".",
            Object {
              "Ref": "AWS::URLSuffix",
            },
            "/",
            Object {
              "Ref": "DeaRestApiConstructdeaapiDeploymentStage[STAGE-REMOVED][HASH REMOVED]",
            },
            "/",
          ],
        ],
      },
    },
    "DeaRestApiConstructdeaapiEndpoint5DCD0FC9": Object {
      "Value": Object {
        "Fn::Join": Array [
          "",
          Array [
            "https://",
            Object {
              "Ref": "DeaRestApiConstructdeaapi6587DDA1",
            },
            ".execute-api.",
            Object {
              "Ref": "AWS::Region",
            },
            ".",
            Object {
              "Ref": "AWS::URLSuffix",
            },
            "/",
            Object {
              "Ref": "DeaRestApiConstructdeaapiDeploymentStage[STAGE-REMOVED][HASH REMOVED]",
            },
            "/",
          ],
        ],
      },
    },
  },
  "Parameters": Object {
    "BootstrapVersion": Object {
      "Default": "/cdk-bootstrap/hnb659fds/version",
      "Description": "Version of the CDK Bootstrap resources in this environment, automatically retrieved from SSM Parameter Store. [cdk:skip]",
      "Type": "AWS::SSM::Parameter::Value<String>",
    },
  },
  "Resources": Object {
    "CustomS3AutoDeleteObjectsCustomResourceProviderHandler9D90184F": Object {
      "DependsOn": Array [
        "CustomS3AutoDeleteObjectsCustomResourceProviderRole3B1BD092",
      ],
      "Properties": Object {
        "Code": Object {
          "S3Bucket": Object {
            "Fn::Sub": "cdk-hnb659fds-assets-\${AWS::AccountId}-\${AWS::Region}",
          },
          "S3Key": "[HASH REMOVED].zip",
        },
        "Description": Object {
          "Fn::Join": Array [
            "",
            Array [
              "Lambda function for auto-deleting objects in ",
              Object {
                "Ref": "DeaBackendConstructS3AccessLogsBucket2074272F",
              },
              " S3 bucket.",
            ],
          ],
        },
        "Handler": "__entrypoint__.handler",
        "MemorySize": 128,
        "Role": Object {
          "Fn::GetAtt": Array [
            "CustomS3AutoDeleteObjectsCustomResourceProviderRole3B1BD092",
            "Arn",
          ],
        },
        "Runtime": "nodejs14.x",
        "Timeout": 900,
      },
      "Type": "AWS::Lambda::Function",
    },
    "CustomS3AutoDeleteObjectsCustomResourceProviderRole3B1BD092": Object {
      "Properties": Object {
        "AssumeRolePolicyDocument": Object {
          "Statement": Array [
            Object {
              "Action": "sts:AssumeRole",
              "Effect": "Allow",
              "Principal": Object {
                "Service": "lambda.amazonaws.com",
              },
            },
          ],
          "Version": "2012-10-17",
        },
        "ManagedPolicyArns": Array [
          Object {
            "Fn::Sub": "arn:\${AWS::Partition}:iam::aws:policy/service-role/AWSLambdaBasicExecutionRole",
          },
        ],
      },
      "Type": "AWS::IAM::Role",
    },
    "DeaBackendConstructDeaTableB48721A0": Object {
      "DeletionPolicy": "Delete",
      "Properties": Object {
        "AttributeDefinitions": Array [
          Object {
            "AttributeName": "PK",
            "AttributeType": "S",
          },
          Object {
            "AttributeName": "SK",
            "AttributeType": "S",
          },
          Object {
            "AttributeName": "GSI1PK",
            "AttributeType": "S",
          },
          Object {
            "AttributeName": "GSI1SK",
            "AttributeType": "S",
          },
          Object {
            "AttributeName": "GSI2PK",
            "AttributeType": "S",
          },
          Object {
            "AttributeName": "GSI2SK",
            "AttributeType": "S",
          },
        ],
        "BillingMode": "PAY_PER_REQUEST",
        "GlobalSecondaryIndexes": Array [
          Object {
            "IndexName": "GSI1",
            "KeySchema": Array [
              Object {
                "AttributeName": "GSI1PK",
                "KeyType": "HASH",
              },
              Object {
                "AttributeName": "GSI1SK",
                "KeyType": "RANGE",
              },
            ],
            "Projection": Object {
              "ProjectionType": "ALL",
            },
          },
          Object {
            "IndexName": "GSI2",
            "KeySchema": Array [
              Object {
                "AttributeName": "GSI2PK",
                "KeyType": "HASH",
              },
              Object {
                "AttributeName": "GSI2SK",
                "KeyType": "RANGE",
              },
            ],
            "Projection": Object {
              "ProjectionType": "ALL",
            },
          },
        ],
        "KeySchema": Array [
          Object {
            "AttributeName": "PK",
            "KeyType": "HASH",
          },
          Object {
            "AttributeName": "SK",
            "KeyType": "RANGE",
          },
        ],
        "PointInTimeRecoverySpecification": Object {
          "PointInTimeRecoveryEnabled": true,
        },
        "SSESpecification": Object {
          "KMSMasterKeyId": Object {
            "Fn::GetAtt": Array [
              "testKey1CDDDD5E",
              "Arn",
            ],
          },
          "SSEEnabled": true,
          "SSEType": "KMS",
        },
      },
      "Type": "AWS::DynamoDB::Table",
      "UpdateReplacePolicy": "Delete",
    },
    "DeaBackendConstructS3AccessLogsBucket2074272F": Object {
      "DeletionPolicy": "Delete",
      "Metadata": Object {
        "cfn_nag": Object {
          "rules_to_suppress": Array [
            Object {
              "id": "W35",
              "reason": "This is an access log bucket, we don't need to configure access logging for access log buckets",
            },
          ],
        },
      },
      "Properties": Object {
        "AccessControl": "LogDeliveryWrite",
        "BucketEncryption": Object {
          "ServerSideEncryptionConfiguration": Array [
            Object {
              "ServerSideEncryptionByDefault": Object {
                "SSEAlgorithm": "AES256",
              },
            },
          ],
        },
        "PublicAccessBlockConfiguration": Object {
          "BlockPublicAcls": true,
          "BlockPublicPolicy": true,
          "IgnorePublicAcls": true,
          "RestrictPublicBuckets": true,
        },
        "Tags": Array [
          Object {
            "Key": "aws-cdk:auto-delete-objects",
            "Value": "true",
          },
        ],
      },
      "Type": "AWS::S3::Bucket",
      "UpdateReplacePolicy": "Delete",
    },
    "DeaBackendConstructS3AccessLogsBucketAutoDeleteObjectsCustomResource6EDC2642": Object {
      "DeletionPolicy": "Delete",
      "DependsOn": Array [
        "DeaBackendConstructS3AccessLogsBucketPolicy55BD9984",
      ],
      "Properties": Object {
        "BucketName": Object {
          "Ref": "DeaBackendConstructS3AccessLogsBucket2074272F",
        },
        "ServiceToken": Object {
          "Fn::GetAtt": Array [
            "CustomS3AutoDeleteObjectsCustomResourceProviderHandler9D90184F",
            "Arn",
          ],
        },
      },
      "Type": "Custom::S3AutoDeleteObjects",
      "UpdateReplacePolicy": "Delete",
    },
    "DeaBackendConstructS3AccessLogsBucketPolicy55BD9984": Object {
      "Properties": Object {
        "Bucket": Object {
          "Ref": "DeaBackendConstructS3AccessLogsBucket2074272F",
        },
        "PolicyDocument": Object {
          "Statement": Array [
            Object {
              "Action": "s3:*",
              "Condition": Object {
                "Bool": Object {
                  "aws:SecureTransport": "false",
                },
              },
              "Effect": "Deny",
              "Principal": Object {
                "AWS": "*",
              },
              "Resource": Array [
                Object {
                  "Fn::GetAtt": Array [
                    "DeaBackendConstructS3AccessLogsBucket2074272F",
                    "Arn",
                  ],
                },
                Object {
                  "Fn::Join": Array [
                    "",
                    Array [
                      Object {
                        "Fn::GetAtt": Array [
                          "DeaBackendConstructS3AccessLogsBucket2074272F",
                          "Arn",
                        ],
                      },
                      "/*",
                    ],
                  ],
                },
              ],
            },
            Object {
              "Action": Array [
                "s3:GetBucket*",
                "s3:List*",
                "s3:DeleteObject*",
              ],
              "Effect": "Allow",
              "Principal": Object {
                "AWS": Object {
                  "Fn::GetAtt": Array [
                    "CustomS3AutoDeleteObjectsCustomResourceProviderRole3B1BD092",
                    "Arn",
                  ],
                },
              },
              "Resource": Array [
                Object {
                  "Fn::GetAtt": Array [
                    "DeaBackendConstructS3AccessLogsBucket2074272F",
                    "Arn",
                  ],
                },
                Object {
                  "Fn::Join": Array [
                    "",
                    Array [
                      Object {
                        "Fn::GetAtt": Array [
                          "DeaBackendConstructS3AccessLogsBucket2074272F",
                          "Arn",
                        ],
                      },
                      "/*",
                    ],
                  ],
                },
              ],
            },
            Object {
              "Action": "s3:PutObject",
              "Condition": Object {
                "StringEquals": Object {
                  "aws:SourceAccount": Object {
                    "Ref": "AWS::AccountId",
                  },
                },
              },
              "Effect": "Allow",
              "Principal": Object {
                "Service": "logging.s3.amazonaws.com",
              },
              "Resource": Array [
                Object {
                  "Fn::Join": Array [
                    "",
                    Array [
                      Object {
                        "Fn::GetAtt": Array [
                          "DeaBackendConstructS3AccessLogsBucket2074272F",
                          "Arn",
                        ],
                      },
                      "/dea-ui-access-log*",
                    ],
                  ],
                },
                Object {
                  "Fn::Join": Array [
                    "",
                    Array [
                      Object {
                        "Fn::GetAtt": Array [
                          "DeaBackendConstructS3AccessLogsBucket2074272F",
                          "Arn",
                        ],
                      },
                      "/dea-datasets-access-log*",
                    ],
                  ],
                },
              ],
            },
          ],
          "Version": "2012-10-17",
        },
      },
      "Type": "AWS::S3::BucketPolicy",
    },
    "DeaBackendConstructS3DatasetsBucketAutoDeleteObjectsCustomResource5386F212": Object {
      "DeletionPolicy": "Delete",
      "DependsOn": Array [
        "DeaBackendConstructS3DatasetsBucketPolicyA1DF7E5A",
      ],
      "Properties": Object {
        "BucketName": Object {
          "Ref": "DeaBackendConstructS3DatasetsBucketDDF4C58A",
        },
        "ServiceToken": Object {
          "Fn::GetAtt": Array [
            "CustomS3AutoDeleteObjectsCustomResourceProviderHandler9D90184F",
            "Arn",
          ],
        },
      },
      "Type": "Custom::S3AutoDeleteObjects",
      "UpdateReplacePolicy": "Delete",
    },
    "DeaBackendConstructS3DatasetsBucketDDF4C58A": Object {
      "DeletionPolicy": "Delete",
      "Properties": Object {
        "BucketEncryption": Object {
          "ServerSideEncryptionConfiguration": Array [
            Object {
              "BucketKeyEnabled": true,
              "ServerSideEncryptionByDefault": Object {
                "KMSMasterKeyID": Object {
                  "Fn::GetAtt": Array [
                    "testKey1CDDDD5E",
                    "Arn",
                  ],
                },
                "SSEAlgorithm": "aws:kms",
              },
            },
          ],
        },
        "LifecycleConfiguration": Object {
          "Rules": Array [
            Object {
              "AbortIncompleteMultipartUpload": Object {
                "DaysAfterInitiation": 1,
              },
              "Id": "DeaDatasetsDeleteIncompleteUploadsLifecyclePolicy",
              "Status": "Enabled",
            },
          ],
        },
        "LoggingConfiguration": Object {
          "DestinationBucketName": Object {
            "Ref": "DeaBackendConstructS3AccessLogsBucket2074272F",
          },
          "LogFilePrefix": "dea-datasets-access-log",
        },
        "ObjectLockEnabled": true,
        "PublicAccessBlockConfiguration": Object {
          "BlockPublicAcls": true,
          "BlockPublicPolicy": true,
          "IgnorePublicAcls": true,
          "RestrictPublicBuckets": true,
        },
        "Tags": Array [
          Object {
            "Key": "aws-cdk:auto-delete-objects",
            "Value": "true",
          },
        ],
        "VersioningConfiguration": Object {
          "Status": "Enabled",
        },
      },
      "Type": "AWS::S3::Bucket",
      "UpdateReplacePolicy": "Delete",
    },
    "DeaBackendConstructS3DatasetsBucketPolicyA1DF7E5A": Object {
      "Properties": Object {
        "Bucket": Object {
          "Ref": "DeaBackendConstructS3DatasetsBucketDDF4C58A",
        },
        "PolicyDocument": Object {
          "Statement": Array [
            Object {
              "Action": "s3:*",
              "Condition": Object {
                "Bool": Object {
                  "aws:SecureTransport": "false",
                },
              },
              "Effect": "Deny",
              "Principal": Object {
                "AWS": "*",
              },
              "Resource": Array [
                Object {
                  "Fn::GetAtt": Array [
                    "DeaBackendConstructS3DatasetsBucketDDF4C58A",
                    "Arn",
                  ],
                },
                Object {
                  "Fn::Join": Array [
                    "",
                    Array [
                      Object {
                        "Fn::GetAtt": Array [
                          "DeaBackendConstructS3DatasetsBucketDDF4C58A",
                          "Arn",
                        ],
                      },
                      "/*",
                    ],
                  ],
                },
              ],
            },
            Object {
              "Action": Array [
                "s3:GetBucket*",
                "s3:List*",
                "s3:DeleteObject*",
              ],
              "Effect": "Allow",
              "Principal": Object {
                "AWS": Object {
                  "Fn::GetAtt": Array [
                    "CustomS3AutoDeleteObjectsCustomResourceProviderRole3B1BD092",
                    "Arn",
                  ],
                },
              },
              "Resource": Array [
                Object {
                  "Fn::GetAtt": Array [
                    "DeaBackendConstructS3DatasetsBucketDDF4C58A",
                    "Arn",
                  ],
                },
                Object {
                  "Fn::Join": Array [
                    "",
                    Array [
                      Object {
                        "Fn::GetAtt": Array [
                          "DeaBackendConstructS3DatasetsBucketDDF4C58A",
                          "Arn",
                        ],
                      },
                      "/*",
                    ],
                  ],
                },
              ],
            },
          ],
          "Version": "2012-10-17",
        },
      },
      "Type": "AWS::S3::BucketPolicy",
    },
    "DeaRestApiConstructAPIGatewayAccessLogs56D13F5D": Object {
      "DeletionPolicy": "Retain",
      "Properties": Object {
        "KmsKeyId": Object {
          "Fn::GetAtt": Array [
            "testKey1CDDDD5E",
            "Arn",
          ],
        },
        "RetentionInDays": 731,
      },
      "Type": "AWS::Logs::LogGroup",
      "UpdateReplacePolicy": "Retain",
    },
    "DeaRestApiConstructDELETEcaseIdE0E7560F": Object {
      "DependsOn": Array [
        "DeaRestApiConstructdeabaselambdaroleDefaultPolicy8449FBB9",
        "DeaRestApiConstructdeabaselambdarole9EA2B06B",
      ],
      "Metadata": Object {
        "cfn_nag": Object {
          "rules_to_suppress": Array [
            Object {
              "id": "W58",
              "reason": "AWSCustomResource Lambda Function has AWSLambdaBasicExecutionRole policy attached which has the required permission to write to Cloudwatch Logs",
            },
            Object {
              "id": "W92",
              "reason": "Reserved concurrency is currently not required. Revisit in the future",
            },
            Object {
              "id": "W89",
              "reason": "The serverless application lens (https://docs.aws.amazon.com/wellarchitected/latest/serverless-applications-lens/aws-lambda.html)               indicates lambdas should not be deployed in private VPCs unless they require acces to resources also within a VPC",
            },
          ],
        },
      },
      "Properties": Object {
        "Code": Object {
          "S3Bucket": Object {
            "Fn::Sub": "cdk-hnb659fds-assets-\${AWS::AccountId}-\${AWS::Region}",
          },
          "S3Key": "[HASH REMOVED].zip",
        },
        "Environment": Object {
          "Variables": Object {
            "AWS_NODEJS_CONNECTION_REUSE_ENABLED": "1",
            "DATASETS_BUCKET_NAME": Object {
              "Ref": "DeaBackendConstructS3DatasetsBucketDDF4C58A",
            },
            "NODE_OPTIONS": "--enable-source-maps",
            "STAGE": "[STAGE-REMOVED]",
            "TABLE_NAME": Object {
              "Ref": "DeaBackendConstructDeaTableB48721A0",
            },
          },
        },
        "Handler": "index.handler",
        "MemorySize": 512,
        "Role": Object {
          "Fn::GetAtt": Array [
            "DeaRestApiConstructdeabaselambdarole9EA2B06B",
            "Arn",
          ],
        },
        "Runtime": "nodejs18.x",
        "Timeout": 30,
      },
      "Type": "AWS::Lambda::Function",
    },
    "DeaRestApiConstructDELETEuserId97F2887D": Object {
      "DependsOn": Array [
        "DeaRestApiConstructdeabaselambdaroleDefaultPolicy8449FBB9",
        "DeaRestApiConstructdeabaselambdarole9EA2B06B",
      ],
      "Metadata": Object {
        "cfn_nag": Object {
          "rules_to_suppress": Array [
            Object {
              "id": "W58",
              "reason": "AWSCustomResource Lambda Function has AWSLambdaBasicExecutionRole policy attached which has the required permission to write to Cloudwatch Logs",
            },
            Object {
              "id": "W92",
              "reason": "Reserved concurrency is currently not required. Revisit in the future",
            },
            Object {
              "id": "W89",
              "reason": "The serverless application lens (https://docs.aws.amazon.com/wellarchitected/latest/serverless-applications-lens/aws-lambda.html)               indicates lambdas should not be deployed in private VPCs unless they require acces to resources also within a VPC",
            },
          ],
        },
      },
      "Properties": Object {
        "Code": Object {
          "S3Bucket": Object {
            "Fn::Sub": "cdk-hnb659fds-assets-\${AWS::AccountId}-\${AWS::Region}",
          },
          "S3Key": "[HASH REMOVED].zip",
        },
        "Environment": Object {
          "Variables": Object {
            "AWS_NODEJS_CONNECTION_REUSE_ENABLED": "1",
            "DATASETS_BUCKET_NAME": Object {
              "Ref": "DeaBackendConstructS3DatasetsBucketDDF4C58A",
            },
            "NODE_OPTIONS": "--enable-source-maps",
            "STAGE": "[STAGE-REMOVED]",
            "TABLE_NAME": Object {
              "Ref": "DeaBackendConstructDeaTableB48721A0",
            },
          },
        },
        "Handler": "index.handler",
        "MemorySize": 512,
        "Role": Object {
          "Fn::GetAtt": Array [
            "DeaRestApiConstructdeabaselambdarole9EA2B06B",
            "Arn",
          ],
        },
        "Runtime": "nodejs18.x",
        "Timeout": 30,
      },
      "Type": "AWS::Lambda::Function",
    },
    "DeaRestApiConstructGETallcases490E3EC5": Object {
      "DependsOn": Array [
        "DeaRestApiConstructdeabaselambdaroleDefaultPolicy8449FBB9",
        "DeaRestApiConstructdeabaselambdarole9EA2B06B",
      ],
      "Metadata": Object {
        "cfn_nag": Object {
          "rules_to_suppress": Array [
            Object {
              "id": "W58",
              "reason": "AWSCustomResource Lambda Function has AWSLambdaBasicExecutionRole policy attached which has the required permission to write to Cloudwatch Logs",
            },
            Object {
              "id": "W92",
              "reason": "Reserved concurrency is currently not required. Revisit in the future",
            },
            Object {
              "id": "W89",
              "reason": "The serverless application lens (https://docs.aws.amazon.com/wellarchitected/latest/serverless-applications-lens/aws-lambda.html)               indicates lambdas should not be deployed in private VPCs unless they require acces to resources also within a VPC",
            },
          ],
        },
      },
      "Properties": Object {
        "Code": Object {
          "S3Bucket": Object {
            "Fn::Sub": "cdk-hnb659fds-assets-\${AWS::AccountId}-\${AWS::Region}",
          },
          "S3Key": "[HASH REMOVED].zip",
        },
        "Environment": Object {
          "Variables": Object {
            "AWS_NODEJS_CONNECTION_REUSE_ENABLED": "1",
            "DATASETS_BUCKET_NAME": Object {
              "Ref": "DeaBackendConstructS3DatasetsBucketDDF4C58A",
            },
            "NODE_OPTIONS": "--enable-source-maps",
            "STAGE": "[STAGE-REMOVED]",
            "TABLE_NAME": Object {
              "Ref": "DeaBackendConstructDeaTableB48721A0",
            },
          },
        },
        "Handler": "index.handler",
        "MemorySize": 512,
        "Role": Object {
          "Fn::GetAtt": Array [
            "DeaRestApiConstructdeabaselambdarole9EA2B06B",
            "Arn",
          ],
        },
        "Runtime": "nodejs18.x",
        "Timeout": 30,
      },
      "Type": "AWS::Lambda::Function",
    },
    "DeaRestApiConstructGETbyeD5063377": Object {
      "DependsOn": Array [
        "DeaRestApiConstructdeabaselambdaroleDefaultPolicy8449FBB9",
        "DeaRestApiConstructdeabaselambdarole9EA2B06B",
      ],
      "Metadata": Object {
        "cfn_nag": Object {
          "rules_to_suppress": Array [
            Object {
              "id": "W58",
              "reason": "AWSCustomResource Lambda Function has AWSLambdaBasicExecutionRole policy attached which has the required permission to write to Cloudwatch Logs",
            },
            Object {
              "id": "W92",
              "reason": "Reserved concurrency is currently not required. Revisit in the future",
            },
            Object {
              "id": "W89",
              "reason": "The serverless application lens (https://docs.aws.amazon.com/wellarchitected/latest/serverless-applications-lens/aws-lambda.html)               indicates lambdas should not be deployed in private VPCs unless they require acces to resources also within a VPC",
            },
          ],
        },
      },
      "Properties": Object {
        "Code": Object {
          "S3Bucket": Object {
            "Fn::Sub": "cdk-hnb659fds-assets-\${AWS::AccountId}-\${AWS::Region}",
          },
          "S3Key": "[HASH REMOVED].zip",
        },
        "Environment": Object {
          "Variables": Object {
            "AWS_NODEJS_CONNECTION_REUSE_ENABLED": "1",
            "DATASETS_BUCKET_NAME": Object {
              "Ref": "DeaBackendConstructS3DatasetsBucketDDF4C58A",
            },
            "NODE_OPTIONS": "--enable-source-maps",
            "STAGE": "[STAGE-REMOVED]",
            "TABLE_NAME": Object {
              "Ref": "DeaBackendConstructDeaTableB48721A0",
            },
          },
        },
        "Handler": "index.handler",
        "MemorySize": 512,
        "Role": Object {
          "Fn::GetAtt": Array [
            "DeaRestApiConstructdeabaselambdarole9EA2B06B",
            "Arn",
          ],
        },
        "Runtime": "nodejs18.x",
        "Timeout": 30,
      },
      "Type": "AWS::Lambda::Function",
    },
    "DeaRestApiConstructGETcaseId3B128BAD": Object {
      "DependsOn": Array [
        "DeaRestApiConstructdeabaselambdaroleDefaultPolicy8449FBB9",
        "DeaRestApiConstructdeabaselambdarole9EA2B06B",
      ],
      "Metadata": Object {
        "cfn_nag": Object {
          "rules_to_suppress": Array [
            Object {
              "id": "W58",
              "reason": "AWSCustomResource Lambda Function has AWSLambdaBasicExecutionRole policy attached which has the required permission to write to Cloudwatch Logs",
            },
            Object {
              "id": "W92",
              "reason": "Reserved concurrency is currently not required. Revisit in the future",
            },
            Object {
              "id": "W89",
              "reason": "The serverless application lens (https://docs.aws.amazon.com/wellarchitected/latest/serverless-applications-lens/aws-lambda.html)               indicates lambdas should not be deployed in private VPCs unless they require acces to resources also within a VPC",
            },
          ],
        },
      },
      "Properties": Object {
        "Code": Object {
          "S3Bucket": Object {
            "Fn::Sub": "cdk-hnb659fds-assets-\${AWS::AccountId}-\${AWS::Region}",
          },
          "S3Key": "[HASH REMOVED].zip",
        },
        "Environment": Object {
          "Variables": Object {
            "AWS_NODEJS_CONNECTION_REUSE_ENABLED": "1",
            "DATASETS_BUCKET_NAME": Object {
              "Ref": "DeaBackendConstructS3DatasetsBucketDDF4C58A",
            },
            "NODE_OPTIONS": "--enable-source-maps",
            "STAGE": "[STAGE-REMOVED]",
            "TABLE_NAME": Object {
              "Ref": "DeaBackendConstructDeaTableB48721A0",
            },
          },
        },
        "Handler": "index.handler",
        "MemorySize": 512,
        "Role": Object {
          "Fn::GetAtt": Array [
            "DeaRestApiConstructdeabaselambdarole9EA2B06B",
            "Arn",
          ],
        },
        "Runtime": "nodejs18.x",
        "Timeout": 30,
      },
      "Type": "AWS::Lambda::Function",
    },
    "DeaRestApiConstructGEThi76A71F55": Object {
      "DependsOn": Array [
        "DeaRestApiConstructdeabaselambdaroleDefaultPolicy8449FBB9",
        "DeaRestApiConstructdeabaselambdarole9EA2B06B",
      ],
      "Metadata": Object {
        "cfn_nag": Object {
          "rules_to_suppress": Array [
            Object {
              "id": "W58",
              "reason": "AWSCustomResource Lambda Function has AWSLambdaBasicExecutionRole policy attached which has the required permission to write to Cloudwatch Logs",
            },
            Object {
              "id": "W92",
              "reason": "Reserved concurrency is currently not required. Revisit in the future",
            },
            Object {
              "id": "W89",
              "reason": "The serverless application lens (https://docs.aws.amazon.com/wellarchitected/latest/serverless-applications-lens/aws-lambda.html)               indicates lambdas should not be deployed in private VPCs unless they require acces to resources also within a VPC",
            },
          ],
        },
      },
      "Properties": Object {
        "Code": Object {
          "S3Bucket": Object {
            "Fn::Sub": "cdk-hnb659fds-assets-\${AWS::AccountId}-\${AWS::Region}",
          },
          "S3Key": "[HASH REMOVED].zip",
        },
        "Environment": Object {
          "Variables": Object {
            "AWS_NODEJS_CONNECTION_REUSE_ENABLED": "1",
            "DATASETS_BUCKET_NAME": Object {
              "Ref": "DeaBackendConstructS3DatasetsBucketDDF4C58A",
            },
            "NODE_OPTIONS": "--enable-source-maps",
            "STAGE": "[STAGE-REMOVED]",
            "TABLE_NAME": Object {
              "Ref": "DeaBackendConstructDeaTableB48721A0",
            },
          },
        },
        "Handler": "index.handler",
        "MemorySize": 512,
        "Role": Object {
          "Fn::GetAtt": Array [
            "DeaRestApiConstructdeabaselambdarole9EA2B06B",
            "Arn",
          ],
        },
        "Runtime": "nodejs18.x",
        "Timeout": 30,
      },
      "Type": "AWS::Lambda::Function",
    },
    "DeaRestApiConstructGETidToken48065721": Object {
      "DependsOn": Array [
        "DeaRestApiConstructdeabaselambdaroleDefaultPolicy8449FBB9",
        "DeaRestApiConstructdeabaselambdarole9EA2B06B",
      ],
      "Metadata": Object {
        "cfn_nag": Object {
          "rules_to_suppress": Array [
            Object {
              "id": "W58",
              "reason": "AWSCustomResource Lambda Function has AWSLambdaBasicExecutionRole policy attached which has the required permission to write to Cloudwatch Logs",
            },
            Object {
              "id": "W92",
              "reason": "Reserved concurrency is currently not required. Revisit in the future",
            },
            Object {
              "id": "W89",
              "reason": "The serverless application lens (https://docs.aws.amazon.com/wellarchitected/latest/serverless-applications-lens/aws-lambda.html)               indicates lambdas should not be deployed in private VPCs unless they require acces to resources also within a VPC",
            },
          ],
        },
      },
      "Properties": Object {
        "Code": Object {
          "S3Bucket": Object {
            "Fn::Sub": "cdk-hnb659fds-assets-\${AWS::AccountId}-\${AWS::Region}",
          },
          "S3Key": "[HASH REMOVED].zip",
        },
        "Environment": Object {
          "Variables": Object {
            "AWS_NODEJS_CONNECTION_REUSE_ENABLED": "1",
            "DATASETS_BUCKET_NAME": Object {
              "Ref": "DeaBackendConstructS3DatasetsBucketDDF4C58A",
            },
            "NODE_OPTIONS": "--enable-source-maps",
            "STAGE": "[STAGE-REMOVED]",
            "TABLE_NAME": Object {
              "Ref": "DeaBackendConstructDeaTableB48721A0",
            },
          },
        },
        "Handler": "index.handler",
        "MemorySize": 512,
        "Role": Object {
          "Fn::GetAtt": Array [
            "DeaRestApiConstructdeabaselambdarole9EA2B06B",
            "Arn",
          ],
        },
        "Runtime": "nodejs18.x",
        "Timeout": 30,
      },
      "Type": "AWS::Lambda::Function",
    },
    "DeaRestApiConstructGETmycasesF570E0D9": Object {
      "DependsOn": Array [
        "DeaRestApiConstructdeabaselambdaroleDefaultPolicy8449FBB9",
        "DeaRestApiConstructdeabaselambdarole9EA2B06B",
      ],
      "Metadata": Object {
        "cfn_nag": Object {
          "rules_to_suppress": Array [
            Object {
              "id": "W58",
              "reason": "AWSCustomResource Lambda Function has AWSLambdaBasicExecutionRole policy attached which has the required permission to write to Cloudwatch Logs",
            },
            Object {
              "id": "W92",
              "reason": "Reserved concurrency is currently not required. Revisit in the future",
            },
            Object {
              "id": "W89",
              "reason": "The serverless application lens (https://docs.aws.amazon.com/wellarchitected/latest/serverless-applications-lens/aws-lambda.html)               indicates lambdas should not be deployed in private VPCs unless they require acces to resources also within a VPC",
            },
          ],
        },
      },
      "Properties": Object {
        "Code": Object {
          "S3Bucket": Object {
            "Fn::Sub": "cdk-hnb659fds-assets-\${AWS::AccountId}-\${AWS::Region}",
          },
          "S3Key": "[HASH REMOVED].zip",
        },
        "Environment": Object {
          "Variables": Object {
            "AWS_NODEJS_CONNECTION_REUSE_ENABLED": "1",
            "DATASETS_BUCKET_NAME": Object {
              "Ref": "DeaBackendConstructS3DatasetsBucketDDF4C58A",
            },
            "NODE_OPTIONS": "--enable-source-maps",
            "STAGE": "[STAGE-REMOVED]",
            "TABLE_NAME": Object {
              "Ref": "DeaBackendConstructDeaTableB48721A0",
            },
          },
        },
        "Handler": "index.handler",
        "MemorySize": 512,
        "Role": Object {
          "Fn::GetAtt": Array [
            "DeaRestApiConstructdeabaselambdarole9EA2B06B",
            "Arn",
          ],
        },
        "Runtime": "nodejs18.x",
        "Timeout": 30,
      },
      "Type": "AWS::Lambda::Function",
    },
    "DeaRestApiConstructGETusersDD8AA5AF": Object {
      "DependsOn": Array [
        "DeaRestApiConstructdeabaselambdaroleDefaultPolicy8449FBB9",
        "DeaRestApiConstructdeabaselambdarole9EA2B06B",
      ],
      "Metadata": Object {
        "cfn_nag": Object {
          "rules_to_suppress": Array [
            Object {
              "id": "W58",
              "reason": "AWSCustomResource Lambda Function has AWSLambdaBasicExecutionRole policy attached which has the required permission to write to Cloudwatch Logs",
            },
            Object {
              "id": "W92",
              "reason": "Reserved concurrency is currently not required. Revisit in the future",
            },
            Object {
              "id": "W89",
              "reason": "The serverless application lens (https://docs.aws.amazon.com/wellarchitected/latest/serverless-applications-lens/aws-lambda.html)               indicates lambdas should not be deployed in private VPCs unless they require acces to resources also within a VPC",
            },
          ],
        },
      },
      "Properties": Object {
        "Code": Object {
          "S3Bucket": Object {
            "Fn::Sub": "cdk-hnb659fds-assets-\${AWS::AccountId}-\${AWS::Region}",
          },
          "S3Key": "[HASH REMOVED].zip",
        },
        "Environment": Object {
          "Variables": Object {
            "AWS_NODEJS_CONNECTION_REUSE_ENABLED": "1",
            "DATASETS_BUCKET_NAME": Object {
              "Ref": "DeaBackendConstructS3DatasetsBucketDDF4C58A",
            },
            "NODE_OPTIONS": "--enable-source-maps",
            "STAGE": "[STAGE-REMOVED]",
            "TABLE_NAME": Object {
              "Ref": "DeaBackendConstructDeaTableB48721A0",
            },
          },
        },
        "Handler": "index.handler",
        "MemorySize": 512,
        "Role": Object {
          "Fn::GetAtt": Array [
            "DeaRestApiConstructdeabaselambdarole9EA2B06B",
            "Arn",
          ],
        },
        "Runtime": "nodejs18.x",
        "Timeout": 30,
      },
      "Type": "AWS::Lambda::Function",
    },
    "DeaRestApiConstructPOSTauthCode8A1B1E18": Object {
      "DependsOn": Array [
        "DeaRestApiConstructdeabaselambdaroleDefaultPolicy8449FBB9",
        "DeaRestApiConstructdeabaselambdarole9EA2B06B",
      ],
      "Metadata": Object {
        "cfn_nag": Object {
          "rules_to_suppress": Array [
            Object {
              "id": "W58",
              "reason": "AWSCustomResource Lambda Function has AWSLambdaBasicExecutionRole policy attached which has the required permission to write to Cloudwatch Logs",
            },
            Object {
              "id": "W92",
              "reason": "Reserved concurrency is currently not required. Revisit in the future",
            },
            Object {
              "id": "W89",
              "reason": "The serverless application lens (https://docs.aws.amazon.com/wellarchitected/latest/serverless-applications-lens/aws-lambda.html)               indicates lambdas should not be deployed in private VPCs unless they require acces to resources also within a VPC",
            },
          ],
        },
      },
      "Properties": Object {
        "Code": Object {
          "S3Bucket": Object {
            "Fn::Sub": "cdk-hnb659fds-assets-\${AWS::AccountId}-\${AWS::Region}",
          },
          "S3Key": "[HASH REMOVED].zip",
        },
        "Environment": Object {
          "Variables": Object {
            "AWS_NODEJS_CONNECTION_REUSE_ENABLED": "1",
            "DATASETS_BUCKET_NAME": Object {
              "Ref": "DeaBackendConstructS3DatasetsBucketDDF4C58A",
            },
            "NODE_OPTIONS": "--enable-source-maps",
            "STAGE": "[STAGE-REMOVED]",
            "TABLE_NAME": Object {
              "Ref": "DeaBackendConstructDeaTableB48721A0",
            },
          },
        },
        "Handler": "index.handler",
        "MemorySize": 512,
        "Role": Object {
          "Fn::GetAtt": Array [
            "DeaRestApiConstructdeabaselambdarole9EA2B06B",
            "Arn",
          ],
        },
        "Runtime": "nodejs18.x",
        "Timeout": 30,
      },
      "Type": "AWS::Lambda::Function",
    },
    "DeaRestApiConstructPOSTcases71FC396B": Object {
      "DependsOn": Array [
        "DeaRestApiConstructdeabaselambdaroleDefaultPolicy8449FBB9",
        "DeaRestApiConstructdeabaselambdarole9EA2B06B",
      ],
      "Metadata": Object {
        "cfn_nag": Object {
          "rules_to_suppress": Array [
            Object {
              "id": "W58",
              "reason": "AWSCustomResource Lambda Function has AWSLambdaBasicExecutionRole policy attached which has the required permission to write to Cloudwatch Logs",
            },
            Object {
              "id": "W92",
              "reason": "Reserved concurrency is currently not required. Revisit in the future",
            },
            Object {
              "id": "W89",
              "reason": "The serverless application lens (https://docs.aws.amazon.com/wellarchitected/latest/serverless-applications-lens/aws-lambda.html)               indicates lambdas should not be deployed in private VPCs unless they require acces to resources also within a VPC",
            },
          ],
        },
      },
      "Properties": Object {
        "Code": Object {
          "S3Bucket": Object {
            "Fn::Sub": "cdk-hnb659fds-assets-\${AWS::AccountId}-\${AWS::Region}",
          },
          "S3Key": "[HASH REMOVED].zip",
        },
        "Environment": Object {
          "Variables": Object {
            "AWS_NODEJS_CONNECTION_REUSE_ENABLED": "1",
            "DATASETS_BUCKET_NAME": Object {
              "Ref": "DeaBackendConstructS3DatasetsBucketDDF4C58A",
            },
            "NODE_OPTIONS": "--enable-source-maps",
            "STAGE": "[STAGE-REMOVED]",
            "TABLE_NAME": Object {
              "Ref": "DeaBackendConstructDeaTableB48721A0",
            },
          },
        },
        "Handler": "index.handler",
        "MemorySize": 512,
        "Role": Object {
          "Fn::GetAtt": Array [
            "DeaRestApiConstructdeabaselambdarole9EA2B06B",
            "Arn",
          ],
        },
        "Runtime": "nodejs18.x",
        "Timeout": 30,
      },
      "Type": "AWS::Lambda::Function",
    },
    "DeaRestApiConstructPOSTfilesD0E72419": Object {
      "DependsOn": Array [
        "DeaRestApiConstructdeabaselambdaroleDefaultPolicy8449FBB9",
        "DeaRestApiConstructdeabaselambdarole9EA2B06B",
      ],
      "Metadata": Object {
        "cfn_nag": Object {
          "rules_to_suppress": Array [
            Object {
              "id": "W58",
              "reason": "AWSCustomResource Lambda Function has AWSLambdaBasicExecutionRole policy attached which has the required permission to write to Cloudwatch Logs",
            },
            Object {
              "id": "W92",
              "reason": "Reserved concurrency is currently not required. Revisit in the future",
            },
            Object {
              "id": "W89",
              "reason": "The serverless application lens (https://docs.aws.amazon.com/wellarchitected/latest/serverless-applications-lens/aws-lambda.html)               indicates lambdas should not be deployed in private VPCs unless they require acces to resources also within a VPC",
            },
          ],
        },
      },
      "Properties": Object {
        "Code": Object {
          "S3Bucket": Object {
            "Fn::Sub": "cdk-hnb659fds-assets-\${AWS::AccountId}-\${AWS::Region}",
          },
          "S3Key": "[HASH REMOVED].zip",
        },
        "Environment": Object {
          "Variables": Object {
            "AWS_NODEJS_CONNECTION_REUSE_ENABLED": "1",
            "DATASETS_BUCKET_NAME": Object {
              "Ref": "DeaBackendConstructS3DatasetsBucketDDF4C58A",
            },
            "NODE_OPTIONS": "--enable-source-maps",
            "STAGE": "[STAGE-REMOVED]",
            "TABLE_NAME": Object {
              "Ref": "DeaBackendConstructDeaTableB48721A0",
            },
          },
        },
        "Handler": "index.handler",
        "MemorySize": 512,
        "Role": Object {
          "Fn::GetAtt": Array [
            "DeaRestApiConstructdeabaselambdarole9EA2B06B",
            "Arn",
          ],
        },
        "Runtime": "nodejs18.x",
        "Timeout": 30,
      },
      "Type": "AWS::Lambda::Function",
    },
    "DeaRestApiConstructPOSTuserMembershipsA9A79B32": Object {
      "DependsOn": Array [
        "DeaRestApiConstructdeabaselambdaroleDefaultPolicy8449FBB9",
        "DeaRestApiConstructdeabaselambdarole9EA2B06B",
      ],
      "Metadata": Object {
        "cfn_nag": Object {
          "rules_to_suppress": Array [
            Object {
              "id": "W58",
              "reason": "AWSCustomResource Lambda Function has AWSLambdaBasicExecutionRole policy attached which has the required permission to write to Cloudwatch Logs",
            },
            Object {
              "id": "W92",
              "reason": "Reserved concurrency is currently not required. Revisit in the future",
            },
            Object {
              "id": "W89",
              "reason": "The serverless application lens (https://docs.aws.amazon.com/wellarchitected/latest/serverless-applications-lens/aws-lambda.html)               indicates lambdas should not be deployed in private VPCs unless they require acces to resources also within a VPC",
            },
          ],
        },
      },
      "Properties": Object {
        "Code": Object {
          "S3Bucket": Object {
            "Fn::Sub": "cdk-hnb659fds-assets-\${AWS::AccountId}-\${AWS::Region}",
          },
          "S3Key": "[HASH REMOVED].zip",
        },
        "Environment": Object {
          "Variables": Object {
            "AWS_NODEJS_CONNECTION_REUSE_ENABLED": "1",
            "DATASETS_BUCKET_NAME": Object {
              "Ref": "DeaBackendConstructS3DatasetsBucketDDF4C58A",
            },
            "NODE_OPTIONS": "--enable-source-maps",
            "STAGE": "[STAGE-REMOVED]",
            "TABLE_NAME": Object {
              "Ref": "DeaBackendConstructDeaTableB48721A0",
            },
          },
        },
        "Handler": "index.handler",
        "MemorySize": 512,
        "Role": Object {
          "Fn::GetAtt": Array [
            "DeaRestApiConstructdeabaselambdarole9EA2B06B",
            "Arn",
          ],
        },
        "Runtime": "nodejs18.x",
        "Timeout": 30,
      },
      "Type": "AWS::Lambda::Function",
    },
    "DeaRestApiConstructPUTcaseId804DFA77": Object {
      "DependsOn": Array [
        "DeaRestApiConstructdeabaselambdaroleDefaultPolicy8449FBB9",
        "DeaRestApiConstructdeabaselambdarole9EA2B06B",
      ],
      "Metadata": Object {
        "cfn_nag": Object {
          "rules_to_suppress": Array [
            Object {
              "id": "W58",
              "reason": "AWSCustomResource Lambda Function has AWSLambdaBasicExecutionRole policy attached which has the required permission to write to Cloudwatch Logs",
            },
            Object {
              "id": "W92",
              "reason": "Reserved concurrency is currently not required. Revisit in the future",
            },
            Object {
              "id": "W89",
              "reason": "The serverless application lens (https://docs.aws.amazon.com/wellarchitected/latest/serverless-applications-lens/aws-lambda.html)               indicates lambdas should not be deployed in private VPCs unless they require acces to resources also within a VPC",
            },
          ],
        },
      },
      "Properties": Object {
        "Code": Object {
          "S3Bucket": Object {
            "Fn::Sub": "cdk-hnb659fds-assets-\${AWS::AccountId}-\${AWS::Region}",
          },
          "S3Key": "[HASH REMOVED].zip",
        },
        "Environment": Object {
          "Variables": Object {
            "AWS_NODEJS_CONNECTION_REUSE_ENABLED": "1",
            "DATASETS_BUCKET_NAME": Object {
              "Ref": "DeaBackendConstructS3DatasetsBucketDDF4C58A",
            },
            "NODE_OPTIONS": "--enable-source-maps",
            "STAGE": "[STAGE-REMOVED]",
            "TABLE_NAME": Object {
              "Ref": "DeaBackendConstructDeaTableB48721A0",
            },
          },
        },
        "Handler": "index.handler",
        "MemorySize": 512,
        "Role": Object {
          "Fn::GetAtt": Array [
            "DeaRestApiConstructdeabaselambdarole9EA2B06B",
            "Arn",
          ],
        },
        "Runtime": "nodejs18.x",
        "Timeout": 30,
      },
      "Type": "AWS::Lambda::Function",
    },
    "DeaRestApiConstructPUTfileId8DA844F1": Object {
      "DependsOn": Array [
        "DeaRestApiConstructdeabaselambdaroleDefaultPolicy8449FBB9",
        "DeaRestApiConstructdeabaselambdarole9EA2B06B",
      ],
      "Metadata": Object {
        "cfn_nag": Object {
          "rules_to_suppress": Array [
            Object {
              "id": "W58",
              "reason": "AWSCustomResource Lambda Function has AWSLambdaBasicExecutionRole policy attached which has the required permission to write to Cloudwatch Logs",
            },
            Object {
              "id": "W92",
              "reason": "Reserved concurrency is currently not required. Revisit in the future",
            },
            Object {
              "id": "W89",
              "reason": "The serverless application lens (https://docs.aws.amazon.com/wellarchitected/latest/serverless-applications-lens/aws-lambda.html)               indicates lambdas should not be deployed in private VPCs unless they require acces to resources also within a VPC",
            },
          ],
        },
      },
      "Properties": Object {
        "Code": Object {
          "S3Bucket": Object {
            "Fn::Sub": "cdk-hnb659fds-assets-\${AWS::AccountId}-\${AWS::Region}",
          },
          "S3Key": "[HASH REMOVED].zip",
        },
        "Environment": Object {
          "Variables": Object {
            "AWS_NODEJS_CONNECTION_REUSE_ENABLED": "1",
            "DATASETS_BUCKET_NAME": Object {
              "Ref": "DeaBackendConstructS3DatasetsBucketDDF4C58A",
            },
            "NODE_OPTIONS": "--enable-source-maps",
            "STAGE": "[STAGE-REMOVED]",
            "TABLE_NAME": Object {
              "Ref": "DeaBackendConstructDeaTableB48721A0",
            },
          },
        },
        "Handler": "index.handler",
        "MemorySize": 512,
        "Role": Object {
          "Fn::GetAtt": Array [
            "DeaRestApiConstructdeabaselambdarole9EA2B06B",
            "Arn",
          ],
        },
        "Runtime": "nodejs18.x",
        "Timeout": 30,
      },
      "Type": "AWS::Lambda::Function",
    },
    "DeaRestApiConstructdeaapi6587DDA1": Object {
      "Properties": Object {
        "Description": "Backend API",
        "Name": "dea-api",
      },
      "Type": "AWS::ApiGateway::RestApi",
    },
    "DeaRestApiConstructdeaapiAccount1E82C2B3": Object {
      "DeletionPolicy": "Retain",
      "DependsOn": Array [
        "DeaRestApiConstructdeaapi6587DDA1",
      ],
      "Properties": Object {
        "CloudWatchRoleArn": Object {
          "Fn::GetAtt": Array [
            "DeaRestApiConstructdeaapiCloudWatchRole49932FD9",
            "Arn",
          ],
        },
      },
      "Type": "AWS::ApiGateway::Account",
      "UpdateReplacePolicy": "Retain",
    },
    "DeaRestApiConstructdeaapiCloudWatchRole49932FD9": Object {
      "DeletionPolicy": "Retain",
      "Properties": Object {
        "AssumeRolePolicyDocument": Object {
          "Statement": Array [
            Object {
              "Action": "sts:AssumeRole",
              "Effect": "Allow",
              "Principal": Object {
                "Service": "apigateway.amazonaws.com",
              },
            },
          ],
          "Version": "2012-10-17",
        },
        "ManagedPolicyArns": Array [
          Object {
            "Fn::Join": Array [
              "",
              Array [
                "arn:",
                Object {
                  "Ref": "AWS::Partition",
                },
                ":iam::aws:policy/service-role/AmazonAPIGatewayPushToCloudWatchLogs",
              ],
            ],
          },
        ],
      },
      "Type": "AWS::IAM::Role",
      "UpdateReplacePolicy": "Retain",
    },
    "DeaRestApiConstructdeaapiDEAUsagePlanBC29ADF7": Object {
      "Properties": Object {
        "ApiStages": Array [
          Object {
            "ApiId": Object {
              "Ref": "DeaRestApiConstructdeaapi6587DDA1",
            },
            "Stage": Object {
              "Ref": "DeaRestApiConstructdeaapiDeploymentStage[STAGE-REMOVED][HASH REMOVED]",
            },
            "Throttle": Object {},
          },
        ],
        "Throttle": Object {
          "BurstLimit": 50,
          "RateLimit": 25,
        },
        "UsagePlanName": "dea-usage-plan",
      },
      "Type": "AWS::ApiGateway::UsagePlan",
    },
<<<<<<< HEAD
    "DeaRestApiConstructdeaapiDeploymentC27C6CB1030bdfccd5a7dbbd8e0be0c6f6581d09": Object {
=======
    "DeaRestApiConstructdeaapiDeploymentC27C6CB142f298585396dc384007351e01ca6627": Object {
>>>>>>> f0eb0e19
      "DependsOn": Array [
        "DeaRestApiConstructdeaapiauthgetCredentialsidTokenGETF30F6BC2",
        "DeaRestApiConstructdeaapiauthgetCredentialsidTokenOPTIONSA66044D9",
        "DeaRestApiConstructdeaapiauthgetCredentialsidToken81FDE330",
        "DeaRestApiConstructdeaapiauthgetCredentialsOPTIONS6F2C55DF",
        "DeaRestApiConstructdeaapiauthgetCredentials162DF0F2",
        "DeaRestApiConstructdeaapiauthgetTokenauthCodeOPTIONS7DF32090",
        "DeaRestApiConstructdeaapiauthgetTokenauthCodePOST3DCF3F52",
        "DeaRestApiConstructdeaapiauthgetTokenauthCode1D020E3A",
        "DeaRestApiConstructdeaapiauthgetTokenOPTIONS914E22A0",
        "DeaRestApiConstructdeaapiauthgetTokenF874EF26",
        "DeaRestApiConstructdeaapiauthOPTIONSF807407C",
        "DeaRestApiConstructdeaapiauthE4846931",
        "DeaRestApiConstructdeaapibyeGET3BEB4A0A",
        "DeaRestApiConstructdeaapibyeOPTIONS00A7A259",
        "DeaRestApiConstructdeaapibye9DFF71B3",
        "DeaRestApiConstructdeaapicasescaseIdDELETEE13D0EAA",
        "DeaRestApiConstructdeaapicasescaseIdfilesfileIdOPTIONS0739484E",
        "DeaRestApiConstructdeaapicasescaseIdfilesfileIdPUTDD763A2A",
        "DeaRestApiConstructdeaapicasescaseIdfilesfileId71AE0C3F",
        "DeaRestApiConstructdeaapicasescaseIdfilesOPTIONS18C09E02",
        "DeaRestApiConstructdeaapicasescaseIdfilesPOST6C02B6FD",
        "DeaRestApiConstructdeaapicasescaseIdfilesC98413A7",
        "DeaRestApiConstructdeaapicasescaseIdGET31A0ADCB",
        "DeaRestApiConstructdeaapicasescaseIdOPTIONS28A51954",
        "DeaRestApiConstructdeaapicasescaseIdPUTDAF01FBF",
        "DeaRestApiConstructdeaapicasescaseId5919A5AE",
        "DeaRestApiConstructdeaapicasescaseIduserMembershipsuserIdDELETE5C89D30D",
        "DeaRestApiConstructdeaapicasescaseIduserMembershipsuserIdOPTIONS2A768A43",
        "DeaRestApiConstructdeaapicasescaseIduserMembershipsuserId13BB910A",
        "DeaRestApiConstructdeaapicasescaseIduserMembershipsOPTIONS8FB7464B",
        "DeaRestApiConstructdeaapicasescaseIduserMembershipsPOST84A13ED4",
        "DeaRestApiConstructdeaapicasescaseIduserMembershipsD5C1FDF3",
        "DeaRestApiConstructdeaapicasesallcasesGET3D7FE7B4",
        "DeaRestApiConstructdeaapicasesallcasesOPTIONSA5C611C6",
        "DeaRestApiConstructdeaapicasesallcases5A486593",
        "DeaRestApiConstructdeaapicasesmycasesGETC5597167",
        "DeaRestApiConstructdeaapicasesmycasesOPTIONSE1C2DE04",
        "DeaRestApiConstructdeaapicasesmycases5E6BEFAC",
        "DeaRestApiConstructdeaapicasesOPTIONS6C23822B",
        "DeaRestApiConstructdeaapicasesPOST0A7C65AB",
        "DeaRestApiConstructdeaapicasesC2FD1C2B",
        "DeaRestApiConstructdeaapihiGETDB467AC2",
        "DeaRestApiConstructdeaapihiOPTIONSEFEA6225",
        "DeaRestApiConstructdeaapihi7D1B234E",
        "DeaRestApiConstructdeaapiOPTIONSE2FADC9C",
        "DeaRestApiConstructdeaapiusersGET45E97005",
        "DeaRestApiConstructdeaapiusersOPTIONS8F715BE6",
        "DeaRestApiConstructdeaapiusers95152658",
      ],
      "Properties": Object {
        "Description": "Backend API",
        "RestApiId": Object {
          "Ref": "DeaRestApiConstructdeaapi6587DDA1",
        },
      },
      "Type": "AWS::ApiGateway::Deployment",
    },
    "DeaRestApiConstructdeaapiDeploymentStage[STAGE-REMOVED][HASH REMOVED]": Object {
      "DependsOn": Array [
        "DeaRestApiConstructdeaapiAccount1E82C2B3",
      ],
      "Properties": Object {
        "AccessLogSetting": Object {
          "DestinationArn": Object {
            "Fn::GetAtt": Array [
              "DeaRestApiConstructAPIGatewayAccessLogs56D13F5D",
              "Arn",
            ],
          },
          "Format": "{\\"stage\\":\\"$context.stage\\",\\"requestId\\":\\"$context.requestId\\",\\"integrationRequestId\\":\\"$context.integration.requestId\\",\\"status\\":\\"$context.status\\",\\"apiId\\":\\"$context.apiId\\",\\"resourcePath\\":\\"$context.resourcePath\\",\\"path\\":\\"$context.path\\",\\"resourceId\\":\\"$context.resourceId\\",\\"httpMethod\\":\\"$context.httpMethod\\",\\"sourceIp\\":\\"$context.identity.sourceIp\\",\\"userAgent\\":\\"$context.identity.userAgent\\"}",
        },
        "DeploymentId": Object {
<<<<<<< HEAD
          "Ref": "DeaRestApiConstructdeaapiDeploymentC27C6CB1030bdfccd5a7dbbd8e0be0c6f6581d09",
=======
          "Ref": "DeaRestApiConstructdeaapiDeploymentC27C6CB142f298585396dc384007351e01ca6627",
>>>>>>> f0eb0e19
        },
        "RestApiId": Object {
          "Ref": "DeaRestApiConstructdeaapi6587DDA1",
        },
        "StageName": "[STAGE-REMOVED]",
      },
      "Type": "AWS::ApiGateway::Stage",
    },
    "DeaRestApiConstructdeaapiOPTIONSE2FADC9C": Object {
      "Properties": Object {
        "AuthorizationType": "NONE",
        "HttpMethod": "OPTIONS",
        "Integration": Object {
          "IntegrationResponses": Array [
            Object {
              "ResponseParameters": Object {
                "method.response.header.Access-Control-Allow-Credentials": "'true'",
                "method.response.header.Access-Control-Allow-Headers": "'Content-Type,X-Amz-Date,Authorization,X-Api-Key,CSRF-Token'",
                "method.response.header.Access-Control-Allow-Methods": "'OPTIONS,GET,POST,PUT,PATCH,DELETE'",
                "method.response.header.Access-Control-Allow-Origin": "'*'",
              },
              "StatusCode": "204",
            },
          ],
          "RequestTemplates": Object {
            "application/json": "{ statusCode: 200 }",
          },
          "Type": "MOCK",
        },
        "MethodResponses": Array [
          Object {
            "ResponseParameters": Object {
              "method.response.header.Access-Control-Allow-Credentials": true,
              "method.response.header.Access-Control-Allow-Headers": true,
              "method.response.header.Access-Control-Allow-Methods": true,
              "method.response.header.Access-Control-Allow-Origin": true,
            },
            "StatusCode": "204",
          },
        ],
        "ResourceId": Object {
          "Fn::GetAtt": Array [
            "DeaRestApiConstructdeaapi6587DDA1",
            "RootResourceId",
          ],
        },
        "RestApiId": Object {
          "Ref": "DeaRestApiConstructdeaapi6587DDA1",
        },
      },
      "Type": "AWS::ApiGateway::Method",
    },
    "DeaRestApiConstructdeaapiauthE4846931": Object {
      "Properties": Object {
        "ParentId": Object {
          "Fn::GetAtt": Array [
            "DeaRestApiConstructdeaapi6587DDA1",
            "RootResourceId",
          ],
        },
        "PathPart": "auth",
        "RestApiId": Object {
          "Ref": "DeaRestApiConstructdeaapi6587DDA1",
        },
      },
      "Type": "AWS::ApiGateway::Resource",
    },
    "DeaRestApiConstructdeaapiauthOPTIONSF807407C": Object {
      "Properties": Object {
        "AuthorizationType": "NONE",
        "HttpMethod": "OPTIONS",
        "Integration": Object {
          "IntegrationResponses": Array [
            Object {
              "ResponseParameters": Object {
                "method.response.header.Access-Control-Allow-Credentials": "'true'",
                "method.response.header.Access-Control-Allow-Headers": "'Content-Type,X-Amz-Date,Authorization,X-Api-Key,CSRF-Token'",
                "method.response.header.Access-Control-Allow-Methods": "'OPTIONS,GET,POST,PUT,PATCH,DELETE'",
                "method.response.header.Access-Control-Allow-Origin": "'*'",
              },
              "StatusCode": "204",
            },
          ],
          "RequestTemplates": Object {
            "application/json": "{ statusCode: 200 }",
          },
          "Type": "MOCK",
        },
        "MethodResponses": Array [
          Object {
            "ResponseParameters": Object {
              "method.response.header.Access-Control-Allow-Credentials": true,
              "method.response.header.Access-Control-Allow-Headers": true,
              "method.response.header.Access-Control-Allow-Methods": true,
              "method.response.header.Access-Control-Allow-Origin": true,
            },
            "StatusCode": "204",
          },
        ],
        "ResourceId": Object {
          "Ref": "DeaRestApiConstructdeaapiauthE4846931",
        },
        "RestApiId": Object {
          "Ref": "DeaRestApiConstructdeaapi6587DDA1",
        },
      },
      "Type": "AWS::ApiGateway::Method",
    },
    "DeaRestApiConstructdeaapiauthgetCredentials162DF0F2": Object {
      "Properties": Object {
        "ParentId": Object {
          "Ref": "DeaRestApiConstructdeaapiauthE4846931",
        },
        "PathPart": "getCredentials",
        "RestApiId": Object {
          "Ref": "DeaRestApiConstructdeaapi6587DDA1",
        },
      },
      "Type": "AWS::ApiGateway::Resource",
    },
    "DeaRestApiConstructdeaapiauthgetCredentialsOPTIONS6F2C55DF": Object {
      "Properties": Object {
        "AuthorizationType": "NONE",
        "HttpMethod": "OPTIONS",
        "Integration": Object {
          "IntegrationResponses": Array [
            Object {
              "ResponseParameters": Object {
                "method.response.header.Access-Control-Allow-Credentials": "'true'",
                "method.response.header.Access-Control-Allow-Headers": "'Content-Type,X-Amz-Date,Authorization,X-Api-Key,CSRF-Token'",
                "method.response.header.Access-Control-Allow-Methods": "'OPTIONS,GET,POST,PUT,PATCH,DELETE'",
                "method.response.header.Access-Control-Allow-Origin": "'*'",
              },
              "StatusCode": "204",
            },
          ],
          "RequestTemplates": Object {
            "application/json": "{ statusCode: 200 }",
          },
          "Type": "MOCK",
        },
        "MethodResponses": Array [
          Object {
            "ResponseParameters": Object {
              "method.response.header.Access-Control-Allow-Credentials": true,
              "method.response.header.Access-Control-Allow-Headers": true,
              "method.response.header.Access-Control-Allow-Methods": true,
              "method.response.header.Access-Control-Allow-Origin": true,
            },
            "StatusCode": "204",
          },
        ],
        "ResourceId": Object {
          "Ref": "DeaRestApiConstructdeaapiauthgetCredentials162DF0F2",
        },
        "RestApiId": Object {
          "Ref": "DeaRestApiConstructdeaapi6587DDA1",
        },
      },
      "Type": "AWS::ApiGateway::Method",
    },
    "DeaRestApiConstructdeaapiauthgetCredentialsidToken81FDE330": Object {
      "Properties": Object {
        "ParentId": Object {
          "Ref": "DeaRestApiConstructdeaapiauthgetCredentials162DF0F2",
        },
        "PathPart": "{idToken}",
        "RestApiId": Object {
          "Ref": "DeaRestApiConstructdeaapi6587DDA1",
        },
      },
      "Type": "AWS::ApiGateway::Resource",
    },
    "DeaRestApiConstructdeaapiauthgetCredentialsidTokenGETApiPermissionTestteststackDeaRestApiConstructdeaapi96FE45F4GETauthgetCredentialsidTokenC2CFE426": Object {
      "Properties": Object {
        "Action": "lambda:InvokeFunction",
        "FunctionName": Object {
          "Fn::GetAtt": Array [
            "DeaRestApiConstructGETidToken48065721",
            "Arn",
          ],
        },
        "Principal": "apigateway.amazonaws.com",
        "SourceArn": Object {
          "Fn::Join": Array [
            "",
            Array [
              "arn:",
              Object {
                "Ref": "AWS::Partition",
              },
              ":execute-api:",
              Object {
                "Ref": "AWS::Region",
              },
              ":",
              Object {
                "Ref": "AWS::AccountId",
              },
              ":",
              Object {
                "Ref": "DeaRestApiConstructdeaapi6587DDA1",
              },
              "/test-invoke-stage/GET/auth/getCredentials/*",
            ],
          ],
        },
      },
      "Type": "AWS::Lambda::Permission",
    },
    "DeaRestApiConstructdeaapiauthgetCredentialsidTokenGETApiPermissionteststackDeaRestApiConstructdeaapi96FE45F4GETauthgetCredentialsidTokenADD4B7DF": Object {
      "Properties": Object {
        "Action": "lambda:InvokeFunction",
        "FunctionName": Object {
          "Fn::GetAtt": Array [
            "DeaRestApiConstructGETidToken48065721",
            "Arn",
          ],
        },
        "Principal": "apigateway.amazonaws.com",
        "SourceArn": Object {
          "Fn::Join": Array [
            "",
            Array [
              "arn:",
              Object {
                "Ref": "AWS::Partition",
              },
              ":execute-api:",
              Object {
                "Ref": "AWS::Region",
              },
              ":",
              Object {
                "Ref": "AWS::AccountId",
              },
              ":",
              Object {
                "Ref": "DeaRestApiConstructdeaapi6587DDA1",
              },
              "/",
              Object {
                "Ref": "DeaRestApiConstructdeaapiDeploymentStage[STAGE-REMOVED][HASH REMOVED]",
              },
              "/GET/auth/getCredentials/*",
            ],
          ],
        },
      },
      "Type": "AWS::Lambda::Permission",
    },
    "DeaRestApiConstructdeaapiauthgetCredentialsidTokenGETF30F6BC2": Object {
      "Properties": Object {
        "AuthorizationType": "NONE",
        "HttpMethod": "GET",
        "Integration": Object {
          "IntegrationHttpMethod": "POST",
          "Type": "AWS_PROXY",
          "Uri": Object {
            "Fn::Join": Array [
              "",
              Array [
                "arn:",
                Object {
                  "Ref": "AWS::Partition",
                },
                ":apigateway:",
                Object {
                  "Ref": "AWS::Region",
                },
                ":lambda:path/2015-03-31/functions/",
                Object {
                  "Fn::GetAtt": Array [
                    "DeaRestApiConstructGETidToken48065721",
                    "Arn",
                  ],
                },
                "/invocations",
              ],
            ],
          },
        },
        "ResourceId": Object {
          "Ref": "DeaRestApiConstructdeaapiauthgetCredentialsidToken81FDE330",
        },
        "RestApiId": Object {
          "Ref": "DeaRestApiConstructdeaapi6587DDA1",
        },
      },
      "Type": "AWS::ApiGateway::Method",
    },
    "DeaRestApiConstructdeaapiauthgetCredentialsidTokenOPTIONSA66044D9": Object {
      "Properties": Object {
        "AuthorizationType": "NONE",
        "HttpMethod": "OPTIONS",
        "Integration": Object {
          "IntegrationResponses": Array [
            Object {
              "ResponseParameters": Object {
                "method.response.header.Access-Control-Allow-Credentials": "'true'",
                "method.response.header.Access-Control-Allow-Headers": "'Content-Type,X-Amz-Date,Authorization,X-Api-Key,CSRF-Token'",
                "method.response.header.Access-Control-Allow-Methods": "'OPTIONS,GET,POST,PUT,PATCH,DELETE'",
                "method.response.header.Access-Control-Allow-Origin": "'*'",
              },
              "StatusCode": "204",
            },
          ],
          "RequestTemplates": Object {
            "application/json": "{ statusCode: 200 }",
          },
          "Type": "MOCK",
        },
        "MethodResponses": Array [
          Object {
            "ResponseParameters": Object {
              "method.response.header.Access-Control-Allow-Credentials": true,
              "method.response.header.Access-Control-Allow-Headers": true,
              "method.response.header.Access-Control-Allow-Methods": true,
              "method.response.header.Access-Control-Allow-Origin": true,
            },
            "StatusCode": "204",
          },
        ],
        "ResourceId": Object {
          "Ref": "DeaRestApiConstructdeaapiauthgetCredentialsidToken81FDE330",
        },
        "RestApiId": Object {
          "Ref": "DeaRestApiConstructdeaapi6587DDA1",
        },
      },
      "Type": "AWS::ApiGateway::Method",
    },
    "DeaRestApiConstructdeaapiauthgetTokenF874EF26": Object {
      "Properties": Object {
        "ParentId": Object {
          "Ref": "DeaRestApiConstructdeaapiauthE4846931",
        },
        "PathPart": "getToken",
        "RestApiId": Object {
          "Ref": "DeaRestApiConstructdeaapi6587DDA1",
        },
      },
      "Type": "AWS::ApiGateway::Resource",
    },
    "DeaRestApiConstructdeaapiauthgetTokenOPTIONS914E22A0": Object {
      "Properties": Object {
        "AuthorizationType": "NONE",
        "HttpMethod": "OPTIONS",
        "Integration": Object {
          "IntegrationResponses": Array [
            Object {
              "ResponseParameters": Object {
                "method.response.header.Access-Control-Allow-Credentials": "'true'",
                "method.response.header.Access-Control-Allow-Headers": "'Content-Type,X-Amz-Date,Authorization,X-Api-Key,CSRF-Token'",
                "method.response.header.Access-Control-Allow-Methods": "'OPTIONS,GET,POST,PUT,PATCH,DELETE'",
                "method.response.header.Access-Control-Allow-Origin": "'*'",
              },
              "StatusCode": "204",
            },
          ],
          "RequestTemplates": Object {
            "application/json": "{ statusCode: 200 }",
          },
          "Type": "MOCK",
        },
        "MethodResponses": Array [
          Object {
            "ResponseParameters": Object {
              "method.response.header.Access-Control-Allow-Credentials": true,
              "method.response.header.Access-Control-Allow-Headers": true,
              "method.response.header.Access-Control-Allow-Methods": true,
              "method.response.header.Access-Control-Allow-Origin": true,
            },
            "StatusCode": "204",
          },
        ],
        "ResourceId": Object {
          "Ref": "DeaRestApiConstructdeaapiauthgetTokenF874EF26",
        },
        "RestApiId": Object {
          "Ref": "DeaRestApiConstructdeaapi6587DDA1",
        },
      },
      "Type": "AWS::ApiGateway::Method",
    },
    "DeaRestApiConstructdeaapiauthgetTokenauthCode1D020E3A": Object {
      "Properties": Object {
        "ParentId": Object {
          "Ref": "DeaRestApiConstructdeaapiauthgetTokenF874EF26",
        },
        "PathPart": "{authCode}",
        "RestApiId": Object {
          "Ref": "DeaRestApiConstructdeaapi6587DDA1",
        },
      },
      "Type": "AWS::ApiGateway::Resource",
    },
    "DeaRestApiConstructdeaapiauthgetTokenauthCodeOPTIONS7DF32090": Object {
      "Properties": Object {
        "AuthorizationType": "NONE",
        "HttpMethod": "OPTIONS",
        "Integration": Object {
          "IntegrationResponses": Array [
            Object {
              "ResponseParameters": Object {
                "method.response.header.Access-Control-Allow-Credentials": "'true'",
                "method.response.header.Access-Control-Allow-Headers": "'Content-Type,X-Amz-Date,Authorization,X-Api-Key,CSRF-Token'",
                "method.response.header.Access-Control-Allow-Methods": "'OPTIONS,GET,POST,PUT,PATCH,DELETE'",
                "method.response.header.Access-Control-Allow-Origin": "'*'",
              },
              "StatusCode": "204",
            },
          ],
          "RequestTemplates": Object {
            "application/json": "{ statusCode: 200 }",
          },
          "Type": "MOCK",
        },
        "MethodResponses": Array [
          Object {
            "ResponseParameters": Object {
              "method.response.header.Access-Control-Allow-Credentials": true,
              "method.response.header.Access-Control-Allow-Headers": true,
              "method.response.header.Access-Control-Allow-Methods": true,
              "method.response.header.Access-Control-Allow-Origin": true,
            },
            "StatusCode": "204",
          },
        ],
        "ResourceId": Object {
          "Ref": "DeaRestApiConstructdeaapiauthgetTokenauthCode1D020E3A",
        },
        "RestApiId": Object {
          "Ref": "DeaRestApiConstructdeaapi6587DDA1",
        },
      },
      "Type": "AWS::ApiGateway::Method",
    },
    "DeaRestApiConstructdeaapiauthgetTokenauthCodePOST3DCF3F52": Object {
      "Properties": Object {
        "AuthorizationType": "NONE",
        "HttpMethod": "POST",
        "Integration": Object {
          "IntegrationHttpMethod": "POST",
          "Type": "AWS_PROXY",
          "Uri": Object {
            "Fn::Join": Array [
              "",
              Array [
                "arn:",
                Object {
                  "Ref": "AWS::Partition",
                },
                ":apigateway:",
                Object {
                  "Ref": "AWS::Region",
                },
                ":lambda:path/2015-03-31/functions/",
                Object {
                  "Fn::GetAtt": Array [
                    "DeaRestApiConstructPOSTauthCode8A1B1E18",
                    "Arn",
                  ],
                },
                "/invocations",
              ],
            ],
          },
        },
        "ResourceId": Object {
          "Ref": "DeaRestApiConstructdeaapiauthgetTokenauthCode1D020E3A",
        },
        "RestApiId": Object {
          "Ref": "DeaRestApiConstructdeaapi6587DDA1",
        },
      },
      "Type": "AWS::ApiGateway::Method",
    },
    "DeaRestApiConstructdeaapiauthgetTokenauthCodePOSTApiPermissionTestteststackDeaRestApiConstructdeaapi96FE45F4POSTauthgetTokenauthCodeACE7580F": Object {
      "Properties": Object {
        "Action": "lambda:InvokeFunction",
        "FunctionName": Object {
          "Fn::GetAtt": Array [
            "DeaRestApiConstructPOSTauthCode8A1B1E18",
            "Arn",
          ],
        },
        "Principal": "apigateway.amazonaws.com",
        "SourceArn": Object {
          "Fn::Join": Array [
            "",
            Array [
              "arn:",
              Object {
                "Ref": "AWS::Partition",
              },
              ":execute-api:",
              Object {
                "Ref": "AWS::Region",
              },
              ":",
              Object {
                "Ref": "AWS::AccountId",
              },
              ":",
              Object {
                "Ref": "DeaRestApiConstructdeaapi6587DDA1",
              },
              "/test-invoke-stage/POST/auth/getToken/*",
            ],
          ],
        },
      },
      "Type": "AWS::Lambda::Permission",
    },
    "DeaRestApiConstructdeaapiauthgetTokenauthCodePOSTApiPermissionteststackDeaRestApiConstructdeaapi96FE45F4POSTauthgetTokenauthCode64CC0A48": Object {
      "Properties": Object {
        "Action": "lambda:InvokeFunction",
        "FunctionName": Object {
          "Fn::GetAtt": Array [
            "DeaRestApiConstructPOSTauthCode8A1B1E18",
            "Arn",
          ],
        },
        "Principal": "apigateway.amazonaws.com",
        "SourceArn": Object {
          "Fn::Join": Array [
            "",
            Array [
              "arn:",
              Object {
                "Ref": "AWS::Partition",
              },
              ":execute-api:",
              Object {
                "Ref": "AWS::Region",
              },
              ":",
              Object {
                "Ref": "AWS::AccountId",
              },
              ":",
              Object {
                "Ref": "DeaRestApiConstructdeaapi6587DDA1",
              },
              "/",
              Object {
                "Ref": "DeaRestApiConstructdeaapiDeploymentStage[STAGE-REMOVED][HASH REMOVED]",
              },
              "/POST/auth/getToken/*",
            ],
          ],
        },
      },
      "Type": "AWS::Lambda::Permission",
    },
    "DeaRestApiConstructdeaapibye9DFF71B3": Object {
      "Properties": Object {
        "ParentId": Object {
          "Fn::GetAtt": Array [
            "DeaRestApiConstructdeaapi6587DDA1",
            "RootResourceId",
          ],
        },
        "PathPart": "bye",
        "RestApiId": Object {
          "Ref": "DeaRestApiConstructdeaapi6587DDA1",
        },
      },
      "Type": "AWS::ApiGateway::Resource",
    },
    "DeaRestApiConstructdeaapibyeGET3BEB4A0A": Object {
      "Properties": Object {
        "AuthorizationType": "AWS_IAM",
        "HttpMethod": "GET",
        "Integration": Object {
          "IntegrationHttpMethod": "POST",
          "Type": "AWS_PROXY",
          "Uri": Object {
            "Fn::Join": Array [
              "",
              Array [
                "arn:",
                Object {
                  "Ref": "AWS::Partition",
                },
                ":apigateway:",
                Object {
                  "Ref": "AWS::Region",
                },
                ":lambda:path/2015-03-31/functions/",
                Object {
                  "Fn::GetAtt": Array [
                    "DeaRestApiConstructGETbyeD5063377",
                    "Arn",
                  ],
                },
                "/invocations",
              ],
            ],
          },
        },
        "ResourceId": Object {
          "Ref": "DeaRestApiConstructdeaapibye9DFF71B3",
        },
        "RestApiId": Object {
          "Ref": "DeaRestApiConstructdeaapi6587DDA1",
        },
      },
      "Type": "AWS::ApiGateway::Method",
    },
    "DeaRestApiConstructdeaapibyeGETApiPermissionTestteststackDeaRestApiConstructdeaapi96FE45F4GETbyeB5A3F6C1": Object {
      "Properties": Object {
        "Action": "lambda:InvokeFunction",
        "FunctionName": Object {
          "Fn::GetAtt": Array [
            "DeaRestApiConstructGETbyeD5063377",
            "Arn",
          ],
        },
        "Principal": "apigateway.amazonaws.com",
        "SourceArn": Object {
          "Fn::Join": Array [
            "",
            Array [
              "arn:",
              Object {
                "Ref": "AWS::Partition",
              },
              ":execute-api:",
              Object {
                "Ref": "AWS::Region",
              },
              ":",
              Object {
                "Ref": "AWS::AccountId",
              },
              ":",
              Object {
                "Ref": "DeaRestApiConstructdeaapi6587DDA1",
              },
              "/test-invoke-stage/GET/bye",
            ],
          ],
        },
      },
      "Type": "AWS::Lambda::Permission",
    },
    "DeaRestApiConstructdeaapibyeGETApiPermissionteststackDeaRestApiConstructdeaapi96FE45F4GETbyeCB20EC60": Object {
      "Properties": Object {
        "Action": "lambda:InvokeFunction",
        "FunctionName": Object {
          "Fn::GetAtt": Array [
            "DeaRestApiConstructGETbyeD5063377",
            "Arn",
          ],
        },
        "Principal": "apigateway.amazonaws.com",
        "SourceArn": Object {
          "Fn::Join": Array [
            "",
            Array [
              "arn:",
              Object {
                "Ref": "AWS::Partition",
              },
              ":execute-api:",
              Object {
                "Ref": "AWS::Region",
              },
              ":",
              Object {
                "Ref": "AWS::AccountId",
              },
              ":",
              Object {
                "Ref": "DeaRestApiConstructdeaapi6587DDA1",
              },
              "/",
              Object {
                "Ref": "DeaRestApiConstructdeaapiDeploymentStage[STAGE-REMOVED][HASH REMOVED]",
              },
              "/GET/bye",
            ],
          ],
        },
      },
      "Type": "AWS::Lambda::Permission",
    },
    "DeaRestApiConstructdeaapibyeOPTIONS00A7A259": Object {
      "Properties": Object {
        "AuthorizationType": "NONE",
        "HttpMethod": "OPTIONS",
        "Integration": Object {
          "IntegrationResponses": Array [
            Object {
              "ResponseParameters": Object {
                "method.response.header.Access-Control-Allow-Credentials": "'true'",
                "method.response.header.Access-Control-Allow-Headers": "'Content-Type,X-Amz-Date,Authorization,X-Api-Key,CSRF-Token'",
                "method.response.header.Access-Control-Allow-Methods": "'OPTIONS,GET,POST,PUT,PATCH,DELETE'",
                "method.response.header.Access-Control-Allow-Origin": "'*'",
              },
              "StatusCode": "204",
            },
          ],
          "RequestTemplates": Object {
            "application/json": "{ statusCode: 200 }",
          },
          "Type": "MOCK",
        },
        "MethodResponses": Array [
          Object {
            "ResponseParameters": Object {
              "method.response.header.Access-Control-Allow-Credentials": true,
              "method.response.header.Access-Control-Allow-Headers": true,
              "method.response.header.Access-Control-Allow-Methods": true,
              "method.response.header.Access-Control-Allow-Origin": true,
            },
            "StatusCode": "204",
          },
        ],
        "ResourceId": Object {
          "Ref": "DeaRestApiConstructdeaapibye9DFF71B3",
        },
        "RestApiId": Object {
          "Ref": "DeaRestApiConstructdeaapi6587DDA1",
        },
      },
      "Type": "AWS::ApiGateway::Method",
    },
    "DeaRestApiConstructdeaapicasesC2FD1C2B": Object {
      "Properties": Object {
        "ParentId": Object {
          "Fn::GetAtt": Array [
            "DeaRestApiConstructdeaapi6587DDA1",
            "RootResourceId",
          ],
        },
        "PathPart": "cases",
        "RestApiId": Object {
          "Ref": "DeaRestApiConstructdeaapi6587DDA1",
        },
      },
      "Type": "AWS::ApiGateway::Resource",
    },
    "DeaRestApiConstructdeaapicasesOPTIONS6C23822B": Object {
      "Properties": Object {
        "AuthorizationType": "NONE",
        "HttpMethod": "OPTIONS",
        "Integration": Object {
          "IntegrationResponses": Array [
            Object {
              "ResponseParameters": Object {
                "method.response.header.Access-Control-Allow-Credentials": "'true'",
                "method.response.header.Access-Control-Allow-Headers": "'Content-Type,X-Amz-Date,Authorization,X-Api-Key,CSRF-Token'",
                "method.response.header.Access-Control-Allow-Methods": "'OPTIONS,GET,POST,PUT,PATCH,DELETE'",
                "method.response.header.Access-Control-Allow-Origin": "'*'",
              },
              "StatusCode": "204",
            },
          ],
          "RequestTemplates": Object {
            "application/json": "{ statusCode: 200 }",
          },
          "Type": "MOCK",
        },
        "MethodResponses": Array [
          Object {
            "ResponseParameters": Object {
              "method.response.header.Access-Control-Allow-Credentials": true,
              "method.response.header.Access-Control-Allow-Headers": true,
              "method.response.header.Access-Control-Allow-Methods": true,
              "method.response.header.Access-Control-Allow-Origin": true,
            },
            "StatusCode": "204",
          },
        ],
        "ResourceId": Object {
          "Ref": "DeaRestApiConstructdeaapicasesC2FD1C2B",
        },
        "RestApiId": Object {
          "Ref": "DeaRestApiConstructdeaapi6587DDA1",
        },
      },
      "Type": "AWS::ApiGateway::Method",
    },
    "DeaRestApiConstructdeaapicasesPOST0A7C65AB": Object {
      "Properties": Object {
        "AuthorizationType": "AWS_IAM",
        "HttpMethod": "POST",
        "Integration": Object {
          "IntegrationHttpMethod": "POST",
          "Type": "AWS_PROXY",
          "Uri": Object {
            "Fn::Join": Array [
              "",
              Array [
                "arn:",
                Object {
                  "Ref": "AWS::Partition",
                },
                ":apigateway:",
                Object {
                  "Ref": "AWS::Region",
                },
                ":lambda:path/2015-03-31/functions/",
                Object {
                  "Fn::GetAtt": Array [
                    "DeaRestApiConstructPOSTcases71FC396B",
                    "Arn",
                  ],
                },
                "/invocations",
              ],
            ],
          },
        },
        "ResourceId": Object {
          "Ref": "DeaRestApiConstructdeaapicasesC2FD1C2B",
        },
        "RestApiId": Object {
          "Ref": "DeaRestApiConstructdeaapi6587DDA1",
        },
      },
      "Type": "AWS::ApiGateway::Method",
    },
    "DeaRestApiConstructdeaapicasesPOSTApiPermissionTestteststackDeaRestApiConstructdeaapi96FE45F4POSTcasesB76BA281": Object {
      "Properties": Object {
        "Action": "lambda:InvokeFunction",
        "FunctionName": Object {
          "Fn::GetAtt": Array [
            "DeaRestApiConstructPOSTcases71FC396B",
            "Arn",
          ],
        },
        "Principal": "apigateway.amazonaws.com",
        "SourceArn": Object {
          "Fn::Join": Array [
            "",
            Array [
              "arn:",
              Object {
                "Ref": "AWS::Partition",
              },
              ":execute-api:",
              Object {
                "Ref": "AWS::Region",
              },
              ":",
              Object {
                "Ref": "AWS::AccountId",
              },
              ":",
              Object {
                "Ref": "DeaRestApiConstructdeaapi6587DDA1",
              },
              "/test-invoke-stage/POST/cases",
            ],
          ],
        },
      },
      "Type": "AWS::Lambda::Permission",
    },
    "DeaRestApiConstructdeaapicasesPOSTApiPermissionteststackDeaRestApiConstructdeaapi96FE45F4POSTcases9AE2A82E": Object {
      "Properties": Object {
        "Action": "lambda:InvokeFunction",
        "FunctionName": Object {
          "Fn::GetAtt": Array [
            "DeaRestApiConstructPOSTcases71FC396B",
            "Arn",
          ],
        },
        "Principal": "apigateway.amazonaws.com",
        "SourceArn": Object {
          "Fn::Join": Array [
            "",
            Array [
              "arn:",
              Object {
                "Ref": "AWS::Partition",
              },
              ":execute-api:",
              Object {
                "Ref": "AWS::Region",
              },
              ":",
              Object {
                "Ref": "AWS::AccountId",
              },
              ":",
              Object {
                "Ref": "DeaRestApiConstructdeaapi6587DDA1",
              },
              "/",
              Object {
                "Ref": "DeaRestApiConstructdeaapiDeploymentStage[STAGE-REMOVED][HASH REMOVED]",
              },
              "/POST/cases",
            ],
          ],
        },
      },
      "Type": "AWS::Lambda::Permission",
    },
    "DeaRestApiConstructdeaapicasesallcases5A486593": Object {
      "Properties": Object {
        "ParentId": Object {
          "Ref": "DeaRestApiConstructdeaapicasesC2FD1C2B",
        },
        "PathPart": "all-cases",
        "RestApiId": Object {
          "Ref": "DeaRestApiConstructdeaapi6587DDA1",
        },
      },
      "Type": "AWS::ApiGateway::Resource",
    },
    "DeaRestApiConstructdeaapicasesallcasesGET3D7FE7B4": Object {
      "Properties": Object {
        "AuthorizationType": "AWS_IAM",
        "HttpMethod": "GET",
        "Integration": Object {
          "IntegrationHttpMethod": "POST",
          "RequestParameters": Object {
            "integration.request.querystring.limit": "method.request.querystring.limit",
            "integration.request.querystring.next": "method.request.querystring.next",
          },
          "Type": "AWS_PROXY",
          "Uri": Object {
            "Fn::Join": Array [
              "",
              Array [
                "arn:",
                Object {
                  "Ref": "AWS::Partition",
                },
                ":apigateway:",
                Object {
                  "Ref": "AWS::Region",
                },
                ":lambda:path/2015-03-31/functions/",
                Object {
                  "Fn::GetAtt": Array [
                    "DeaRestApiConstructGETallcases490E3EC5",
                    "Arn",
                  ],
                },
                "/invocations",
              ],
            ],
          },
        },
        "RequestParameters": Object {
          "method.request.querystring.limit": false,
          "method.request.querystring.next": false,
        },
        "ResourceId": Object {
          "Ref": "DeaRestApiConstructdeaapicasesallcases5A486593",
        },
        "RestApiId": Object {
          "Ref": "DeaRestApiConstructdeaapi6587DDA1",
        },
      },
      "Type": "AWS::ApiGateway::Method",
    },
    "DeaRestApiConstructdeaapicasesallcasesGETApiPermissionTestteststackDeaRestApiConstructdeaapi96FE45F4GETcasesallcases0A56C052": Object {
      "Properties": Object {
        "Action": "lambda:InvokeFunction",
        "FunctionName": Object {
          "Fn::GetAtt": Array [
            "DeaRestApiConstructGETallcases490E3EC5",
            "Arn",
          ],
        },
        "Principal": "apigateway.amazonaws.com",
        "SourceArn": Object {
          "Fn::Join": Array [
            "",
            Array [
              "arn:",
              Object {
                "Ref": "AWS::Partition",
              },
              ":execute-api:",
              Object {
                "Ref": "AWS::Region",
              },
              ":",
              Object {
                "Ref": "AWS::AccountId",
              },
              ":",
              Object {
                "Ref": "DeaRestApiConstructdeaapi6587DDA1",
              },
              "/test-invoke-stage/GET/cases/all-cases",
            ],
          ],
        },
      },
      "Type": "AWS::Lambda::Permission",
    },
    "DeaRestApiConstructdeaapicasesallcasesGETApiPermissionteststackDeaRestApiConstructdeaapi96FE45F4GETcasesallcases8A384810": Object {
      "Properties": Object {
        "Action": "lambda:InvokeFunction",
        "FunctionName": Object {
          "Fn::GetAtt": Array [
            "DeaRestApiConstructGETallcases490E3EC5",
            "Arn",
          ],
        },
        "Principal": "apigateway.amazonaws.com",
        "SourceArn": Object {
          "Fn::Join": Array [
            "",
            Array [
              "arn:",
              Object {
                "Ref": "AWS::Partition",
              },
              ":execute-api:",
              Object {
                "Ref": "AWS::Region",
              },
              ":",
              Object {
                "Ref": "AWS::AccountId",
              },
              ":",
              Object {
                "Ref": "DeaRestApiConstructdeaapi6587DDA1",
              },
              "/",
              Object {
                "Ref": "DeaRestApiConstructdeaapiDeploymentStage[STAGE-REMOVED][HASH REMOVED]",
              },
              "/GET/cases/all-cases",
            ],
          ],
        },
      },
      "Type": "AWS::Lambda::Permission",
    },
    "DeaRestApiConstructdeaapicasesallcasesOPTIONSA5C611C6": Object {
      "Properties": Object {
        "AuthorizationType": "NONE",
        "HttpMethod": "OPTIONS",
        "Integration": Object {
          "IntegrationResponses": Array [
            Object {
              "ResponseParameters": Object {
                "method.response.header.Access-Control-Allow-Credentials": "'true'",
                "method.response.header.Access-Control-Allow-Headers": "'Content-Type,X-Amz-Date,Authorization,X-Api-Key,CSRF-Token'",
                "method.response.header.Access-Control-Allow-Methods": "'OPTIONS,GET,POST,PUT,PATCH,DELETE'",
                "method.response.header.Access-Control-Allow-Origin": "'*'",
              },
              "StatusCode": "204",
            },
          ],
          "RequestTemplates": Object {
            "application/json": "{ statusCode: 200 }",
          },
          "Type": "MOCK",
        },
        "MethodResponses": Array [
          Object {
            "ResponseParameters": Object {
              "method.response.header.Access-Control-Allow-Credentials": true,
              "method.response.header.Access-Control-Allow-Headers": true,
              "method.response.header.Access-Control-Allow-Methods": true,
              "method.response.header.Access-Control-Allow-Origin": true,
            },
            "StatusCode": "204",
          },
        ],
        "ResourceId": Object {
          "Ref": "DeaRestApiConstructdeaapicasesallcases5A486593",
        },
        "RestApiId": Object {
          "Ref": "DeaRestApiConstructdeaapi6587DDA1",
        },
      },
      "Type": "AWS::ApiGateway::Method",
    },
    "DeaRestApiConstructdeaapicasescaseId5919A5AE": Object {
      "Properties": Object {
        "ParentId": Object {
          "Ref": "DeaRestApiConstructdeaapicasesC2FD1C2B",
        },
        "PathPart": "{caseId}",
        "RestApiId": Object {
          "Ref": "DeaRestApiConstructdeaapi6587DDA1",
        },
      },
      "Type": "AWS::ApiGateway::Resource",
    },
    "DeaRestApiConstructdeaapicasescaseIdDELETEApiPermissionTestteststackDeaRestApiConstructdeaapi96FE45F4DELETEcasescaseIdF0BFC230": Object {
      "Properties": Object {
        "Action": "lambda:InvokeFunction",
        "FunctionName": Object {
          "Fn::GetAtt": Array [
            "DeaRestApiConstructDELETEcaseIdE0E7560F",
            "Arn",
          ],
        },
        "Principal": "apigateway.amazonaws.com",
        "SourceArn": Object {
          "Fn::Join": Array [
            "",
            Array [
              "arn:",
              Object {
                "Ref": "AWS::Partition",
              },
              ":execute-api:",
              Object {
                "Ref": "AWS::Region",
              },
              ":",
              Object {
                "Ref": "AWS::AccountId",
              },
              ":",
              Object {
                "Ref": "DeaRestApiConstructdeaapi6587DDA1",
              },
              "/test-invoke-stage/DELETE/cases/*",
            ],
          ],
        },
      },
      "Type": "AWS::Lambda::Permission",
    },
    "DeaRestApiConstructdeaapicasescaseIdDELETEApiPermissionteststackDeaRestApiConstructdeaapi96FE45F4DELETEcasescaseId683887F7": Object {
      "Properties": Object {
        "Action": "lambda:InvokeFunction",
        "FunctionName": Object {
          "Fn::GetAtt": Array [
            "DeaRestApiConstructDELETEcaseIdE0E7560F",
            "Arn",
          ],
        },
        "Principal": "apigateway.amazonaws.com",
        "SourceArn": Object {
          "Fn::Join": Array [
            "",
            Array [
              "arn:",
              Object {
                "Ref": "AWS::Partition",
              },
              ":execute-api:",
              Object {
                "Ref": "AWS::Region",
              },
              ":",
              Object {
                "Ref": "AWS::AccountId",
              },
              ":",
              Object {
                "Ref": "DeaRestApiConstructdeaapi6587DDA1",
              },
              "/",
              Object {
                "Ref": "DeaRestApiConstructdeaapiDeploymentStage[STAGE-REMOVED][HASH REMOVED]",
              },
              "/DELETE/cases/*",
            ],
          ],
        },
      },
      "Type": "AWS::Lambda::Permission",
    },
    "DeaRestApiConstructdeaapicasescaseIdDELETEE13D0EAA": Object {
      "Properties": Object {
        "AuthorizationType": "AWS_IAM",
        "HttpMethod": "DELETE",
        "Integration": Object {
          "IntegrationHttpMethod": "POST",
          "Type": "AWS_PROXY",
          "Uri": Object {
            "Fn::Join": Array [
              "",
              Array [
                "arn:",
                Object {
                  "Ref": "AWS::Partition",
                },
                ":apigateway:",
                Object {
                  "Ref": "AWS::Region",
                },
                ":lambda:path/2015-03-31/functions/",
                Object {
                  "Fn::GetAtt": Array [
                    "DeaRestApiConstructDELETEcaseIdE0E7560F",
                    "Arn",
                  ],
                },
                "/invocations",
              ],
            ],
          },
        },
        "ResourceId": Object {
          "Ref": "DeaRestApiConstructdeaapicasescaseId5919A5AE",
        },
        "RestApiId": Object {
          "Ref": "DeaRestApiConstructdeaapi6587DDA1",
        },
      },
      "Type": "AWS::ApiGateway::Method",
    },
    "DeaRestApiConstructdeaapicasescaseIdGET31A0ADCB": Object {
      "Properties": Object {
        "AuthorizationType": "AWS_IAM",
        "HttpMethod": "GET",
        "Integration": Object {
          "IntegrationHttpMethod": "POST",
          "Type": "AWS_PROXY",
          "Uri": Object {
            "Fn::Join": Array [
              "",
              Array [
                "arn:",
                Object {
                  "Ref": "AWS::Partition",
                },
                ":apigateway:",
                Object {
                  "Ref": "AWS::Region",
                },
                ":lambda:path/2015-03-31/functions/",
                Object {
                  "Fn::GetAtt": Array [
                    "DeaRestApiConstructGETcaseId3B128BAD",
                    "Arn",
                  ],
                },
                "/invocations",
              ],
            ],
          },
        },
        "ResourceId": Object {
          "Ref": "DeaRestApiConstructdeaapicasescaseId5919A5AE",
        },
        "RestApiId": Object {
          "Ref": "DeaRestApiConstructdeaapi6587DDA1",
        },
      },
      "Type": "AWS::ApiGateway::Method",
    },
    "DeaRestApiConstructdeaapicasescaseIdGETApiPermissionTestteststackDeaRestApiConstructdeaapi96FE45F4GETcasescaseId9EC4CD2A": Object {
      "Properties": Object {
        "Action": "lambda:InvokeFunction",
        "FunctionName": Object {
          "Fn::GetAtt": Array [
            "DeaRestApiConstructGETcaseId3B128BAD",
            "Arn",
          ],
        },
        "Principal": "apigateway.amazonaws.com",
        "SourceArn": Object {
          "Fn::Join": Array [
            "",
            Array [
              "arn:",
              Object {
                "Ref": "AWS::Partition",
              },
              ":execute-api:",
              Object {
                "Ref": "AWS::Region",
              },
              ":",
              Object {
                "Ref": "AWS::AccountId",
              },
              ":",
              Object {
                "Ref": "DeaRestApiConstructdeaapi6587DDA1",
              },
              "/test-invoke-stage/GET/cases/*",
            ],
          ],
        },
      },
      "Type": "AWS::Lambda::Permission",
    },
    "DeaRestApiConstructdeaapicasescaseIdGETApiPermissionteststackDeaRestApiConstructdeaapi96FE45F4GETcasescaseId3A6CC8C8": Object {
      "Properties": Object {
        "Action": "lambda:InvokeFunction",
        "FunctionName": Object {
          "Fn::GetAtt": Array [
            "DeaRestApiConstructGETcaseId3B128BAD",
            "Arn",
          ],
        },
        "Principal": "apigateway.amazonaws.com",
        "SourceArn": Object {
          "Fn::Join": Array [
            "",
            Array [
              "arn:",
              Object {
                "Ref": "AWS::Partition",
              },
              ":execute-api:",
              Object {
                "Ref": "AWS::Region",
              },
              ":",
              Object {
                "Ref": "AWS::AccountId",
              },
              ":",
              Object {
                "Ref": "DeaRestApiConstructdeaapi6587DDA1",
              },
              "/",
              Object {
                "Ref": "DeaRestApiConstructdeaapiDeploymentStage[STAGE-REMOVED][HASH REMOVED]",
              },
              "/GET/cases/*",
            ],
          ],
        },
      },
      "Type": "AWS::Lambda::Permission",
    },
    "DeaRestApiConstructdeaapicasescaseIdOPTIONS28A51954": Object {
      "Properties": Object {
        "AuthorizationType": "NONE",
        "HttpMethod": "OPTIONS",
        "Integration": Object {
          "IntegrationResponses": Array [
            Object {
              "ResponseParameters": Object {
                "method.response.header.Access-Control-Allow-Credentials": "'true'",
                "method.response.header.Access-Control-Allow-Headers": "'Content-Type,X-Amz-Date,Authorization,X-Api-Key,CSRF-Token'",
                "method.response.header.Access-Control-Allow-Methods": "'OPTIONS,GET,POST,PUT,PATCH,DELETE'",
                "method.response.header.Access-Control-Allow-Origin": "'*'",
              },
              "StatusCode": "204",
            },
          ],
          "RequestTemplates": Object {
            "application/json": "{ statusCode: 200 }",
          },
          "Type": "MOCK",
        },
        "MethodResponses": Array [
          Object {
            "ResponseParameters": Object {
              "method.response.header.Access-Control-Allow-Credentials": true,
              "method.response.header.Access-Control-Allow-Headers": true,
              "method.response.header.Access-Control-Allow-Methods": true,
              "method.response.header.Access-Control-Allow-Origin": true,
            },
            "StatusCode": "204",
          },
        ],
        "ResourceId": Object {
          "Ref": "DeaRestApiConstructdeaapicasescaseId5919A5AE",
        },
        "RestApiId": Object {
          "Ref": "DeaRestApiConstructdeaapi6587DDA1",
        },
      },
      "Type": "AWS::ApiGateway::Method",
    },
    "DeaRestApiConstructdeaapicasescaseIdPUTApiPermissionTestteststackDeaRestApiConstructdeaapi96FE45F4PUTcasescaseId37A77CC0": Object {
      "Properties": Object {
        "Action": "lambda:InvokeFunction",
        "FunctionName": Object {
          "Fn::GetAtt": Array [
            "DeaRestApiConstructPUTcaseId804DFA77",
            "Arn",
          ],
        },
        "Principal": "apigateway.amazonaws.com",
        "SourceArn": Object {
          "Fn::Join": Array [
            "",
            Array [
              "arn:",
              Object {
                "Ref": "AWS::Partition",
              },
              ":execute-api:",
              Object {
                "Ref": "AWS::Region",
              },
              ":",
              Object {
                "Ref": "AWS::AccountId",
              },
              ":",
              Object {
                "Ref": "DeaRestApiConstructdeaapi6587DDA1",
              },
              "/test-invoke-stage/PUT/cases/*",
            ],
          ],
        },
      },
      "Type": "AWS::Lambda::Permission",
    },
    "DeaRestApiConstructdeaapicasescaseIdPUTApiPermissionteststackDeaRestApiConstructdeaapi96FE45F4PUTcasescaseId6D37C013": Object {
      "Properties": Object {
        "Action": "lambda:InvokeFunction",
        "FunctionName": Object {
          "Fn::GetAtt": Array [
            "DeaRestApiConstructPUTcaseId804DFA77",
            "Arn",
          ],
        },
        "Principal": "apigateway.amazonaws.com",
        "SourceArn": Object {
          "Fn::Join": Array [
            "",
            Array [
              "arn:",
              Object {
                "Ref": "AWS::Partition",
              },
              ":execute-api:",
              Object {
                "Ref": "AWS::Region",
              },
              ":",
              Object {
                "Ref": "AWS::AccountId",
              },
              ":",
              Object {
                "Ref": "DeaRestApiConstructdeaapi6587DDA1",
              },
              "/",
              Object {
                "Ref": "DeaRestApiConstructdeaapiDeploymentStage[STAGE-REMOVED][HASH REMOVED]",
              },
              "/PUT/cases/*",
            ],
          ],
        },
      },
      "Type": "AWS::Lambda::Permission",
    },
    "DeaRestApiConstructdeaapicasescaseIdPUTDAF01FBF": Object {
      "Properties": Object {
        "AuthorizationType": "AWS_IAM",
        "HttpMethod": "PUT",
        "Integration": Object {
          "IntegrationHttpMethod": "POST",
          "Type": "AWS_PROXY",
          "Uri": Object {
            "Fn::Join": Array [
              "",
              Array [
                "arn:",
                Object {
                  "Ref": "AWS::Partition",
                },
                ":apigateway:",
                Object {
                  "Ref": "AWS::Region",
                },
                ":lambda:path/2015-03-31/functions/",
                Object {
                  "Fn::GetAtt": Array [
                    "DeaRestApiConstructPUTcaseId804DFA77",
                    "Arn",
                  ],
                },
                "/invocations",
              ],
            ],
          },
        },
        "ResourceId": Object {
          "Ref": "DeaRestApiConstructdeaapicasescaseId5919A5AE",
        },
        "RestApiId": Object {
          "Ref": "DeaRestApiConstructdeaapi6587DDA1",
        },
      },
      "Type": "AWS::ApiGateway::Method",
    },
    "DeaRestApiConstructdeaapicasescaseIdfilesC98413A7": Object {
      "Properties": Object {
        "ParentId": Object {
          "Ref": "DeaRestApiConstructdeaapicasescaseId5919A5AE",
        },
        "PathPart": "files",
        "RestApiId": Object {
          "Ref": "DeaRestApiConstructdeaapi6587DDA1",
        },
      },
      "Type": "AWS::ApiGateway::Resource",
    },
    "DeaRestApiConstructdeaapicasescaseIdfilesOPTIONS18C09E02": Object {
      "Properties": Object {
        "AuthorizationType": "NONE",
        "HttpMethod": "OPTIONS",
        "Integration": Object {
          "IntegrationResponses": Array [
            Object {
              "ResponseParameters": Object {
                "method.response.header.Access-Control-Allow-Credentials": "'true'",
                "method.response.header.Access-Control-Allow-Headers": "'Content-Type,X-Amz-Date,Authorization,X-Api-Key,CSRF-Token'",
                "method.response.header.Access-Control-Allow-Methods": "'OPTIONS,GET,POST,PUT,PATCH,DELETE'",
                "method.response.header.Access-Control-Allow-Origin": "'*'",
              },
              "StatusCode": "204",
            },
          ],
          "RequestTemplates": Object {
            "application/json": "{ statusCode: 200 }",
          },
          "Type": "MOCK",
        },
        "MethodResponses": Array [
          Object {
            "ResponseParameters": Object {
              "method.response.header.Access-Control-Allow-Credentials": true,
              "method.response.header.Access-Control-Allow-Headers": true,
              "method.response.header.Access-Control-Allow-Methods": true,
              "method.response.header.Access-Control-Allow-Origin": true,
            },
            "StatusCode": "204",
          },
        ],
        "ResourceId": Object {
          "Ref": "DeaRestApiConstructdeaapicasescaseIdfilesC98413A7",
        },
        "RestApiId": Object {
          "Ref": "DeaRestApiConstructdeaapi6587DDA1",
        },
      },
      "Type": "AWS::ApiGateway::Method",
    },
    "DeaRestApiConstructdeaapicasescaseIdfilesPOST6C02B6FD": Object {
      "Properties": Object {
        "AuthorizationType": "AWS_IAM",
        "HttpMethod": "POST",
        "Integration": Object {
          "IntegrationHttpMethod": "POST",
          "Type": "AWS_PROXY",
          "Uri": Object {
            "Fn::Join": Array [
              "",
              Array [
                "arn:",
                Object {
                  "Ref": "AWS::Partition",
                },
                ":apigateway:",
                Object {
                  "Ref": "AWS::Region",
                },
                ":lambda:path/2015-03-31/functions/",
                Object {
                  "Fn::GetAtt": Array [
                    "DeaRestApiConstructPOSTfilesD0E72419",
                    "Arn",
                  ],
                },
                "/invocations",
              ],
            ],
          },
        },
        "ResourceId": Object {
          "Ref": "DeaRestApiConstructdeaapicasescaseIdfilesC98413A7",
        },
        "RestApiId": Object {
          "Ref": "DeaRestApiConstructdeaapi6587DDA1",
        },
      },
      "Type": "AWS::ApiGateway::Method",
    },
    "DeaRestApiConstructdeaapicasescaseIdfilesPOSTApiPermissionTestteststackDeaRestApiConstructdeaapi96FE45F4POSTcasescaseIdfilesC519AD34": Object {
      "Properties": Object {
        "Action": "lambda:InvokeFunction",
        "FunctionName": Object {
          "Fn::GetAtt": Array [
            "DeaRestApiConstructPOSTfilesD0E72419",
            "Arn",
          ],
        },
        "Principal": "apigateway.amazonaws.com",
        "SourceArn": Object {
          "Fn::Join": Array [
            "",
            Array [
              "arn:",
              Object {
                "Ref": "AWS::Partition",
              },
              ":execute-api:",
              Object {
                "Ref": "AWS::Region",
              },
              ":",
              Object {
                "Ref": "AWS::AccountId",
              },
              ":",
              Object {
                "Ref": "DeaRestApiConstructdeaapi6587DDA1",
              },
              "/test-invoke-stage/POST/cases/*/files",
            ],
          ],
        },
      },
      "Type": "AWS::Lambda::Permission",
    },
    "DeaRestApiConstructdeaapicasescaseIdfilesPOSTApiPermissionteststackDeaRestApiConstructdeaapi96FE45F4POSTcasescaseIdfiles39BF2383": Object {
      "Properties": Object {
        "Action": "lambda:InvokeFunction",
        "FunctionName": Object {
          "Fn::GetAtt": Array [
            "DeaRestApiConstructPOSTfilesD0E72419",
            "Arn",
          ],
        },
        "Principal": "apigateway.amazonaws.com",
        "SourceArn": Object {
          "Fn::Join": Array [
            "",
            Array [
              "arn:",
              Object {
                "Ref": "AWS::Partition",
              },
              ":execute-api:",
              Object {
                "Ref": "AWS::Region",
              },
              ":",
              Object {
                "Ref": "AWS::AccountId",
              },
              ":",
              Object {
                "Ref": "DeaRestApiConstructdeaapi6587DDA1",
              },
              "/",
              Object {
                "Ref": "DeaRestApiConstructdeaapiDeploymentStage[STAGE-REMOVED][HASH REMOVED]",
              },
              "/POST/cases/*/files",
            ],
          ],
        },
      },
      "Type": "AWS::Lambda::Permission",
    },
    "DeaRestApiConstructdeaapicasescaseIdfilesfileId71AE0C3F": Object {
      "Properties": Object {
        "ParentId": Object {
          "Ref": "DeaRestApiConstructdeaapicasescaseIdfilesC98413A7",
        },
        "PathPart": "{fileId}",
        "RestApiId": Object {
          "Ref": "DeaRestApiConstructdeaapi6587DDA1",
        },
      },
      "Type": "AWS::ApiGateway::Resource",
    },
    "DeaRestApiConstructdeaapicasescaseIdfilesfileIdOPTIONS0739484E": Object {
      "Properties": Object {
        "AuthorizationType": "NONE",
        "HttpMethod": "OPTIONS",
        "Integration": Object {
          "IntegrationResponses": Array [
            Object {
              "ResponseParameters": Object {
                "method.response.header.Access-Control-Allow-Credentials": "'true'",
                "method.response.header.Access-Control-Allow-Headers": "'Content-Type,X-Amz-Date,Authorization,X-Api-Key,CSRF-Token'",
                "method.response.header.Access-Control-Allow-Methods": "'OPTIONS,GET,POST,PUT,PATCH,DELETE'",
                "method.response.header.Access-Control-Allow-Origin": "'*'",
              },
              "StatusCode": "204",
            },
          ],
          "RequestTemplates": Object {
            "application/json": "{ statusCode: 200 }",
          },
          "Type": "MOCK",
        },
        "MethodResponses": Array [
          Object {
            "ResponseParameters": Object {
              "method.response.header.Access-Control-Allow-Credentials": true,
              "method.response.header.Access-Control-Allow-Headers": true,
              "method.response.header.Access-Control-Allow-Methods": true,
              "method.response.header.Access-Control-Allow-Origin": true,
            },
            "StatusCode": "204",
          },
        ],
        "ResourceId": Object {
          "Ref": "DeaRestApiConstructdeaapicasescaseIdfilesfileId71AE0C3F",
        },
        "RestApiId": Object {
          "Ref": "DeaRestApiConstructdeaapi6587DDA1",
        },
      },
      "Type": "AWS::ApiGateway::Method",
    },
    "DeaRestApiConstructdeaapicasescaseIdfilesfileIdPUTApiPermissionTestteststackDeaRestApiConstructdeaapi96FE45F4PUTcasescaseIdfilesfileIdE52AC54F": Object {
      "Properties": Object {
        "Action": "lambda:InvokeFunction",
        "FunctionName": Object {
          "Fn::GetAtt": Array [
            "DeaRestApiConstructPUTfileId8DA844F1",
            "Arn",
          ],
        },
        "Principal": "apigateway.amazonaws.com",
        "SourceArn": Object {
          "Fn::Join": Array [
            "",
            Array [
              "arn:",
              Object {
                "Ref": "AWS::Partition",
              },
              ":execute-api:",
              Object {
                "Ref": "AWS::Region",
              },
              ":",
              Object {
                "Ref": "AWS::AccountId",
              },
              ":",
              Object {
                "Ref": "DeaRestApiConstructdeaapi6587DDA1",
              },
              "/test-invoke-stage/PUT/cases/*/files/*",
            ],
          ],
        },
      },
      "Type": "AWS::Lambda::Permission",
    },
    "DeaRestApiConstructdeaapicasescaseIdfilesfileIdPUTApiPermissionteststackDeaRestApiConstructdeaapi96FE45F4PUTcasescaseIdfilesfileId670DC465": Object {
      "Properties": Object {
        "Action": "lambda:InvokeFunction",
        "FunctionName": Object {
          "Fn::GetAtt": Array [
            "DeaRestApiConstructPUTfileId8DA844F1",
            "Arn",
          ],
        },
        "Principal": "apigateway.amazonaws.com",
        "SourceArn": Object {
          "Fn::Join": Array [
            "",
            Array [
              "arn:",
              Object {
                "Ref": "AWS::Partition",
              },
              ":execute-api:",
              Object {
                "Ref": "AWS::Region",
              },
              ":",
              Object {
                "Ref": "AWS::AccountId",
              },
              ":",
              Object {
                "Ref": "DeaRestApiConstructdeaapi6587DDA1",
              },
              "/",
              Object {
                "Ref": "DeaRestApiConstructdeaapiDeploymentStage[STAGE-REMOVED][HASH REMOVED]",
              },
              "/PUT/cases/*/files/*",
            ],
          ],
        },
      },
      "Type": "AWS::Lambda::Permission",
    },
    "DeaRestApiConstructdeaapicasescaseIdfilesfileIdPUTDD763A2A": Object {
      "Properties": Object {
        "AuthorizationType": "AWS_IAM",
        "HttpMethod": "PUT",
        "Integration": Object {
          "IntegrationHttpMethod": "POST",
          "Type": "AWS_PROXY",
          "Uri": Object {
            "Fn::Join": Array [
              "",
              Array [
                "arn:",
                Object {
                  "Ref": "AWS::Partition",
                },
                ":apigateway:",
                Object {
                  "Ref": "AWS::Region",
                },
                ":lambda:path/2015-03-31/functions/",
                Object {
                  "Fn::GetAtt": Array [
                    "DeaRestApiConstructPUTfileId8DA844F1",
                    "Arn",
                  ],
                },
                "/invocations",
              ],
            ],
          },
        },
        "ResourceId": Object {
          "Ref": "DeaRestApiConstructdeaapicasescaseIdfilesfileId71AE0C3F",
        },
        "RestApiId": Object {
          "Ref": "DeaRestApiConstructdeaapi6587DDA1",
        },
      },
      "Type": "AWS::ApiGateway::Method",
    },
    "DeaRestApiConstructdeaapicasescaseIduserMembershipsD5C1FDF3": Object {
      "Properties": Object {
        "ParentId": Object {
          "Ref": "DeaRestApiConstructdeaapicasescaseId5919A5AE",
        },
        "PathPart": "userMemberships",
        "RestApiId": Object {
          "Ref": "DeaRestApiConstructdeaapi6587DDA1",
        },
      },
      "Type": "AWS::ApiGateway::Resource",
    },
    "DeaRestApiConstructdeaapicasescaseIduserMembershipsOPTIONS8FB7464B": Object {
      "Properties": Object {
        "AuthorizationType": "NONE",
        "HttpMethod": "OPTIONS",
        "Integration": Object {
          "IntegrationResponses": Array [
            Object {
              "ResponseParameters": Object {
                "method.response.header.Access-Control-Allow-Credentials": "'true'",
                "method.response.header.Access-Control-Allow-Headers": "'Content-Type,X-Amz-Date,Authorization,X-Api-Key,CSRF-Token'",
                "method.response.header.Access-Control-Allow-Methods": "'OPTIONS,GET,POST,PUT,PATCH,DELETE'",
                "method.response.header.Access-Control-Allow-Origin": "'*'",
              },
              "StatusCode": "204",
            },
          ],
          "RequestTemplates": Object {
            "application/json": "{ statusCode: 200 }",
          },
          "Type": "MOCK",
        },
        "MethodResponses": Array [
          Object {
            "ResponseParameters": Object {
              "method.response.header.Access-Control-Allow-Credentials": true,
              "method.response.header.Access-Control-Allow-Headers": true,
              "method.response.header.Access-Control-Allow-Methods": true,
              "method.response.header.Access-Control-Allow-Origin": true,
            },
            "StatusCode": "204",
          },
        ],
        "ResourceId": Object {
          "Ref": "DeaRestApiConstructdeaapicasescaseIduserMembershipsD5C1FDF3",
        },
        "RestApiId": Object {
          "Ref": "DeaRestApiConstructdeaapi6587DDA1",
        },
      },
      "Type": "AWS::ApiGateway::Method",
    },
    "DeaRestApiConstructdeaapicasescaseIduserMembershipsPOST84A13ED4": Object {
      "Properties": Object {
        "AuthorizationType": "AWS_IAM",
        "HttpMethod": "POST",
        "Integration": Object {
          "IntegrationHttpMethod": "POST",
          "Type": "AWS_PROXY",
          "Uri": Object {
            "Fn::Join": Array [
              "",
              Array [
                "arn:",
                Object {
                  "Ref": "AWS::Partition",
                },
                ":apigateway:",
                Object {
                  "Ref": "AWS::Region",
                },
                ":lambda:path/2015-03-31/functions/",
                Object {
                  "Fn::GetAtt": Array [
                    "DeaRestApiConstructPOSTuserMembershipsA9A79B32",
                    "Arn",
                  ],
                },
                "/invocations",
              ],
            ],
          },
        },
        "ResourceId": Object {
          "Ref": "DeaRestApiConstructdeaapicasescaseIduserMembershipsD5C1FDF3",
        },
        "RestApiId": Object {
          "Ref": "DeaRestApiConstructdeaapi6587DDA1",
        },
      },
      "Type": "AWS::ApiGateway::Method",
    },
    "DeaRestApiConstructdeaapicasescaseIduserMembershipsPOSTApiPermissionTestteststackDeaRestApiConstructdeaapi96FE45F4POSTcasescaseIduserMembershipsBD47C55D": Object {
      "Properties": Object {
        "Action": "lambda:InvokeFunction",
        "FunctionName": Object {
          "Fn::GetAtt": Array [
            "DeaRestApiConstructPOSTuserMembershipsA9A79B32",
            "Arn",
          ],
        },
        "Principal": "apigateway.amazonaws.com",
        "SourceArn": Object {
          "Fn::Join": Array [
            "",
            Array [
              "arn:",
              Object {
                "Ref": "AWS::Partition",
              },
              ":execute-api:",
              Object {
                "Ref": "AWS::Region",
              },
              ":",
              Object {
                "Ref": "AWS::AccountId",
              },
              ":",
              Object {
                "Ref": "DeaRestApiConstructdeaapi6587DDA1",
              },
              "/test-invoke-stage/POST/cases/*/userMemberships",
            ],
          ],
        },
      },
      "Type": "AWS::Lambda::Permission",
    },
    "DeaRestApiConstructdeaapicasescaseIduserMembershipsPOSTApiPermissionteststackDeaRestApiConstructdeaapi96FE45F4POSTcasescaseIduserMemberships7500E258": Object {
      "Properties": Object {
        "Action": "lambda:InvokeFunction",
        "FunctionName": Object {
          "Fn::GetAtt": Array [
            "DeaRestApiConstructPOSTuserMembershipsA9A79B32",
            "Arn",
          ],
        },
        "Principal": "apigateway.amazonaws.com",
        "SourceArn": Object {
          "Fn::Join": Array [
            "",
            Array [
              "arn:",
              Object {
                "Ref": "AWS::Partition",
              },
              ":execute-api:",
              Object {
                "Ref": "AWS::Region",
              },
              ":",
              Object {
                "Ref": "AWS::AccountId",
              },
              ":",
              Object {
                "Ref": "DeaRestApiConstructdeaapi6587DDA1",
              },
              "/",
              Object {
                "Ref": "DeaRestApiConstructdeaapiDeploymentStage[STAGE-REMOVED][HASH REMOVED]",
              },
              "/POST/cases/*/userMemberships",
            ],
          ],
        },
      },
      "Type": "AWS::Lambda::Permission",
    },
    "DeaRestApiConstructdeaapicasescaseIduserMembershipsuserId13BB910A": Object {
      "Properties": Object {
        "ParentId": Object {
          "Ref": "DeaRestApiConstructdeaapicasescaseIduserMembershipsD5C1FDF3",
        },
        "PathPart": "{userId}",
        "RestApiId": Object {
          "Ref": "DeaRestApiConstructdeaapi6587DDA1",
        },
      },
      "Type": "AWS::ApiGateway::Resource",
    },
    "DeaRestApiConstructdeaapicasescaseIduserMembershipsuserIdDELETE5C89D30D": Object {
      "Properties": Object {
        "AuthorizationType": "AWS_IAM",
        "HttpMethod": "DELETE",
        "Integration": Object {
          "IntegrationHttpMethod": "POST",
          "Type": "AWS_PROXY",
          "Uri": Object {
            "Fn::Join": Array [
              "",
              Array [
                "arn:",
                Object {
                  "Ref": "AWS::Partition",
                },
                ":apigateway:",
                Object {
                  "Ref": "AWS::Region",
                },
                ":lambda:path/2015-03-31/functions/",
                Object {
                  "Fn::GetAtt": Array [
                    "DeaRestApiConstructDELETEuserId97F2887D",
                    "Arn",
                  ],
                },
                "/invocations",
              ],
            ],
          },
        },
        "ResourceId": Object {
          "Ref": "DeaRestApiConstructdeaapicasescaseIduserMembershipsuserId13BB910A",
        },
        "RestApiId": Object {
          "Ref": "DeaRestApiConstructdeaapi6587DDA1",
        },
      },
      "Type": "AWS::ApiGateway::Method",
    },
    "DeaRestApiConstructdeaapicasescaseIduserMembershipsuserIdDELETEApiPermissionTestteststackDeaRestApiConstructdeaapi96FE45F4DELETEcasescaseIduserMembershipsuserId309358C9": Object {
      "Properties": Object {
        "Action": "lambda:InvokeFunction",
        "FunctionName": Object {
          "Fn::GetAtt": Array [
            "DeaRestApiConstructDELETEuserId97F2887D",
            "Arn",
          ],
        },
        "Principal": "apigateway.amazonaws.com",
        "SourceArn": Object {
          "Fn::Join": Array [
            "",
            Array [
              "arn:",
              Object {
                "Ref": "AWS::Partition",
              },
              ":execute-api:",
              Object {
                "Ref": "AWS::Region",
              },
              ":",
              Object {
                "Ref": "AWS::AccountId",
              },
              ":",
              Object {
                "Ref": "DeaRestApiConstructdeaapi6587DDA1",
              },
              "/test-invoke-stage/DELETE/cases/*/userMemberships/*",
            ],
          ],
        },
      },
      "Type": "AWS::Lambda::Permission",
    },
    "DeaRestApiConstructdeaapicasescaseIduserMembershipsuserIdDELETEApiPermissionteststackDeaRestApiConstructdeaapi96FE45F4DELETEcasescaseIduserMembershipsuserId4DEF5A06": Object {
      "Properties": Object {
        "Action": "lambda:InvokeFunction",
        "FunctionName": Object {
          "Fn::GetAtt": Array [
            "DeaRestApiConstructDELETEuserId97F2887D",
            "Arn",
          ],
        },
        "Principal": "apigateway.amazonaws.com",
        "SourceArn": Object {
          "Fn::Join": Array [
            "",
            Array [
              "arn:",
              Object {
                "Ref": "AWS::Partition",
              },
              ":execute-api:",
              Object {
                "Ref": "AWS::Region",
              },
              ":",
              Object {
                "Ref": "AWS::AccountId",
              },
              ":",
              Object {
                "Ref": "DeaRestApiConstructdeaapi6587DDA1",
              },
              "/",
              Object {
                "Ref": "DeaRestApiConstructdeaapiDeploymentStage[STAGE-REMOVED][HASH REMOVED]",
              },
              "/DELETE/cases/*/userMemberships/*",
            ],
          ],
        },
      },
      "Type": "AWS::Lambda::Permission",
    },
    "DeaRestApiConstructdeaapicasescaseIduserMembershipsuserIdOPTIONS2A768A43": Object {
      "Properties": Object {
        "AuthorizationType": "NONE",
        "HttpMethod": "OPTIONS",
        "Integration": Object {
          "IntegrationResponses": Array [
            Object {
              "ResponseParameters": Object {
                "method.response.header.Access-Control-Allow-Credentials": "'true'",
                "method.response.header.Access-Control-Allow-Headers": "'Content-Type,X-Amz-Date,Authorization,X-Api-Key,CSRF-Token'",
                "method.response.header.Access-Control-Allow-Methods": "'OPTIONS,GET,POST,PUT,PATCH,DELETE'",
                "method.response.header.Access-Control-Allow-Origin": "'*'",
              },
              "StatusCode": "204",
            },
          ],
          "RequestTemplates": Object {
            "application/json": "{ statusCode: 200 }",
          },
          "Type": "MOCK",
        },
        "MethodResponses": Array [
          Object {
            "ResponseParameters": Object {
              "method.response.header.Access-Control-Allow-Credentials": true,
              "method.response.header.Access-Control-Allow-Headers": true,
              "method.response.header.Access-Control-Allow-Methods": true,
              "method.response.header.Access-Control-Allow-Origin": true,
            },
            "StatusCode": "204",
          },
        ],
        "ResourceId": Object {
          "Ref": "DeaRestApiConstructdeaapicasescaseIduserMembershipsuserId13BB910A",
        },
        "RestApiId": Object {
          "Ref": "DeaRestApiConstructdeaapi6587DDA1",
        },
      },
      "Type": "AWS::ApiGateway::Method",
    },
    "DeaRestApiConstructdeaapicasesmycases5E6BEFAC": Object {
      "Properties": Object {
        "ParentId": Object {
          "Ref": "DeaRestApiConstructdeaapicasesC2FD1C2B",
        },
        "PathPart": "my-cases",
        "RestApiId": Object {
          "Ref": "DeaRestApiConstructdeaapi6587DDA1",
        },
      },
      "Type": "AWS::ApiGateway::Resource",
    },
    "DeaRestApiConstructdeaapicasesmycasesGETApiPermissionTestteststackDeaRestApiConstructdeaapi96FE45F4GETcasesmycasesC2E61486": Object {
      "Properties": Object {
        "Action": "lambda:InvokeFunction",
        "FunctionName": Object {
          "Fn::GetAtt": Array [
            "DeaRestApiConstructGETmycasesF570E0D9",
            "Arn",
          ],
        },
        "Principal": "apigateway.amazonaws.com",
        "SourceArn": Object {
          "Fn::Join": Array [
            "",
            Array [
              "arn:",
              Object {
                "Ref": "AWS::Partition",
              },
              ":execute-api:",
              Object {
                "Ref": "AWS::Region",
              },
              ":",
              Object {
                "Ref": "AWS::AccountId",
              },
              ":",
              Object {
                "Ref": "DeaRestApiConstructdeaapi6587DDA1",
              },
              "/test-invoke-stage/GET/cases/my-cases",
            ],
          ],
        },
      },
      "Type": "AWS::Lambda::Permission",
    },
    "DeaRestApiConstructdeaapicasesmycasesGETApiPermissionteststackDeaRestApiConstructdeaapi96FE45F4GETcasesmycasesEA5EFE48": Object {
      "Properties": Object {
        "Action": "lambda:InvokeFunction",
        "FunctionName": Object {
          "Fn::GetAtt": Array [
            "DeaRestApiConstructGETmycasesF570E0D9",
            "Arn",
          ],
        },
        "Principal": "apigateway.amazonaws.com",
        "SourceArn": Object {
          "Fn::Join": Array [
            "",
            Array [
              "arn:",
              Object {
                "Ref": "AWS::Partition",
              },
              ":execute-api:",
              Object {
                "Ref": "AWS::Region",
              },
              ":",
              Object {
                "Ref": "AWS::AccountId",
              },
              ":",
              Object {
                "Ref": "DeaRestApiConstructdeaapi6587DDA1",
              },
              "/",
              Object {
                "Ref": "DeaRestApiConstructdeaapiDeploymentStage[STAGE-REMOVED][HASH REMOVED]",
              },
              "/GET/cases/my-cases",
            ],
          ],
        },
      },
      "Type": "AWS::Lambda::Permission",
    },
    "DeaRestApiConstructdeaapicasesmycasesGETC5597167": Object {
      "Properties": Object {
        "AuthorizationType": "AWS_IAM",
        "HttpMethod": "GET",
        "Integration": Object {
          "IntegrationHttpMethod": "POST",
          "RequestParameters": Object {
            "integration.request.querystring.limit": "method.request.querystring.limit",
            "integration.request.querystring.next": "method.request.querystring.next",
          },
          "Type": "AWS_PROXY",
          "Uri": Object {
            "Fn::Join": Array [
              "",
              Array [
                "arn:",
                Object {
                  "Ref": "AWS::Partition",
                },
                ":apigateway:",
                Object {
                  "Ref": "AWS::Region",
                },
                ":lambda:path/2015-03-31/functions/",
                Object {
                  "Fn::GetAtt": Array [
                    "DeaRestApiConstructGETmycasesF570E0D9",
                    "Arn",
                  ],
                },
                "/invocations",
              ],
            ],
          },
        },
        "RequestParameters": Object {
          "method.request.querystring.limit": false,
          "method.request.querystring.next": false,
        },
        "ResourceId": Object {
          "Ref": "DeaRestApiConstructdeaapicasesmycases5E6BEFAC",
        },
        "RestApiId": Object {
          "Ref": "DeaRestApiConstructdeaapi6587DDA1",
        },
      },
      "Type": "AWS::ApiGateway::Method",
    },
    "DeaRestApiConstructdeaapicasesmycasesOPTIONSE1C2DE04": Object {
      "Properties": Object {
        "AuthorizationType": "NONE",
        "HttpMethod": "OPTIONS",
        "Integration": Object {
          "IntegrationResponses": Array [
            Object {
              "ResponseParameters": Object {
                "method.response.header.Access-Control-Allow-Credentials": "'true'",
                "method.response.header.Access-Control-Allow-Headers": "'Content-Type,X-Amz-Date,Authorization,X-Api-Key,CSRF-Token'",
                "method.response.header.Access-Control-Allow-Methods": "'OPTIONS,GET,POST,PUT,PATCH,DELETE'",
                "method.response.header.Access-Control-Allow-Origin": "'*'",
              },
              "StatusCode": "204",
            },
          ],
          "RequestTemplates": Object {
            "application/json": "{ statusCode: 200 }",
          },
          "Type": "MOCK",
        },
        "MethodResponses": Array [
          Object {
            "ResponseParameters": Object {
              "method.response.header.Access-Control-Allow-Credentials": true,
              "method.response.header.Access-Control-Allow-Headers": true,
              "method.response.header.Access-Control-Allow-Methods": true,
              "method.response.header.Access-Control-Allow-Origin": true,
            },
            "StatusCode": "204",
          },
        ],
        "ResourceId": Object {
          "Ref": "DeaRestApiConstructdeaapicasesmycases5E6BEFAC",
        },
        "RestApiId": Object {
          "Ref": "DeaRestApiConstructdeaapi6587DDA1",
        },
      },
      "Type": "AWS::ApiGateway::Method",
    },
    "DeaRestApiConstructdeaapihi7D1B234E": Object {
      "Properties": Object {
        "ParentId": Object {
          "Fn::GetAtt": Array [
            "DeaRestApiConstructdeaapi6587DDA1",
            "RootResourceId",
          ],
        },
        "PathPart": "hi",
        "RestApiId": Object {
          "Ref": "DeaRestApiConstructdeaapi6587DDA1",
        },
      },
      "Type": "AWS::ApiGateway::Resource",
    },
    "DeaRestApiConstructdeaapihiGETApiPermissionTestteststackDeaRestApiConstructdeaapi96FE45F4GEThi9F62F9B4": Object {
      "Properties": Object {
        "Action": "lambda:InvokeFunction",
        "FunctionName": Object {
          "Fn::GetAtt": Array [
            "DeaRestApiConstructGEThi76A71F55",
            "Arn",
          ],
        },
        "Principal": "apigateway.amazonaws.com",
        "SourceArn": Object {
          "Fn::Join": Array [
            "",
            Array [
              "arn:",
              Object {
                "Ref": "AWS::Partition",
              },
              ":execute-api:",
              Object {
                "Ref": "AWS::Region",
              },
              ":",
              Object {
                "Ref": "AWS::AccountId",
              },
              ":",
              Object {
                "Ref": "DeaRestApiConstructdeaapi6587DDA1",
              },
              "/test-invoke-stage/GET/hi",
            ],
          ],
        },
      },
      "Type": "AWS::Lambda::Permission",
    },
    "DeaRestApiConstructdeaapihiGETApiPermissionteststackDeaRestApiConstructdeaapi96FE45F4GEThi771DF2AF": Object {
      "Properties": Object {
        "Action": "lambda:InvokeFunction",
        "FunctionName": Object {
          "Fn::GetAtt": Array [
            "DeaRestApiConstructGEThi76A71F55",
            "Arn",
          ],
        },
        "Principal": "apigateway.amazonaws.com",
        "SourceArn": Object {
          "Fn::Join": Array [
            "",
            Array [
              "arn:",
              Object {
                "Ref": "AWS::Partition",
              },
              ":execute-api:",
              Object {
                "Ref": "AWS::Region",
              },
              ":",
              Object {
                "Ref": "AWS::AccountId",
              },
              ":",
              Object {
                "Ref": "DeaRestApiConstructdeaapi6587DDA1",
              },
              "/",
              Object {
                "Ref": "DeaRestApiConstructdeaapiDeploymentStage[STAGE-REMOVED][HASH REMOVED]",
              },
              "/GET/hi",
            ],
          ],
        },
      },
      "Type": "AWS::Lambda::Permission",
    },
    "DeaRestApiConstructdeaapihiGETDB467AC2": Object {
      "Properties": Object {
        "AuthorizationType": "AWS_IAM",
        "HttpMethod": "GET",
        "Integration": Object {
          "IntegrationHttpMethod": "POST",
          "Type": "AWS_PROXY",
          "Uri": Object {
            "Fn::Join": Array [
              "",
              Array [
                "arn:",
                Object {
                  "Ref": "AWS::Partition",
                },
                ":apigateway:",
                Object {
                  "Ref": "AWS::Region",
                },
                ":lambda:path/2015-03-31/functions/",
                Object {
                  "Fn::GetAtt": Array [
                    "DeaRestApiConstructGEThi76A71F55",
                    "Arn",
                  ],
                },
                "/invocations",
              ],
            ],
          },
        },
        "ResourceId": Object {
          "Ref": "DeaRestApiConstructdeaapihi7D1B234E",
        },
        "RestApiId": Object {
          "Ref": "DeaRestApiConstructdeaapi6587DDA1",
        },
      },
      "Type": "AWS::ApiGateway::Method",
    },
    "DeaRestApiConstructdeaapihiOPTIONSEFEA6225": Object {
      "Properties": Object {
        "AuthorizationType": "NONE",
        "HttpMethod": "OPTIONS",
        "Integration": Object {
          "IntegrationResponses": Array [
            Object {
              "ResponseParameters": Object {
                "method.response.header.Access-Control-Allow-Credentials": "'true'",
                "method.response.header.Access-Control-Allow-Headers": "'Content-Type,X-Amz-Date,Authorization,X-Api-Key,CSRF-Token'",
                "method.response.header.Access-Control-Allow-Methods": "'OPTIONS,GET,POST,PUT,PATCH,DELETE'",
                "method.response.header.Access-Control-Allow-Origin": "'*'",
              },
              "StatusCode": "204",
            },
          ],
          "RequestTemplates": Object {
            "application/json": "{ statusCode: 200 }",
          },
          "Type": "MOCK",
        },
        "MethodResponses": Array [
          Object {
            "ResponseParameters": Object {
              "method.response.header.Access-Control-Allow-Credentials": true,
              "method.response.header.Access-Control-Allow-Headers": true,
              "method.response.header.Access-Control-Allow-Methods": true,
              "method.response.header.Access-Control-Allow-Origin": true,
            },
            "StatusCode": "204",
          },
        ],
        "ResourceId": Object {
          "Ref": "DeaRestApiConstructdeaapihi7D1B234E",
        },
        "RestApiId": Object {
          "Ref": "DeaRestApiConstructdeaapi6587DDA1",
        },
      },
      "Type": "AWS::ApiGateway::Method",
    },
    "DeaRestApiConstructdeaapiusers95152658": Object {
      "Properties": Object {
        "ParentId": Object {
          "Fn::GetAtt": Array [
            "DeaRestApiConstructdeaapi6587DDA1",
            "RootResourceId",
          ],
        },
        "PathPart": "users",
        "RestApiId": Object {
          "Ref": "DeaRestApiConstructdeaapi6587DDA1",
        },
      },
      "Type": "AWS::ApiGateway::Resource",
    },
    "DeaRestApiConstructdeaapiusersGET45E97005": Object {
      "Properties": Object {
        "AuthorizationType": "AWS_IAM",
        "HttpMethod": "GET",
        "Integration": Object {
          "IntegrationHttpMethod": "POST",
          "RequestParameters": Object {
            "integration.request.querystring.nameBeginsWith": "method.request.querystring.nameBeginsWith",
          },
          "Type": "AWS_PROXY",
          "Uri": Object {
            "Fn::Join": Array [
              "",
              Array [
                "arn:",
                Object {
                  "Ref": "AWS::Partition",
                },
                ":apigateway:",
                Object {
                  "Ref": "AWS::Region",
                },
                ":lambda:path/2015-03-31/functions/",
                Object {
                  "Fn::GetAtt": Array [
                    "DeaRestApiConstructGETusersDD8AA5AF",
                    "Arn",
                  ],
                },
                "/invocations",
              ],
            ],
          },
        },
        "RequestParameters": Object {
          "method.request.querystring.nameBeginsWith": false,
        },
        "ResourceId": Object {
          "Ref": "DeaRestApiConstructdeaapiusers95152658",
        },
        "RestApiId": Object {
          "Ref": "DeaRestApiConstructdeaapi6587DDA1",
        },
      },
      "Type": "AWS::ApiGateway::Method",
    },
    "DeaRestApiConstructdeaapiusersGETApiPermissionTestteststackDeaRestApiConstructdeaapi96FE45F4GETusers8EAF9CF0": Object {
      "Properties": Object {
        "Action": "lambda:InvokeFunction",
        "FunctionName": Object {
          "Fn::GetAtt": Array [
            "DeaRestApiConstructGETusersDD8AA5AF",
            "Arn",
          ],
        },
        "Principal": "apigateway.amazonaws.com",
        "SourceArn": Object {
          "Fn::Join": Array [
            "",
            Array [
              "arn:",
              Object {
                "Ref": "AWS::Partition",
              },
              ":execute-api:",
              Object {
                "Ref": "AWS::Region",
              },
              ":",
              Object {
                "Ref": "AWS::AccountId",
              },
              ":",
              Object {
                "Ref": "DeaRestApiConstructdeaapi6587DDA1",
              },
              "/test-invoke-stage/GET/users",
            ],
          ],
        },
      },
      "Type": "AWS::Lambda::Permission",
    },
    "DeaRestApiConstructdeaapiusersGETApiPermissionteststackDeaRestApiConstructdeaapi96FE45F4GETusers52337E4B": Object {
      "Properties": Object {
        "Action": "lambda:InvokeFunction",
        "FunctionName": Object {
          "Fn::GetAtt": Array [
            "DeaRestApiConstructGETusersDD8AA5AF",
            "Arn",
          ],
        },
        "Principal": "apigateway.amazonaws.com",
        "SourceArn": Object {
          "Fn::Join": Array [
            "",
            Array [
              "arn:",
              Object {
                "Ref": "AWS::Partition",
              },
              ":execute-api:",
              Object {
                "Ref": "AWS::Region",
              },
              ":",
              Object {
                "Ref": "AWS::AccountId",
              },
              ":",
              Object {
                "Ref": "DeaRestApiConstructdeaapi6587DDA1",
              },
              "/",
              Object {
                "Ref": "DeaRestApiConstructdeaapiDeploymentStage[STAGE-REMOVED][HASH REMOVED]",
              },
              "/GET/users",
            ],
          ],
        },
      },
      "Type": "AWS::Lambda::Permission",
    },
    "DeaRestApiConstructdeaapiusersOPTIONS8F715BE6": Object {
      "Properties": Object {
        "AuthorizationType": "NONE",
        "HttpMethod": "OPTIONS",
        "Integration": Object {
          "IntegrationResponses": Array [
            Object {
              "ResponseParameters": Object {
                "method.response.header.Access-Control-Allow-Credentials": "'true'",
                "method.response.header.Access-Control-Allow-Headers": "'Content-Type,X-Amz-Date,Authorization,X-Api-Key,CSRF-Token'",
                "method.response.header.Access-Control-Allow-Methods": "'OPTIONS,GET,POST,PUT,PATCH,DELETE'",
                "method.response.header.Access-Control-Allow-Origin": "'*'",
              },
              "StatusCode": "204",
            },
          ],
          "RequestTemplates": Object {
            "application/json": "{ statusCode: 200 }",
          },
          "Type": "MOCK",
        },
        "MethodResponses": Array [
          Object {
            "ResponseParameters": Object {
              "method.response.header.Access-Control-Allow-Credentials": true,
              "method.response.header.Access-Control-Allow-Headers": true,
              "method.response.header.Access-Control-Allow-Methods": true,
              "method.response.header.Access-Control-Allow-Origin": true,
            },
            "StatusCode": "204",
          },
        ],
        "ResourceId": Object {
          "Ref": "DeaRestApiConstructdeaapiusers95152658",
        },
        "RestApiId": Object {
          "Ref": "DeaRestApiConstructdeaapi6587DDA1",
        },
      },
      "Type": "AWS::ApiGateway::Method",
    },
    "DeaRestApiConstructdeabaselambdarole9EA2B06B": Object {
      "Properties": Object {
        "AssumeRolePolicyDocument": Object {
          "Statement": Array [
            Object {
              "Action": "sts:AssumeRole",
              "Effect": "Allow",
              "Principal": Object {
                "Service": "lambda.amazonaws.com",
              },
            },
          ],
          "Version": "2012-10-17",
        },
        "ManagedPolicyArns": Array [
          Object {
            "Fn::Join": Array [
              "",
              Array [
                "arn:",
                Object {
                  "Ref": "AWS::Partition",
                },
                ":iam::aws:policy/service-role/AWSLambdaBasicExecutionRole",
              ],
            ],
          },
        ],
      },
      "Type": "AWS::IAM::Role",
    },
    "DeaRestApiConstructdeabaselambdaroleDefaultPolicy8449FBB9": Object {
      "Properties": Object {
        "PolicyDocument": Object {
          "Statement": Array [
            Object {
              "Action": Array [
                "dynamodb:GetItem",
                "dynamodb:DeleteItem",
                "dynamodb:BatchGetItem",
                "dynamodb:BatchWriteItem",
                "dynamodb:PutItem",
                "dynamodb:Query",
                "dynamodb:UpdateItem",
              ],
              "Effect": "Allow",
              "Resource": Array [
                Object {
                  "Fn::GetAtt": Array [
                    "DeaBackendConstructDeaTableB48721A0",
                    "Arn",
                  ],
                },
                Object {
                  "Fn::Join": Array [
                    "",
                    Array [
                      Object {
                        "Fn::GetAtt": Array [
                          "DeaBackendConstructDeaTableB48721A0",
                          "Arn",
                        ],
                      },
                      "/index/GSI1",
                    ],
                  ],
                },
                Object {
                  "Fn::Join": Array [
                    "",
                    Array [
                      Object {
                        "Fn::GetAtt": Array [
                          "DeaBackendConstructDeaTableB48721A0",
                          "Arn",
                        ],
                      },
                      "/index/GSI2",
                    ],
                  ],
                },
              ],
            },
            Object {
              "Action": Array [
                "s3:AbortMultipartUpload",
                "s3:ListMultipartUploadParts",
                "s3:PutObject",
                "s3:GetObject",
                "s3:GetObjectLegalHold",
                "s3:PutObjectLegalHold",
              ],
              "Effect": "Allow",
              "Resource": Object {
                "Fn::Join": Array [
                  "",
                  Array [
                    Object {
                      "Fn::GetAtt": Array [
                        "DeaBackendConstructS3DatasetsBucketDDF4C58A",
                        "Arn",
                      ],
                    },
                    "/*",
                  ],
                ],
              },
            },
            Object {
              "Action": Array [
                "kms:Encrypt",
                "kms:Decrypt",
                "kms:GenerateDataKey",
              ],
              "Effect": "Allow",
              "Resource": Object {
                "Fn::GetAtt": Array [
                  "testKey1CDDDD5E",
                  "Arn",
                ],
              },
            },
            Object {
              "Action": Array [
                "ssm:GetParameters",
                "ssm:GetParameter",
              ],
              "Effect": "Allow",
              "Resource": Object {
                "Fn::Join": Array [
                  "",
                  Array [
                    "arn:aws:ssm:",
                    Object {
                      "Ref": "AWS::Region",
                    },
                    ":",
                    Object {
                      "Ref": "AWS::AccountId",
                    },
                    ":parameter/dea/",
                    Object {
                      "Ref": "AWS::Region",
                    },
                    "/*",
                  ],
                ],
              },
            },
          ],
          "Version": "2012-10-17",
        },
        "PolicyName": "DeaRestApiConstructdeabaselambdaroleDefaultPolicy8449FBB9",
        "Roles": Array [
          Object {
            "Ref": "DeaRestApiConstructdeabaselambdarole9EA2B06B",
          },
        ],
      },
      "Type": "AWS::IAM::Policy",
    },
    "testKey1CDDDD5E": Object {
      "DeletionPolicy": "Delete",
      "Properties": Object {
        "EnableKeyRotation": true,
        "KeyPolicy": Object {
          "Statement": Array [
            Object {
              "Action": "kms:*",
              "Effect": "Allow",
              "Principal": Object {
                "AWS": Object {
                  "Fn::Join": Array [
                    "",
                    Array [
                      "arn:",
                      Object {
                        "Ref": "AWS::Partition",
                      },
                      ":iam::",
                      Object {
                        "Ref": "AWS::AccountId",
                      },
                      ":root",
                    ],
                  ],
                },
              },
              "Resource": "*",
            },
          ],
          "Version": "2012-10-17",
        },
        "PendingWindowInDays": 7,
      },
      "Type": "AWS::KMS::Key",
      "UpdateReplacePolicy": "Delete",
    },
  },
  "Rules": Object {
    "CheckBootstrapVersion": Object {
      "Assertions": Array [
        Object {
          "Assert": Object {
            "Fn::Not": Array [
              Object {
                "Fn::Contains": Array [
                  Array [
                    "1",
                    "2",
                    "3",
                    "4",
                    "5",
                  ],
                  Object {
                    "Ref": "BootstrapVersion",
                  },
                ],
              },
            ],
          },
          "AssertDescription": "CDK bootstrap stack version 6 required. Please run 'cdk bootstrap' with a recent version of the CDK CLI.",
        },
      ],
    },
  },
}
`;<|MERGE_RESOLUTION|>--- conflicted
+++ resolved
@@ -1510,11 +1510,7 @@
       },
       "Type": "AWS::ApiGateway::UsagePlan",
     },
-<<<<<<< HEAD
-    "DeaRestApiConstructdeaapiDeploymentC27C6CB1030bdfccd5a7dbbd8e0be0c6f6581d09": Object {
-=======
     "DeaRestApiConstructdeaapiDeploymentC27C6CB142f298585396dc384007351e01ca6627": Object {
->>>>>>> f0eb0e19
       "DependsOn": Array [
         "DeaRestApiConstructdeaapiauthgetCredentialsidTokenGETF30F6BC2",
         "DeaRestApiConstructdeaapiauthgetCredentialsidTokenOPTIONSA66044D9",
@@ -1588,11 +1584,7 @@
           "Format": "{\\"stage\\":\\"$context.stage\\",\\"requestId\\":\\"$context.requestId\\",\\"integrationRequestId\\":\\"$context.integration.requestId\\",\\"status\\":\\"$context.status\\",\\"apiId\\":\\"$context.apiId\\",\\"resourcePath\\":\\"$context.resourcePath\\",\\"path\\":\\"$context.path\\",\\"resourceId\\":\\"$context.resourceId\\",\\"httpMethod\\":\\"$context.httpMethod\\",\\"sourceIp\\":\\"$context.identity.sourceIp\\",\\"userAgent\\":\\"$context.identity.userAgent\\"}",
         },
         "DeploymentId": Object {
-<<<<<<< HEAD
-          "Ref": "DeaRestApiConstructdeaapiDeploymentC27C6CB1030bdfccd5a7dbbd8e0be0c6f6581d09",
-=======
           "Ref": "DeaRestApiConstructdeaapiDeploymentC27C6CB142f298585396dc384007351e01ca6627",
->>>>>>> f0eb0e19
         },
         "RestApiId": Object {
           "Ref": "DeaRestApiConstructdeaapi6587DDA1",
