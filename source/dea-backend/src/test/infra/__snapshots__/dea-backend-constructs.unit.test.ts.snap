--- conflicted
+++ resolved
@@ -911,11 +911,7 @@
       },
       "Type": "AWS::Lambda::Function",
     },
-<<<<<<< HEAD
-    "DeaRestApiConstructPOSTauthCode8A1B1E18": Object {
-=======
     "DeaRestApiConstructGETusersDD8AA5AF": Object {
->>>>>>> da06617b
       "DependsOn": Array [
         "DeaRestApiConstructdeabaselambdaroleDefaultPolicy8449FBB9",
         "DeaRestApiConstructdeabaselambdarole9EA2B06B",
@@ -1204,11 +1200,7 @@
       },
       "Type": "AWS::ApiGateway::UsagePlan",
     },
-<<<<<<< HEAD
-    "DeaRestApiConstructdeaapiDeploymentC27C6CB194b4cb7239fb3455b3e5987b0613b3f2": Object {
-=======
     "DeaRestApiConstructdeaapiDeploymentC27C6CB171de672ffe10b912ecbf13fadb0088f1": Object {
->>>>>>> da06617b
       "DependsOn": Array [
         "DeaRestApiConstructdeaapiauthgetTokenauthCodeOPTIONS7DF32090",
         "DeaRestApiConstructdeaapiauthgetTokenauthCodePOST3DCF3F52",
@@ -1268,11 +1260,7 @@
           "Format": "{\\"stage\\":\\"$context.stage\\",\\"requestId\\":\\"$context.requestId\\",\\"integrationRequestId\\":\\"$context.integration.requestId\\",\\"status\\":\\"$context.status\\",\\"apiId\\":\\"$context.apiId\\",\\"resourcePath\\":\\"$context.resourcePath\\",\\"path\\":\\"$context.path\\",\\"resourceId\\":\\"$context.resourceId\\",\\"httpMethod\\":\\"$context.httpMethod\\",\\"sourceIp\\":\\"$context.identity.sourceIp\\",\\"userAgent\\":\\"$context.identity.userAgent\\"}",
         },
         "DeploymentId": Object {
-<<<<<<< HEAD
-          "Ref": "DeaRestApiConstructdeaapiDeploymentC27C6CB194b4cb7239fb3455b3e5987b0613b3f2",
-=======
           "Ref": "DeaRestApiConstructdeaapiDeploymentC27C6CB171de672ffe10b912ecbf13fadb0088f1",
->>>>>>> da06617b
         },
         "RestApiId": Object {
           "Ref": "DeaRestApiConstructdeaapi6587DDA1",
