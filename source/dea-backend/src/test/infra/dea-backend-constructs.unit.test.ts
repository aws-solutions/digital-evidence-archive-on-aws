--- conflicted
+++ resolved
@@ -77,13 +77,8 @@
     });
 
     //handlers
-<<<<<<< HEAD
-    const expectedLambdaCount = 27;
-    const expectedMethodCount = 56;
-=======
-    const expectedLambdaCount = 29;
-    const expectedMethodCount = 60;
->>>>>>> 7fa4d352
+    const expectedLambdaCount = 30;
+    const expectedMethodCount = 62;
     template.resourceCountIs('AWS::Lambda::Function', expectedLambdaCount);
     template.resourceCountIs('AWS::ApiGateway::Method', expectedMethodCount);
 
