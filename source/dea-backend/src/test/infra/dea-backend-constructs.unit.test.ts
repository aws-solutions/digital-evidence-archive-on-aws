--- conflicted
+++ resolved
@@ -61,10 +61,6 @@
     });
 
     //handlers
-<<<<<<< HEAD
-    template.resourceCountIs('AWS::Lambda::Function', 13);
-    template.resourceCountIs('AWS::ApiGateway::Method', 23);
-=======
     template.resourceCountIs('AWS::Lambda::Function', 12);
     template.resourceCountIs('AWS::ApiGateway::Method', 23);
 
@@ -76,7 +72,6 @@
       ['D', 'Darn'],
     ]);
     new DeaAuthConstruct(stack, 'DeaAuth', { restApi: restApi.deaRestApi, apiEndpointArns: apiEndpointArns });
->>>>>>> f2a4b7bd
 
     addSnapshotSerializers();
 
@@ -103,6 +98,8 @@
     const restApi = new DeaRestApiConstruct(stack, 'DeaRestApiConstruct', {
       deaTableArn: backend.deaTable.tableArn,
       deaTableName: backend.deaTable.tableName,
+      deaDatasetsBucketArn: backend.datasetsBucket.bucketArn,
+      deaDatasetsBucketName: backend.datasetsBucket.bucketName,
       kmsKey: key,
       region: stack.region,
       accountId: stack.account,
