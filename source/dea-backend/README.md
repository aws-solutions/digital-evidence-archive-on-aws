# `dea-backend`

⚠️ $\textcolor{red}{\text{Experimental}}$ ⚠️ : Not for use in any critical, production, or otherwise important deployments

# Code Coverage

| Statements                                                                               | Branches                                                                             | Functions                                                                              | Lines                                                                          |
| ---------------------------------------------------------------------------------------- | ------------------------------------------------------------------------------------ | -------------------------------------------------------------------------------------- | ------------------------------------------------------------------------------ |
<<<<<<< HEAD
| ![Statements](https://img.shields.io/badge/statements-98.5%25-brightgreen.svg?style=flat) | ![Branches](https://img.shields.io/badge/branches-92.59%25-brightgreen.svg?style=flat) | ![Functions](https://img.shields.io/badge/functions-91.42%25-brightgreen.svg?style=flat) | ![Lines](https://img.shields.io/badge/lines-98.48%25-brightgreen.svg?style=flat) |
=======
| ![Statements](https://img.shields.io/badge/statements-99.35%25-brightgreen.svg?style=flat) | ![Branches](https://img.shields.io/badge/branches-92.59%25-brightgreen.svg?style=flat) | ![Functions](https://img.shields.io/badge/functions-91.42%25-brightgreen.svg?style=flat) | ![Lines](https://img.shields.io/badge/lines-99.34%25-brightgreen.svg?style=flat) |
>>>>>>> 7fa4d352

## Description

Infrastructure for DEA app

## Useful commands

- `rushx build` compile and build this project
- `rushx test` perform the jest unit, integration and CDK tests and update the coverage badge on readme

### Deployment

Deploy DEA by following instructions in the dea-main README<|MERGE_RESOLUTION|>--- conflicted
+++ resolved
@@ -6,11 +6,7 @@
 
 | Statements                                                                               | Branches                                                                             | Functions                                                                              | Lines                                                                          |
 | ---------------------------------------------------------------------------------------- | ------------------------------------------------------------------------------------ | -------------------------------------------------------------------------------------- | ------------------------------------------------------------------------------ |
-<<<<<<< HEAD
-| ![Statements](https://img.shields.io/badge/statements-98.5%25-brightgreen.svg?style=flat) | ![Branches](https://img.shields.io/badge/branches-92.59%25-brightgreen.svg?style=flat) | ![Functions](https://img.shields.io/badge/functions-91.42%25-brightgreen.svg?style=flat) | ![Lines](https://img.shields.io/badge/lines-98.48%25-brightgreen.svg?style=flat) |
-=======
-| ![Statements](https://img.shields.io/badge/statements-99.35%25-brightgreen.svg?style=flat) | ![Branches](https://img.shields.io/badge/branches-92.59%25-brightgreen.svg?style=flat) | ![Functions](https://img.shields.io/badge/functions-91.42%25-brightgreen.svg?style=flat) | ![Lines](https://img.shields.io/badge/lines-99.34%25-brightgreen.svg?style=flat) |
->>>>>>> 7fa4d352
+| ![Statements](https://img.shields.io/badge/statements-97.9%25-brightgreen.svg?style=flat) | ![Branches](https://img.shields.io/badge/branches-92.59%25-brightgreen.svg?style=flat) | ![Functions](https://img.shields.io/badge/functions-91.42%25-brightgreen.svg?style=flat) | ![Lines](https://img.shields.io/badge/lines-97.87%25-brightgreen.svg?style=flat) |
 
 ## Description
 
