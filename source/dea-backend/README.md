# `dea-backend`

⚠️ $\textcolor{red}{\text{Experimental}}$ ⚠️ : Not for use in any critical, production, or otherwise important deployments

# Code Coverage

| Statements                                                                               | Branches                                                                             | Functions                                                                              | Lines                                                                          |
| ---------------------------------------------------------------------------------------- | ------------------------------------------------------------------------------------ | -------------------------------------------------------------------------------------- | ------------------------------------------------------------------------------ |
<<<<<<< HEAD
| ![Statements](https://img.shields.io/badge/statements-98.08%25-brightgreen.svg?style=flat) | ![Branches](https://img.shields.io/badge/branches-91.11%25-brightgreen.svg?style=flat) | ![Functions](https://img.shields.io/badge/functions-90.47%25-brightgreen.svg?style=flat) | ![Lines](https://img.shields.io/badge/lines-98.06%25-brightgreen.svg?style=flat) |
=======
| ![Statements](https://img.shields.io/badge/statements-97.58%25-brightgreen.svg?style=flat) | ![Branches](https://img.shields.io/badge/branches-88.17%25-yellow.svg?style=flat) | ![Functions](https://img.shields.io/badge/functions-90.58%25-brightgreen.svg?style=flat) | ![Lines](https://img.shields.io/badge/lines-97.55%25-brightgreen.svg?style=flat) |
>>>>>>> cae14c7f

## Description

Infrastructure for DEA app

## Useful commands

- `rushx build` compile and build this project
- `rushx test` perform the jest unit, integration and CDK tests and update the coverage badge on readme

### Deployment

Deploy DEA by following instructions in the dea-main README<|MERGE_RESOLUTION|>--- conflicted
+++ resolved
@@ -6,11 +6,7 @@
 
 | Statements                                                                               | Branches                                                                             | Functions                                                                              | Lines                                                                          |
 | ---------------------------------------------------------------------------------------- | ------------------------------------------------------------------------------------ | -------------------------------------------------------------------------------------- | ------------------------------------------------------------------------------ |
-<<<<<<< HEAD
-| ![Statements](https://img.shields.io/badge/statements-98.08%25-brightgreen.svg?style=flat) | ![Branches](https://img.shields.io/badge/branches-91.11%25-brightgreen.svg?style=flat) | ![Functions](https://img.shields.io/badge/functions-90.47%25-brightgreen.svg?style=flat) | ![Lines](https://img.shields.io/badge/lines-98.06%25-brightgreen.svg?style=flat) |
-=======
-| ![Statements](https://img.shields.io/badge/statements-97.58%25-brightgreen.svg?style=flat) | ![Branches](https://img.shields.io/badge/branches-88.17%25-yellow.svg?style=flat) | ![Functions](https://img.shields.io/badge/functions-90.58%25-brightgreen.svg?style=flat) | ![Lines](https://img.shields.io/badge/lines-97.55%25-brightgreen.svg?style=flat) |
->>>>>>> cae14c7f
+| ![Statements](https://img.shields.io/badge/statements-98.15%25-brightgreen.svg?style=flat) | ![Branches](https://img.shields.io/badge/branches-92.07%25-brightgreen.svg?style=flat) | ![Functions](https://img.shields.io/badge/functions-90.69%25-brightgreen.svg?style=flat) | ![Lines](https://img.shields.io/badge/lines-98.13%25-brightgreen.svg?style=flat) |
 
 ## Description
 
