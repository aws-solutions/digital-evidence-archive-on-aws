--- conflicted
+++ resolved
@@ -6,11 +6,8 @@
 
 | Statements                                                                               | Branches                                                                             | Functions                                                                              | Lines                                                                          |
 | ---------------------------------------------------------------------------------------- | ------------------------------------------------------------------------------------ | -------------------------------------------------------------------------------------- | ------------------------------------------------------------------------------ |
-<<<<<<< HEAD
 | ![Statements](https://img.shields.io/badge/statements-99.48%25-brightgreen.svg?style=flat) | ![Branches](https://img.shields.io/badge/branches-98.27%25-brightgreen.svg?style=flat) | ![Functions](https://img.shields.io/badge/functions-92.42%25-brightgreen.svg?style=flat) | ![Lines](https://img.shields.io/badge/lines-99.47%25-brightgreen.svg?style=flat) |
-=======
-| ![Statements](https://img.shields.io/badge/statements-99.49%25-brightgreen.svg?style=flat) | ![Branches](https://img.shields.io/badge/branches-95.45%25-brightgreen.svg?style=flat) | ![Functions](https://img.shields.io/badge/functions-92.42%25-brightgreen.svg?style=flat) | ![Lines](https://img.shields.io/badge/lines-99.48%25-brightgreen.svg?style=flat) |
->>>>>>> 38dbc7d5
+
 
 ## Description
 
