--- conflicted
+++ resolved
@@ -5,11 +5,5 @@
 
 | Statements                                                                         | Branches                                                                      | Functions                                                                        | Lines                                                                   |
 | ---------------------------------------------------------------------------------- | ----------------------------------------------------------------------------- | -------------------------------------------------------------------------------- | ----------------------------------------------------------------------- |
-<<<<<<< HEAD
 | ![Statements](https://img.shields.io/badge/statements-99.33%25-brightgreen.svg?style=flat) | ![Branches](https://img.shields.io/badge/branches-86.74%25-yellow.svg?style=flat) | ![Functions](https://img.shields.io/badge/functions-100%25-brightgreen.svg?style=flat) | ![Lines](https://img.shields.io/badge/lines-99.24%25-brightgreen.svg?style=flat) |
-=======
-| ![Statements](https://img.shields.io/badge/statements-99.39%25-brightgreen.svg?style=flat) | ![Branches](https://img.shields.io/badge/branches-86.74%25-yellow.svg?style=flat) | ![Functions](https://img.shields.io/badge/functions-98.55%25-brightgreen.svg?style=flat) | ![Lines](https://img.shields.io/badge/lines-99.31%25-brightgreen.svg?style=flat) |
->>>>>>> 25637885
-
-
 This project is the routing package for `dea-backend`. It is used by `dea-backend` to generate routes for DEA API. Please refer [here](../dea-backend/README.md) for more information on how to use this project.