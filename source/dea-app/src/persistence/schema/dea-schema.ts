--- conflicted
+++ resolved
@@ -5,7 +5,7 @@
 
 import { CaseAction } from '../../models/case-action';
 import { CaseStatus } from '../../models/case-status';
-import {allButDisallowed, ulidRegex, filePathSafeCharsRegex} from '../../models/validation/joi-common';
+import { allButDisallowed, ulidRegex, filePathSafeCharsRegex } from '../../models/validation/joi-common';
 
 export const DeaSchema = {
   format: 'onetable:1.1.0',
@@ -71,16 +71,12 @@
       filePath: { type: String, required: true, validate: filePathSafeCharsRegex }, // whole s3 prefix within case dataset. ex: /meal/lunch/
       caseUlid: { type: String, validate: ulidRegex, required: true },
       isFile: { type: Boolean, required: true },
+      fileSizeMb: { type: Number, required: true },
       contentPath: { type: String },
       uploadId: { type: String },
       sha256Hash: { type: String },
-<<<<<<< HEAD
       contentType: { type: String },
-      filePath: { type: String }, // whole s3 prefix within case dataset. ex: /meal/lunch/
-=======
-      fileType: { type: String },
->>>>>>> a9deda1a
-      fileSizeMb: { type: Number },
+
       //managed by onetable - but included for entity generation
       created: { type: Date },
       updated: { type: Date },
