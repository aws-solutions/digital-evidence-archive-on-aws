--- conflicted
+++ resolved
@@ -18,13 +18,8 @@
   uploadDTO: InitiateCaseFileUploadDTO,
   userUlid: string,
   repositoryProvider: ModelRepositoryProvider
-<<<<<<< HEAD
-): Promise<DeaCaseFile> => {
+): Promise<DeaCaseFileResult> => {
   // strip out chunkSizeBytes before saving in dynamo-db
-=======
-): Promise<DeaCaseFileResult> => {
-  // strip out chunkSizeMb before saving in dynamo-db
->>>>>>> 49b4a515
   // eslint-disable-next-line @typescript-eslint/no-unused-vars
   const { chunkSizeBytes, ...deaCaseFile } = uploadDTO;
   const newEntity = await repositoryProvider.CaseFileModel.create({
@@ -40,8 +35,7 @@
 export const completeCaseFileUpload = async (
   deaCaseFile: DeaCaseFile,
   repositoryProvider: ModelRepositoryProvider
-<<<<<<< HEAD
-): Promise<DeaCaseFile> => {
+): Promise<DeaCaseFileResult> => {
   const transaction = {};
   const newEntity = await repositoryProvider.CaseFileModel.update(
     {
@@ -51,14 +45,6 @@
     },
     { transaction }
   );
-=======
-): Promise<DeaCaseFileResult> => {
-  const newEntity = await repositoryProvider.CaseFileModel.update({
-    ...deaCaseFile,
-    status: CaseFileStatus.ACTIVE,
-    ttl: null,
-  });
->>>>>>> 49b4a515
 
   await repositoryProvider.CaseModel.update(
     {
