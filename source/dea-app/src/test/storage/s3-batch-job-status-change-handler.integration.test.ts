--- conflicted
+++ resolved
@@ -67,8 +67,6 @@
         },
         repositoryProvider
       )) ?? fail();
-<<<<<<< HEAD
-=======
 
     stsMock = mockClient(STSClient);
     stsMock.resolves({
@@ -79,7 +77,6 @@
         Expiration: new Date(),
       },
     });
->>>>>>> fe674ca7
   });
 
   afterAll(async () => {
