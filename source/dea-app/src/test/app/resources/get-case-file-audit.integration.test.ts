--- conflicted
+++ resolved
@@ -6,14 +6,11 @@
 import { fail } from 'assert';
 import { CloudWatchLogsClient, GetQueryResultsCommand, QueryStatus } from '@aws-sdk/client-cloudwatch-logs';
 import { S3Client, ServiceInputTypes, ServiceOutputTypes } from '@aws-sdk/client-s3';
-<<<<<<< HEAD
-=======
 import {
   STSClient,
   ServiceInputTypes as STSInputs,
   ServiceOutputTypes as STSOutputs,
 } from '@aws-sdk/client-sts';
->>>>>>> fe674ca7
 import { AwsStub, mockClient } from 'aws-sdk-client-mock';
 import { anyOfClass, anything, instance, mock, when } from 'ts-mockito';
 import { getCaseFileAudit } from '../../../app/resources/get-case-file-audit';
@@ -32,10 +29,7 @@
 let caseId = '';
 let fileId = '';
 let s3Mock: AwsStub<ServiceInputTypes, ServiceOutputTypes>;
-<<<<<<< HEAD
-=======
 let stsMock: AwsStub<STSInputs, STSOutputs>;
->>>>>>> fe674ca7
 
 describe('get case file audit', () => {
   const OLD_ENV = process.env;
@@ -48,8 +42,6 @@
       VersionId: 'hello',
     });
 
-<<<<<<< HEAD
-=======
     stsMock = mockClient(STSClient);
     stsMock.resolves({
       Credentials: {
@@ -60,7 +52,6 @@
       },
     });
 
->>>>>>> fe674ca7
     modelProvider = await getTestRepositoryProvider('getCaseFileAuditIntegration');
 
     const user = await callCreateUser(modelProvider);
