/*
 *  Copyright Amazon.com, Inc. or its affiliates. All Rights Reserved.
 *  SPDX-License-Identifier: Apache-2.0
 */

import { fail } from 'assert';
import { S3Client } from '@aws-sdk/client-s3';
import { S3ControlClient } from '@aws-sdk/client-s3-control';
import { APIGatewayProxyResult } from 'aws-lambda';
import Joi from 'joi';
import { completeCaseFileUpload } from '../../../app/resources/complete-case-file-upload';
import { downloadCaseFile } from '../../../app/resources/download-case-file';
import { getCaseFileDetails } from '../../../app/resources/get-case-file-details';
import { initiateCaseFileUpload } from '../../../app/resources/initiate-case-file-upload';
import { listCaseFiles } from '../../../app/resources/list-case-files';
import { restoreCaseFile } from '../../../app/resources/restore-case-file';
import { updateCaseStatus } from '../../../app/resources/update-case-status';
import * as CaseService from '../../../app/services/case-service';
import { DeaCase } from '../../../models/case';
import {
  CaseFileDTO,
  DeaCaseFile,
  DeaCaseFileResult,
  DownloadCaseFileResult,
} from '../../../models/case-file';
import { CaseFileStatus } from '../../../models/case-file-status';
import { CaseStatus } from '../../../models/case-status';
import { DeaUser } from '../../../models/user';
import { caseResponseSchema } from '../../../models/validation/case';
import { ONE_MB } from '../../../models/validation/joi-common';
import { jsonParseWithDates } from '../../../models/validation/json-parse-with-dates';
import { getJob } from '../../../persistence/job';
import { ModelRepositoryProvider } from '../../../persistence/schema/entities';
import { createUser } from '../../../persistence/user';
import { dummyContext, getDummyEvent } from '../../integration-objects';

export type ResponseCaseFilePage = {
  files: CaseFileDTO[];
  next: string | undefined;
};

const TOKEN_ID = 'CaseFile';
const FIRST_NAME = 'CASE';
const LAST_NAME = 'FILE';
const CASE_NAME = 'Dinner';
const CASE_DESCRIPTION = 'Yummy';
const FILE_NAME = 'tuna.jpeg';
const FILE_PATH = '/food/sushi/';
const SHA256_HASH = '030A1D0D2808C9487C6F4F67745BD05A298FDF216B8BFDBFFDECE4EFF02EBE0B';
export const FILE_SIZE_BYTES = 50;
export const CHUNK_SIZE_BYTES = 499 * ONE_MB;
const CONTENT_TYPE = 'image/jpeg';
const REASON = 'none';
const DETAILS = 'hungry';
export const DATASETS_PROVIDER = {
  s3Client: new S3Client({ region: 'us-east-1' }),
  s3ControlClient: new S3ControlClient({ region: 'us-east-1' }),
  bucketName: 'testBucket',
  presignedCommandExpirySeconds: 3600,
  s3BatchDeleteCaseFileLambdaArn: 'arn:aws:lambda:us-east-1:1234:function:foo',
  s3BatchDeleteCaseFileRole: 'arn:aws:iam::1234:role/foo',
  sourceIpValidationEnabled: true,
  datasetsRole: 'arn:aws:iam::1234:role/bar',
};

jest.setTimeout(20000);

export const callInitiateCaseFileUpload = async (
  uploaderId: string | undefined,
  repositoryProvider: ModelRepositoryProvider,
  caseUlid: string,
  fileName = FILE_NAME,
  filePath = FILE_PATH,
  contentType = CONTENT_TYPE,
  fileSizeBytes = FILE_SIZE_BYTES,
  reason = REASON,
  details = DETAILS,
  chunkSizeBytes = CHUNK_SIZE_BYTES
): Promise<DeaCaseFile> => {
  const event = getDummyEvent({
    headers: {
      userUlid: uploaderId,
    },
    pathParameters: {
      caseId: caseUlid,
    },
    body: JSON.stringify({
      caseUlid,
      fileName,
      filePath,
      contentType,
      fileSizeBytes,
<<<<<<< HEAD
=======
      tag,
>>>>>>> fe674ca7
      reason,
      details,
      chunkSizeBytes,
    }),
  });
  const response = await initiateCaseFileUpload(event, dummyContext, repositoryProvider, DATASETS_PROVIDER);
  checkApiSucceeded(response);
  return JSON.parse(response.body);
};

export const callCompleteCaseFileUpload = async (
  uploaderId: string | undefined,
  repositoryProvider: ModelRepositoryProvider,
  ulid: string,
  caseUlid: string,
  sha256Hash: string = SHA256_HASH
): Promise<DeaCaseFileResult> => {
  const event = getDummyEvent({
    headers: {
      userUlid: uploaderId,
    },
    pathParameters: {
      caseId: caseUlid,
<<<<<<< HEAD
=======
      fileId: ulid,
>>>>>>> fe674ca7
    },
    body: JSON.stringify({
      caseUlid,
      sha256Hash,
      ulid,
    }),
  });
  const response = await completeCaseFileUpload(event, dummyContext, repositoryProvider, DATASETS_PROVIDER);

  checkApiSucceeded(response);
  return JSON.parse(response.body);
};

export const callDownloadCaseFile = async (
  requesterUlid: string | undefined,
  repositoryProvider: ModelRepositoryProvider,
  fileId: string,
  caseId: string
): Promise<DownloadCaseFileResult> => {
  const event = getDummyEvent({
    headers: {
      userUlid: requesterUlid,
    },
    pathParameters: {
      caseId,
      fileId,
    },
  });
  const response = await downloadCaseFile(event, dummyContext, repositoryProvider, DATASETS_PROVIDER);
  checkApiSucceeded(response);

  // eslint-disable-next-line @typescript-eslint/consistent-type-assertions
  return JSON.parse(response.body as string) ?? fail();
};

export const callRestoreCaseFile = async (
  requesterUlid: string | undefined,
  repositoryProvider: ModelRepositoryProvider,
  fileId: string,
  caseId: string
): Promise<void> => {
  const event = getDummyEvent({
    headers: {
      userUlid: requesterUlid,
    },
    pathParameters: {
      caseId,
      fileId,
    },
  });
  const response = await restoreCaseFile(event, dummyContext, repositoryProvider, DATASETS_PROVIDER);
  expect(response.statusCode).toEqual(204);
};

export const callCreateCase = async (
  owner: DeaUser,
  repositoryProvider: ModelRepositoryProvider,
  name: string = CASE_NAME,
  description: string = CASE_DESCRIPTION,
  status = CaseStatus.ACTIVE
): Promise<DeaCase> => {
  const theCase = await CaseService.createCases({ name, description }, owner, repositoryProvider);
  if (status == CaseStatus.INACTIVE) {
    const updatedCase = Object.assign(
      {},
      {
        ...theCase,
        status: CaseStatus.INACTIVE,
      }
    );
    return await CaseService.updateCases(updatedCase, repositoryProvider);
  }
  return theCase;
};

export const callGetCaseFileDetails = async (
  requesterUlid: string | undefined,
  repositoryProvider: ModelRepositoryProvider,
  fileId: string,
  caseId: string
): Promise<CaseFileDTO> => {
  const event = getDummyEvent({
    headers: {
      userUlid: requesterUlid,
    },
    pathParameters: {
      caseId,
      fileId,
    },
  });
  const response = await getCaseFileDetails(event, dummyContext, repositoryProvider, DATASETS_PROVIDER);
  checkApiSucceeded(response);

  // eslint-disable-next-line @typescript-eslint/consistent-type-assertions
  return JSON.parse(response.body as string);
};

export const callListCaseFiles = async (
  requesterUlid: string | undefined,
  repositoryProvider: ModelRepositoryProvider,
  caseId: string,
  limit = '30',
  filePath: string = FILE_PATH,
  next?: string
): Promise<ResponseCaseFilePage> => {
  const event = getDummyEvent({
    headers: {
      userUlid: requesterUlid,
    },
    pathParameters: {
      caseId,
    },
    queryStringParameters: {
      limit,
      filePath,
      next,
    },
  });
  const response = await listCaseFiles(event, dummyContext, repositoryProvider);
  checkApiSucceeded(response);
  return JSON.parse(response.body);
};

export const callCreateUser = async (
  repositoryProvider: ModelRepositoryProvider,
  tokenId: string = TOKEN_ID,
  firstName: string = FIRST_NAME,
  lastName: string = LAST_NAME
): Promise<DeaUser> => {
  return createUser(
    {
      tokenId,
      firstName,
      lastName,
    },
    repositoryProvider
  );
};

export const callUpdateCaseStatusAndValidate = async (
  requesterUlid: string | undefined,
  createdCase: DeaCase,
  deleteFiles: boolean,
  status: CaseStatus,
  repositoryProvider: ModelRepositoryProvider
): Promise<DeaCase> => {
  const event = getDummyEvent({
    headers: {
      userUlid: requesterUlid,
    },
    pathParameters: {
      caseId: createdCase.ulid,
    },
    body: JSON.stringify({
      name: createdCase.name,
      deleteFiles,
      status,
    }),
  });
  const response = await updateCaseStatus(event, dummyContext, repositoryProvider, DATASETS_PROVIDER);
  checkApiSucceeded(response);

  const updatedCase: DeaCase = jsonParseWithDates(response.body);
  Joi.assert(updatedCase, caseResponseSchema);

  return updatedCase;
};

export async function validateCaseStatusUpdatedAsExpected(
  createdCase: DeaCase,
  updatedCase: DeaCase,
  status: CaseStatus,
  filesStatus: CaseFileStatus,
  s3BatchJobId: string | undefined,
  repositoryProvider: ModelRepositoryProvider,
  objectCount = 0,
  totalSizeBytes = 0
) {
  if (!updatedCase.updated || !createdCase.updated) {
    fail();
  }

  expect(updatedCase.updated.getTime()).toBeGreaterThan(createdCase.updated.getTime());

  expect(updatedCase).toEqual({
    ...createdCase,
    updated: updatedCase.updated,
    status,
    filesStatus,
    s3BatchJobId,
    objectCount,
    totalSizeBytes,
  });

  if (s3BatchJobId) {
    const job = await getJob(s3BatchJobId, repositoryProvider);
    if (!job) {
      fail();
    }
    expect(job.jobId).toEqual(s3BatchJobId);
    expect(job?.caseUlid).toEqual(createdCase.ulid);
  }
}

export const checkApiSucceeded = (response: APIGatewayProxyResult) => {
  expect(response.statusCode).toEqual(200);

  if (!response.body) {
    fail();
  }
};

export const validateCaseFile = async (
  deaCaseFile: DeaCaseFile | CaseFileDTO,
  expectedfileId: string,
  expectedCaseId: string,
  expectedCreator = `${FIRST_NAME} ${LAST_NAME}`,
  expectedStatus = CaseFileStatus.PENDING,
  expectedFileName = FILE_NAME,
  expectedFilePath = FILE_PATH,
  expectedContentType = CONTENT_TYPE,
  expectedFileSizeBytes = FILE_SIZE_BYTES,
  expectedReason = REASON,
  expectedDetails = DETAILS
): Promise<void> => {
  expect(deaCaseFile.ulid).toEqual(expectedfileId);
  expect(deaCaseFile.isFile).toEqual(true);
  expect(deaCaseFile.status).toEqual(expectedStatus);
  expect(deaCaseFile.contentType).toEqual(expectedContentType);
  expect(deaCaseFile.fileName).toEqual(expectedFileName);
  expect(deaCaseFile.filePath).toEqual(expectedFilePath);
  expect(deaCaseFile.createdBy).toEqual(expectedCreator);
  expect(deaCaseFile.fileSizeBytes).toEqual(expectedFileSizeBytes);
  expect(deaCaseFile.details).toEqual(expectedDetails);
  expect(deaCaseFile.reason).toEqual(expectedReason);
};<|MERGE_RESOLUTION|>--- conflicted
+++ resolved
@@ -90,10 +90,6 @@
       filePath,
       contentType,
       fileSizeBytes,
-<<<<<<< HEAD
-=======
-      tag,
->>>>>>> fe674ca7
       reason,
       details,
       chunkSizeBytes,
@@ -117,10 +113,7 @@
     },
     pathParameters: {
       caseId: caseUlid,
-<<<<<<< HEAD
-=======
       fileId: ulid,
->>>>>>> fe674ca7
     },
     body: JSON.stringify({
       caseUlid,
