/*
 *  Copyright Amazon.com, Inc. or its affiliates. All Rights Reserved.
 *  SPDX-License-Identifier: Apache-2.0
 */

<<<<<<< HEAD
import { fail } from "assert";
import { APIGatewayProxyStructuredResultV2 } from 'aws-lambda';
import { completeCaseFileUpload } from "../../../app/resources/complete-case-file-upload";
import { initiateCaseFileUpload } from "../../../app/resources/initiate-case-file-upload";
import { DeaCaseFile } from "../../../models/case-file";
import { ModelRepositoryProvider } from "../../../persistence/schema/entities";
import { dummyContext, dummyEvent } from "../../integration-objects";
import { getTestRepositoryProvider } from "./get-test-repository";
=======
import { fail } from 'assert';
import { completeCaseFileUpload } from '../../../app/resources/complete-case-file-upload';
import { initiateCaseFileUpload } from '../../../app/resources/initiate-case-file-upload';
import { DeaCaseFile } from '../../../models/case-file';
import { ModelRepositoryProvider } from '../../../persistence/schema/entities';
import { dummyContext, dummyEvent } from '../../integration-objects';
import { getTestRepositoryProvider } from '../../persistence/local-db-table';
>>>>>>> c19a173d


let repositoryProvider: ModelRepositoryProvider;

<<<<<<< HEAD
const FILE_NAME = "fileName";
const CASE_ULID = "ABCDEFGHHJKKMNNPQRSTTVWXYZ";
const FILE_ULID = "ABCDEFGHHJKKMNNPQRSTTVWXY9";
const FILE_PATH = "/food/sushi/";
const UPLOAD_ID = "123456";
const SHA256_HASH = "030A1D0D2808C9487C6F4F67745BD05A298FDF216B8BFDBFFDECE4EFF02EBE0B";
=======
const FILE_NAME = 'fileName';
const CASE_ULID = 'ABCDEFGHHJKKMNNPQRSTTVWXYZ';
const FILE_ULID = 'ABCDEFGHHJKKMNNPQRSTTVWXY9';
const FILE_PATH = '/food/sushi/';
const PRECEEDING_DIRECTORY_ULID = '9BCDEFGHHJKKMNNPQRSTTVWXYZ';
const UPLOAD_ID = '123456';
const SHA256_HASH = '030A1D0D2808C9487C6F4F67745BD05A298FDF216B8BFDBFFDECE4EFF02EBE0B';
>>>>>>> c19a173d
const FILE_SIZE_MB = 50;
const FILE_TYPE = 'image/jpeg';

describe('Test case file upload', () => {
<<<<<<< HEAD

    beforeAll(async () => {
        repositoryProvider = await getTestRepositoryProvider('CaseFileUploadTest');
    });

    afterAll(async () => {
        await repositoryProvider.table.deleteTable('DeleteTableForever');
    });

    it('should successfully complete a file upload', async () => {
        const caseFile: DeaCaseFile = await initiateCaseFileUploadAndValidate();
        await completeCaseFileUploadAndValidate(caseFile.ulid);
    });

    it('should throw a validation exception when no payload is provided', async () => {
        await expect(initiateCaseFileUpload(dummyEvent, dummyContext, repositoryProvider)).rejects.toThrow('Initiate case file upload payload missing.');
        await expect(completeCaseFileUpload(dummyEvent, dummyContext, repositoryProvider)).rejects.toThrow('Complete case file upload payload missing.');
    });

    it('initiate upload should enforce a strict payload', async () => {
        // validate caseUlid
        await expect(initiateCaseFileUploadAndValidate('ABCD')).rejects.toThrow();
        await expect(initiateCaseFileUploadAndValidate('')).rejects.toThrow();

        // validate fileName
        await expect(initiateCaseFileUploadAndValidate(CASE_ULID, 'abc>ff')).rejects.toThrow();
        await expect(initiateCaseFileUploadAndValidate(CASE_ULID, 'abc<ff')).rejects.toThrow();
        await expect(initiateCaseFileUploadAndValidate(CASE_ULID, 'abc:ff')).rejects.toThrow();
        await expect(initiateCaseFileUploadAndValidate(CASE_ULID, 'abc|ff')).rejects.toThrow();
        await expect(initiateCaseFileUploadAndValidate(CASE_ULID, 'abc?ff')).rejects.toThrow();
        await expect(initiateCaseFileUploadAndValidate(CASE_ULID, 'abc*ff')).rejects.toThrow();
        await expect(initiateCaseFileUploadAndValidate(CASE_ULID, '')).rejects.toThrow();
        await expect(initiateCaseFileUploadAndValidate(CASE_ULID, '/food/ramen.jpg')).rejects.toThrow();

        // allowed fileNames
        await expect(initiateCaseFileUploadAndValidate(CASE_ULID, 'ramen.jpg'));
        await expect(initiateCaseFileUploadAndValidate(CASE_ULID, 'ramen-jpg'));
        await expect(initiateCaseFileUploadAndValidate(CASE_ULID, 'ramen_jpg'));
        await expect(initiateCaseFileUploadAndValidate(CASE_ULID, 'ramen jpg'));

        // validate filePath
        await expect(initiateCaseFileUploadAndValidate(CASE_ULID, FILE_NAME, 'foo')).rejects.toThrow();
        await expect(initiateCaseFileUploadAndValidate(CASE_ULID, FILE_NAME, '')).rejects.toThrow();
        await expect(initiateCaseFileUploadAndValidate(CASE_ULID, FILE_NAME, 'foo\\')).rejects.toThrow();
        await expect(initiateCaseFileUploadAndValidate(CASE_ULID, FILE_NAME, 'foo&&')).rejects.toThrow();

        // allowed filePaths
        await expect(initiateCaseFileUploadAndValidate(CASE_ULID, FILE_NAME, '/'));
        await expect(initiateCaseFileUploadAndValidate(CASE_ULID, FILE_NAME, '/foo/'));
        await expect(initiateCaseFileUploadAndValidate(CASE_ULID, FILE_NAME, '/foo/bar/'));

        // validate fileSizeMb
        await expect(initiateCaseFileUploadAndValidate(CASE_ULID, FILE_NAME, FILE_PATH, FILE_TYPE, 0)).rejects.toThrow();
        await expect(initiateCaseFileUploadAndValidate(CASE_ULID, FILE_NAME, FILE_PATH, FILE_TYPE, -1)).rejects.toThrow();
        await expect(initiateCaseFileUploadAndValidate(CASE_ULID, FILE_NAME, FILE_PATH, FILE_TYPE, 5_000_001)).rejects.toThrow();

        // allowed fileSizeMb
        await expect(initiateCaseFileUploadAndValidate(CASE_ULID, FILE_NAME, FILE_PATH, FILE_TYPE, 4_999_999));
        await expect(initiateCaseFileUploadAndValidate(CASE_ULID, FILE_NAME, FILE_PATH, FILE_TYPE, 1));
    });

});

async function initiateCaseFileUploadAndValidate (
    caseUlid: string = CASE_ULID,
    fileName: string = FILE_NAME,
    filePath: string = FILE_PATH,
    fileType: string = FILE_TYPE,
    fileSizeMb: number = FILE_SIZE_MB): Promise<DeaCaseFile> {

    const event = Object.assign({}, {
        ...dummyEvent,
        body: JSON.stringify({
            caseUlid,
            fileName,
            filePath,
            fileType,
            fileSizeMb
        }),
    });
    const response = await initiateCaseFileUpload(event, dummyContext, repositoryProvider);
    return validateApiResponse(response, fileName, caseUlid, filePath);
}

async function completeCaseFileUploadAndValidate(
    ulid: string = FILE_ULID,
    caseUlid: string = CASE_ULID,
    fileName: string = FILE_NAME,
    filePath: string = FILE_PATH,
    uploadId: string = UPLOAD_ID,
    sha256Hash: string = SHA256_HASH): Promise<DeaCaseFile> {

    const event = Object.assign({}, {
        ...dummyEvent,
        body: JSON.stringify({
            caseUlid,
            fileName,
            filePath,
            uploadId,
            sha256Hash,
            ulid
        }),
    });
    const response = await completeCaseFileUpload(event, dummyContext, repositoryProvider);
    return validateApiResponse(response, fileName, caseUlid, filePath);
}

async function validateApiResponse(
    response: APIGatewayProxyStructuredResultV2,
    fileName: string,
    caseUlid: string,
    filePath: string): Promise<DeaCaseFile> {

    expect(response.statusCode).toEqual(200);

    if (!response.body) {
        fail();
=======
  beforeAll(async () => {
    repositoryProvider = await getTestRepositoryProvider('CaseFileUploadTest');
  });

  afterAll(async () => {
    await repositoryProvider.table.deleteTable('DeleteTableForever');
  });

  it('should successfully complete a file upload', async () => {
    const caseFile: DeaCaseFile = await initiateCaseFileUploadAndValidate();
    await completeCaseFileUploadAndValidate(caseFile.ulid);
  });

  it('should throw a validation exception when no payload is provided', async () => {
    await expect(initiateCaseFileUpload(dummyEvent, dummyContext, repositoryProvider)).rejects.toThrow(
      'Initiate case file upload payload missing.'
    );
    await expect(completeCaseFileUpload(dummyEvent, dummyContext, repositoryProvider)).rejects.toThrow(
      'Complete case file upload payload missing.'
    );
  });

  it('initiate upload should enforce a strict payload', async () => {
    // validate caseUlid
    await expect(initiateCaseFileUploadAndValidate('ABCD')).rejects.toThrow();
    await expect(initiateCaseFileUploadAndValidate('')).rejects.toThrow();

    // validate fileName
    await expect(initiateCaseFileUploadAndValidate(CASE_ULID, 'abc>ff')).rejects.toThrow();
    await expect(initiateCaseFileUploadAndValidate(CASE_ULID, 'abc<ff')).rejects.toThrow();
    await expect(initiateCaseFileUploadAndValidate(CASE_ULID, 'abc:ff')).rejects.toThrow();
    await expect(initiateCaseFileUploadAndValidate(CASE_ULID, 'abc|ff')).rejects.toThrow();
    await expect(initiateCaseFileUploadAndValidate(CASE_ULID, 'abc?ff')).rejects.toThrow();
    await expect(initiateCaseFileUploadAndValidate(CASE_ULID, 'abc*ff')).rejects.toThrow();
    await expect(initiateCaseFileUploadAndValidate(CASE_ULID, '')).rejects.toThrow();
    await expect(initiateCaseFileUploadAndValidate(CASE_ULID, '/food/ramen.jpg')).rejects.toThrow();

    // allowed fileNames
    await expect(initiateCaseFileUploadAndValidate(CASE_ULID, 'ramen.jpg'));
    await expect(initiateCaseFileUploadAndValidate(CASE_ULID, 'ramen-jpg'));
    await expect(initiateCaseFileUploadAndValidate(CASE_ULID, 'ramen_jpg'));
    await expect(initiateCaseFileUploadAndValidate(CASE_ULID, 'ramen jpg'));

    // validate filePath
    await expect(initiateCaseFileUploadAndValidate(CASE_ULID, FILE_NAME, 'foo')).rejects.toThrow();
    await expect(initiateCaseFileUploadAndValidate(CASE_ULID, FILE_NAME, '')).rejects.toThrow();
    await expect(initiateCaseFileUploadAndValidate(CASE_ULID, FILE_NAME, 'foo\\')).rejects.toThrow();
    await expect(initiateCaseFileUploadAndValidate(CASE_ULID, FILE_NAME, 'foo&&')).rejects.toThrow();

    // allowed filePaths
    await expect(initiateCaseFileUploadAndValidate(CASE_ULID, FILE_NAME, '/'));
    await expect(initiateCaseFileUploadAndValidate(CASE_ULID, FILE_NAME, '/foo/'));
    await expect(initiateCaseFileUploadAndValidate(CASE_ULID, FILE_NAME, '/foo/bar/'));

    // validate fileSizeMb
    await expect(
      initiateCaseFileUploadAndValidate(CASE_ULID, FILE_NAME, FILE_PATH, FILE_TYPE, 0)
    ).rejects.toThrow();
    await expect(
      initiateCaseFileUploadAndValidate(CASE_ULID, FILE_NAME, FILE_PATH, FILE_TYPE, -1)
    ).rejects.toThrow();
    await expect(
      initiateCaseFileUploadAndValidate(CASE_ULID, FILE_NAME, FILE_PATH, FILE_TYPE, 5_000_001)
    ).rejects.toThrow();

    // allowed fileSizeMb
    await expect(initiateCaseFileUploadAndValidate(CASE_ULID, FILE_NAME, FILE_PATH, FILE_TYPE, 4_999_999));
    await expect(initiateCaseFileUploadAndValidate(CASE_ULID, FILE_NAME, FILE_PATH, FILE_TYPE, 1));

    // validate preceedingDirectoryUlid
    await expect(
      initiateCaseFileUploadAndValidate(CASE_ULID, FILE_NAME, FILE_PATH, FILE_TYPE, FILE_SIZE_MB, 'ABC')
    ).rejects.toThrow();
    await expect(
      initiateCaseFileUploadAndValidate(CASE_ULID, FILE_NAME, FILE_PATH, FILE_TYPE, FILE_SIZE_MB, '')
    ).rejects.toThrow();
  });
});

async function initiateCaseFileUploadAndValidate(
  caseUlid: string = CASE_ULID,
  fileName: string = FILE_NAME,
  filePath: string = FILE_PATH,
  fileType: string = FILE_TYPE,
  fileSizeMb: number = FILE_SIZE_MB,
  preceedingDirectoryUlid: string = PRECEEDING_DIRECTORY_ULID
): Promise<DeaCaseFile> {
  const event = Object.assign(
    {},
    {
      ...dummyEvent,
      body: JSON.stringify({
        caseUlid,
        fileName,
        filePath,
        preceedingDirectoryUlid,
        fileType,
        fileSizeMb,
      }),
    }
  );
  const response = await initiateCaseFileUpload(event, dummyContext, repositoryProvider);

  expect(response.statusCode).toEqual(200);

  if (!response.body) {
    fail();
  }

  const newCaseFile: DeaCaseFile = JSON.parse(response.body);

  // Joi.assert(newCase, caseResponseSchema);
  expect(newCaseFile.fileName).toEqual(fileName);
  expect(newCaseFile.caseUlid).toEqual(caseUlid);
  expect(newCaseFile.filePath).toEqual(filePath);
  expect(newCaseFile.preceedingDirectoryUlid).toEqual(preceedingDirectoryUlid);

  return newCaseFile;
}

async function completeCaseFileUploadAndValidate(
  ulid: string = FILE_ULID,
  caseUlid: string = CASE_ULID,
  fileName: string = FILE_NAME,
  filePath: string = FILE_PATH,
  uploadId: string = UPLOAD_ID,
  sha256Hash: string = SHA256_HASH,
  preceedingDirectoryUlid: string = PRECEEDING_DIRECTORY_ULID
): Promise<void> {
  const event = Object.assign(
    {},
    {
      ...dummyEvent,
      body: JSON.stringify({
        caseUlid,
        fileName,
        filePath,
        preceedingDirectoryUlid,
        uploadId,
        sha256Hash,
        ulid,
      }),
>>>>>>> c19a173d
    }
  );
  const response = await completeCaseFileUpload(event, dummyContext, repositoryProvider);

  expect(response.statusCode).toEqual(200);

  if (!response.body) {
    fail();
  }

  const newCaseFile: DeaCaseFile = JSON.parse(response.body);

<<<<<<< HEAD
    expect(newCaseFile.fileName).toEqual(fileName);
    expect(newCaseFile.caseUlid).toEqual(caseUlid);
    expect(newCaseFile.filePath).toEqual(filePath);

    return newCaseFile;
=======
  // Joi.assert(newCase, caseResponseSchema);
  expect(newCaseFile.fileName).toEqual(fileName);
  expect(newCaseFile.caseUlid).toEqual(caseUlid);
  expect(newCaseFile.filePath).toEqual(filePath);
  expect(newCaseFile.preceedingDirectoryUlid).toEqual(preceedingDirectoryUlid);
>>>>>>> c19a173d
}<|MERGE_RESOLUTION|>--- conflicted
+++ resolved
@@ -3,50 +3,27 @@
  *  SPDX-License-Identifier: Apache-2.0
  */
 
-<<<<<<< HEAD
-import { fail } from "assert";
+import { fail } from 'assert';
 import { APIGatewayProxyStructuredResultV2 } from 'aws-lambda';
-import { completeCaseFileUpload } from "../../../app/resources/complete-case-file-upload";
-import { initiateCaseFileUpload } from "../../../app/resources/initiate-case-file-upload";
-import { DeaCaseFile } from "../../../models/case-file";
-import { ModelRepositoryProvider } from "../../../persistence/schema/entities";
-import { dummyContext, dummyEvent } from "../../integration-objects";
-import { getTestRepositoryProvider } from "./get-test-repository";
-=======
-import { fail } from 'assert';
 import { completeCaseFileUpload } from '../../../app/resources/complete-case-file-upload';
 import { initiateCaseFileUpload } from '../../../app/resources/initiate-case-file-upload';
 import { DeaCaseFile } from '../../../models/case-file';
 import { ModelRepositoryProvider } from '../../../persistence/schema/entities';
 import { dummyContext, dummyEvent } from '../../integration-objects';
 import { getTestRepositoryProvider } from '../../persistence/local-db-table';
->>>>>>> c19a173d
-
 
 let repositoryProvider: ModelRepositoryProvider;
 
-<<<<<<< HEAD
-const FILE_NAME = "fileName";
-const CASE_ULID = "ABCDEFGHHJKKMNNPQRSTTVWXYZ";
-const FILE_ULID = "ABCDEFGHHJKKMNNPQRSTTVWXY9";
-const FILE_PATH = "/food/sushi/";
-const UPLOAD_ID = "123456";
-const SHA256_HASH = "030A1D0D2808C9487C6F4F67745BD05A298FDF216B8BFDBFFDECE4EFF02EBE0B";
-=======
 const FILE_NAME = 'fileName';
 const CASE_ULID = 'ABCDEFGHHJKKMNNPQRSTTVWXYZ';
 const FILE_ULID = 'ABCDEFGHHJKKMNNPQRSTTVWXY9';
 const FILE_PATH = '/food/sushi/';
-const PRECEEDING_DIRECTORY_ULID = '9BCDEFGHHJKKMNNPQRSTTVWXYZ';
 const UPLOAD_ID = '123456';
 const SHA256_HASH = '030A1D0D2808C9487C6F4F67745BD05A298FDF216B8BFDBFFDECE4EFF02EBE0B';
->>>>>>> c19a173d
 const FILE_SIZE_MB = 50;
 const FILE_TYPE = 'image/jpeg';
 
 describe('Test case file upload', () => {
-<<<<<<< HEAD
-
     beforeAll(async () => {
         repositoryProvider = await getTestRepositoryProvider('CaseFileUploadTest');
     });
@@ -158,178 +135,16 @@
     fileName: string,
     caseUlid: string,
     filePath: string): Promise<DeaCaseFile> {
-
     expect(response.statusCode).toEqual(200);
 
     if (!response.body) {
         fail();
-=======
-  beforeAll(async () => {
-    repositoryProvider = await getTestRepositoryProvider('CaseFileUploadTest');
-  });
+    }
 
-  afterAll(async () => {
-    await repositoryProvider.table.deleteTable('DeleteTableForever');
-  });
-
-  it('should successfully complete a file upload', async () => {
-    const caseFile: DeaCaseFile = await initiateCaseFileUploadAndValidate();
-    await completeCaseFileUploadAndValidate(caseFile.ulid);
-  });
-
-  it('should throw a validation exception when no payload is provided', async () => {
-    await expect(initiateCaseFileUpload(dummyEvent, dummyContext, repositoryProvider)).rejects.toThrow(
-      'Initiate case file upload payload missing.'
-    );
-    await expect(completeCaseFileUpload(dummyEvent, dummyContext, repositoryProvider)).rejects.toThrow(
-      'Complete case file upload payload missing.'
-    );
-  });
-
-  it('initiate upload should enforce a strict payload', async () => {
-    // validate caseUlid
-    await expect(initiateCaseFileUploadAndValidate('ABCD')).rejects.toThrow();
-    await expect(initiateCaseFileUploadAndValidate('')).rejects.toThrow();
-
-    // validate fileName
-    await expect(initiateCaseFileUploadAndValidate(CASE_ULID, 'abc>ff')).rejects.toThrow();
-    await expect(initiateCaseFileUploadAndValidate(CASE_ULID, 'abc<ff')).rejects.toThrow();
-    await expect(initiateCaseFileUploadAndValidate(CASE_ULID, 'abc:ff')).rejects.toThrow();
-    await expect(initiateCaseFileUploadAndValidate(CASE_ULID, 'abc|ff')).rejects.toThrow();
-    await expect(initiateCaseFileUploadAndValidate(CASE_ULID, 'abc?ff')).rejects.toThrow();
-    await expect(initiateCaseFileUploadAndValidate(CASE_ULID, 'abc*ff')).rejects.toThrow();
-    await expect(initiateCaseFileUploadAndValidate(CASE_ULID, '')).rejects.toThrow();
-    await expect(initiateCaseFileUploadAndValidate(CASE_ULID, '/food/ramen.jpg')).rejects.toThrow();
-
-    // allowed fileNames
-    await expect(initiateCaseFileUploadAndValidate(CASE_ULID, 'ramen.jpg'));
-    await expect(initiateCaseFileUploadAndValidate(CASE_ULID, 'ramen-jpg'));
-    await expect(initiateCaseFileUploadAndValidate(CASE_ULID, 'ramen_jpg'));
-    await expect(initiateCaseFileUploadAndValidate(CASE_ULID, 'ramen jpg'));
-
-    // validate filePath
-    await expect(initiateCaseFileUploadAndValidate(CASE_ULID, FILE_NAME, 'foo')).rejects.toThrow();
-    await expect(initiateCaseFileUploadAndValidate(CASE_ULID, FILE_NAME, '')).rejects.toThrow();
-    await expect(initiateCaseFileUploadAndValidate(CASE_ULID, FILE_NAME, 'foo\\')).rejects.toThrow();
-    await expect(initiateCaseFileUploadAndValidate(CASE_ULID, FILE_NAME, 'foo&&')).rejects.toThrow();
-
-    // allowed filePaths
-    await expect(initiateCaseFileUploadAndValidate(CASE_ULID, FILE_NAME, '/'));
-    await expect(initiateCaseFileUploadAndValidate(CASE_ULID, FILE_NAME, '/foo/'));
-    await expect(initiateCaseFileUploadAndValidate(CASE_ULID, FILE_NAME, '/foo/bar/'));
-
-    // validate fileSizeMb
-    await expect(
-      initiateCaseFileUploadAndValidate(CASE_ULID, FILE_NAME, FILE_PATH, FILE_TYPE, 0)
-    ).rejects.toThrow();
-    await expect(
-      initiateCaseFileUploadAndValidate(CASE_ULID, FILE_NAME, FILE_PATH, FILE_TYPE, -1)
-    ).rejects.toThrow();
-    await expect(
-      initiateCaseFileUploadAndValidate(CASE_ULID, FILE_NAME, FILE_PATH, FILE_TYPE, 5_000_001)
-    ).rejects.toThrow();
-
-    // allowed fileSizeMb
-    await expect(initiateCaseFileUploadAndValidate(CASE_ULID, FILE_NAME, FILE_PATH, FILE_TYPE, 4_999_999));
-    await expect(initiateCaseFileUploadAndValidate(CASE_ULID, FILE_NAME, FILE_PATH, FILE_TYPE, 1));
-
-    // validate preceedingDirectoryUlid
-    await expect(
-      initiateCaseFileUploadAndValidate(CASE_ULID, FILE_NAME, FILE_PATH, FILE_TYPE, FILE_SIZE_MB, 'ABC')
-    ).rejects.toThrow();
-    await expect(
-      initiateCaseFileUploadAndValidate(CASE_ULID, FILE_NAME, FILE_PATH, FILE_TYPE, FILE_SIZE_MB, '')
-    ).rejects.toThrow();
-  });
-});
-
-async function initiateCaseFileUploadAndValidate(
-  caseUlid: string = CASE_ULID,
-  fileName: string = FILE_NAME,
-  filePath: string = FILE_PATH,
-  fileType: string = FILE_TYPE,
-  fileSizeMb: number = FILE_SIZE_MB,
-  preceedingDirectoryUlid: string = PRECEEDING_DIRECTORY_ULID
-): Promise<DeaCaseFile> {
-  const event = Object.assign(
-    {},
-    {
-      ...dummyEvent,
-      body: JSON.stringify({
-        caseUlid,
-        fileName,
-        filePath,
-        preceedingDirectoryUlid,
-        fileType,
-        fileSizeMb,
-      }),
-    }
-  );
-  const response = await initiateCaseFileUpload(event, dummyContext, repositoryProvider);
-
-  expect(response.statusCode).toEqual(200);
-
-  if (!response.body) {
-    fail();
-  }
-
-  const newCaseFile: DeaCaseFile = JSON.parse(response.body);
-
-  // Joi.assert(newCase, caseResponseSchema);
-  expect(newCaseFile.fileName).toEqual(fileName);
-  expect(newCaseFile.caseUlid).toEqual(caseUlid);
-  expect(newCaseFile.filePath).toEqual(filePath);
-  expect(newCaseFile.preceedingDirectoryUlid).toEqual(preceedingDirectoryUlid);
-
-  return newCaseFile;
-}
-
-async function completeCaseFileUploadAndValidate(
-  ulid: string = FILE_ULID,
-  caseUlid: string = CASE_ULID,
-  fileName: string = FILE_NAME,
-  filePath: string = FILE_PATH,
-  uploadId: string = UPLOAD_ID,
-  sha256Hash: string = SHA256_HASH,
-  preceedingDirectoryUlid: string = PRECEEDING_DIRECTORY_ULID
-): Promise<void> {
-  const event = Object.assign(
-    {},
-    {
-      ...dummyEvent,
-      body: JSON.stringify({
-        caseUlid,
-        fileName,
-        filePath,
-        preceedingDirectoryUlid,
-        uploadId,
-        sha256Hash,
-        ulid,
-      }),
->>>>>>> c19a173d
-    }
-  );
-  const response = await completeCaseFileUpload(event, dummyContext, repositoryProvider);
-
-  expect(response.statusCode).toEqual(200);
-
-  if (!response.body) {
-    fail();
-  }
-
-  const newCaseFile: DeaCaseFile = JSON.parse(response.body);
-
-<<<<<<< HEAD
+    const newCaseFile: DeaCaseFile = JSON.parse(response.body);
     expect(newCaseFile.fileName).toEqual(fileName);
     expect(newCaseFile.caseUlid).toEqual(caseUlid);
     expect(newCaseFile.filePath).toEqual(filePath);
 
     return newCaseFile;
-=======
-  // Joi.assert(newCase, caseResponseSchema);
-  expect(newCaseFile.fileName).toEqual(fileName);
-  expect(newCaseFile.caseUlid).toEqual(caseUlid);
-  expect(newCaseFile.filePath).toEqual(filePath);
-  expect(newCaseFile.preceedingDirectoryUlid).toEqual(preceedingDirectoryUlid);
->>>>>>> c19a173d
 }