--- conflicted
+++ resolved
@@ -65,8 +65,6 @@
         },
         repositoryProvider
       )) ?? fail();
-<<<<<<< HEAD
-=======
 
     stsMock = mockClient(STSClient);
     stsMock.resolves({
@@ -77,7 +75,6 @@
         Expiration: new Date(),
       },
     });
->>>>>>> fe674ca7
   });
 
   afterAll(async () => {
