--- conflicted
+++ resolved
@@ -272,10 +272,7 @@
         filePath: '/',
         contentType: 'image/jpeg',
         fileSizeBytes: 1,
-<<<<<<< HEAD
-=======
         tag: 'abc',
->>>>>>> fe674ca7
         reason: '123',
         details: 'u&me',
         chunkSizeBytes: 5242881,
