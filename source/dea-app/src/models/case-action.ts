--- conflicted
+++ resolved
@@ -6,11 +6,8 @@
 export enum CaseAction {
   VIEW_CASE_DETAILS = 'VIEW_CASE_DETAILS',
   UPDATE_CASE_DETAILS = 'UPDATE_CASE_DETAILS',
-<<<<<<< HEAD
-  UPDATE_CASE_STATUS = 'UPDATE_CASE_DETAILS',
-=======
   UPDATE_CASE_STATUS = 'UPDATE_CASE_STATUS',
->>>>>>> 1d335bf3
+
   UPLOAD = 'UPLOAD',
   DOWNLOAD = 'DOWNLOAD',
   VIEW_FILES = 'VIEW_FILES',
