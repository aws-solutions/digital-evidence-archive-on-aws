/*
 *  Copyright Amazon.com, Inc. or its affiliates. All Rights Reserved.
 *  SPDX-License-Identifier: Apache-2.0
 */

export interface DeaCaseFile {
<<<<<<< HEAD
  readonly caseUlid: string;
  readonly fileName: string;
  readonly ulid?: string; // ulid will not exist before case-file is persisted
  readonly fileSizeMb: number;
  readonly preSignedUrls?: [string];
  readonly filePath?: string;
  readonly preceedingDirectoryUlid?: string;
  readonly contentType?: string;
  readonly uploadId?: string;
  readonly sha256Hash?: string;
  readonly contentPath?: string;
  readonly created?: Date;
  readonly updated?: Date;
=======
    readonly caseUlid: string;
    readonly fileName: string;
    readonly filePath: string;
    readonly isFile: boolean;
    readonly ulid?: string; // ulid will not exist before case-file is persisted
    readonly fileSizeMb?: number;
    readonly preSignedUrls?: [string];
    readonly fileType?: string;
    readonly uploadId?: string;
    readonly sha256Hash?: string;
    readonly contentPath?: string;
    readonly created?: Date;
    readonly updated?: Date;
>>>>>>> a9deda1a
}<|MERGE_RESOLUTION|>--- conflicted
+++ resolved
@@ -4,33 +4,17 @@
  */
 
 export interface DeaCaseFile {
-<<<<<<< HEAD
   readonly caseUlid: string;
   readonly fileName: string;
+  readonly filePath: string;
+  readonly isFile: boolean;
   readonly ulid?: string; // ulid will not exist before case-file is persisted
   readonly fileSizeMb: number;
   readonly preSignedUrls?: [string];
-  readonly filePath?: string;
-  readonly preceedingDirectoryUlid?: string;
   readonly contentType?: string;
   readonly uploadId?: string;
   readonly sha256Hash?: string;
   readonly contentPath?: string;
   readonly created?: Date;
   readonly updated?: Date;
-=======
-    readonly caseUlid: string;
-    readonly fileName: string;
-    readonly filePath: string;
-    readonly isFile: boolean;
-    readonly ulid?: string; // ulid will not exist before case-file is persisted
-    readonly fileSizeMb?: number;
-    readonly preSignedUrls?: [string];
-    readonly fileType?: string;
-    readonly uploadId?: string;
-    readonly sha256Hash?: string;
-    readonly contentPath?: string;
-    readonly created?: Date;
-    readonly updated?: Date;
->>>>>>> a9deda1a
 }