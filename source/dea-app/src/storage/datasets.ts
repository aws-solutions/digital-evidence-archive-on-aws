/*
 *  Copyright Amazon.com, Inc. or its affiliates. All Rights Reserved.
 *  SPDX-License-Identifier: Apache-2.0
 */

import {
  S3Client,
  CreateMultipartUploadCommand,
  CompleteMultipartUploadCommand,
  UploadPartCommand,
  ListPartsCommand,
  ListPartsOutput,
  Part,
  PutObjectLegalHoldCommand,
  ObjectLockLegalHoldStatus,
  GetObjectCommand,
} from '@aws-sdk/client-s3';
import { getSignedUrl } from '@aws-sdk/s3-request-presigner';
import { getRequiredEnv } from '../lambda-http-helpers';
import { logger } from '../logger';
import { DeaCaseFile } from '../models/case-file';

const region = process.env.AWS_REGION ?? 'us-east-1';

export interface DatasetsProvider {
  s3Client: S3Client;
  bucketName: string;
  chunkSizeMB: number;
  presignedCommandExpirySeconds: number;
}

export const defaultDatasetsProvider = {
  s3Client: new S3Client({ region }),
  bucketName: getRequiredEnv('DATASETS_BUCKET_NAME', 'DATASETS_BUCKET_NAME is not set in your lambda!'),
  chunkSizeMB: 500,
  presignedCommandExpirySeconds: 3600,
};

export const generatePresignedUrlsForCaseFile = async (
  caseFile: DeaCaseFile,
  datasetsProvider: DatasetsProvider = defaultDatasetsProvider
): Promise<void> => {
  const s3Key = _getS3KeyForCaseFile(caseFile);
  logger.info('Initiating multipart upload.', { s3Key });
  const response = await datasetsProvider.s3Client.send(
    new CreateMultipartUploadCommand({
      Bucket: datasetsProvider.bucketName,
      Key: s3Key,
      BucketKeyEnabled: true,
      ServerSideEncryption: 'aws:kms',
      ContentType: caseFile.contentType,
      StorageClass: 'INTELLIGENT_TIERING',
    })
  );

  // eslint-disable-next-line @typescript-eslint/consistent-type-assertions
  const uploadId = response.UploadId as string;

  // using 500MB chunks so we can support a max file size of 5TB with a max of 10,000 chunks
  // limits obtained from link below on 2/7/2023
  // https://docs.aws.amazon.com/AmazonS3/latest/userguide/qfacts.html
  const fileParts = Math.ceil(caseFile.fileSizeMb / datasetsProvider.chunkSizeMB);

  logger.info('Generating presigned URLs.', { fileParts, s3Key });
  const presignedUrlPromises = [];
  for (let i = 0; i < fileParts; i++) {
    presignedUrlPromises[i] = _getUploadPresignedUrlPromise(s3Key, uploadId, i + 1, datasetsProvider);
  }
  await Promise.all(presignedUrlPromises).then((presignedUrls) => {
    caseFile.presignedUrls = presignedUrls;
  });

  logger.info('Generated presigned URLs.', { s3Key });
  caseFile.uploadId = uploadId;
};

export const completeUploadForCaseFile = async (
  caseFile: DeaCaseFile,
  datasetsProvider: DatasetsProvider = defaultDatasetsProvider
): Promise<void> => {
  let uploadedParts: Part[] = [];
  let listPartsResponse: ListPartsOutput;
  let partNumberMarker;
  const s3Key = _getS3KeyForCaseFile(caseFile);
  logger.info('Collecting upload parts.', { s3Key });

  /* eslint-disable no-await-in-loop */
  do {
    listPartsResponse = await datasetsProvider.s3Client.send(
      new ListPartsCommand({
        Bucket: datasetsProvider.bucketName,
        Key: s3Key,
        PartNumberMarker: partNumberMarker,
        UploadId: caseFile.uploadId,
      })
    );
    if (listPartsResponse !== undefined && listPartsResponse.Parts) {
      uploadedParts = uploadedParts.concat(
        listPartsResponse.Parts.map(function (part) {
          return { ETag: part.ETag, PartNumber: part.PartNumber };
        })
      );
    }

    partNumberMarker = listPartsResponse.NextPartNumberMarker;
  } while (listPartsResponse.IsTruncated);

  logger.info('Collected all parts. Marking upload as completed.', {
    collectedParts: uploadedParts.length,
    s3Key,
  });

  const uploadResponse = await datasetsProvider.s3Client.send(
    new CompleteMultipartUploadCommand({
      Bucket: datasetsProvider.bucketName,
      Key: s3Key,
      UploadId: caseFile.uploadId,
      MultipartUpload: { Parts: uploadedParts },
    })
  );

<<<<<<< HEAD
  caseFile.versionId = uploadResponse.VersionId;

=======
>>>>>>> b49ade23
  logger.info('Marked upload as completed. Putting legal hold on object..', { s3Key });
  await datasetsProvider.s3Client.send(
    new PutObjectLegalHoldCommand({
      Bucket: datasetsProvider.bucketName,
      Key: s3Key,
      LegalHold: { Status: ObjectLockLegalHoldStatus.ON },
    })
  );
};

export const getPresignedUrlForDownload = async (
  caseFile: DeaCaseFile,
  datasetsProvider: DatasetsProvider
): Promise<string> => {
  const s3Key = _getS3KeyForCaseFile(caseFile);

  logger.info('Creating presigned URL for caseFile.', caseFile);
  const getObjectCommand = new GetObjectCommand({
    Bucket: datasetsProvider.bucketName,
    Key: s3Key,
    VersionId: caseFile.versionId,
  });
  return getSignedUrl(datasetsProvider.s3Client, getObjectCommand, {
    expiresIn: datasetsProvider.presignedCommandExpirySeconds,
  });
};

function _getS3KeyForCaseFile(caseFile: DeaCaseFile): string {
  return `${caseFile.caseUlid}/${caseFile.ulid}`;
}

async function _getUploadPresignedUrlPromise(
  s3Key: string,
  uploadId: string,
  partNumber: number,
  datasetsProvider: DatasetsProvider
): Promise<string> {
  const uploadPartCommand = new UploadPartCommand({
    Bucket: datasetsProvider.bucketName,
    Key: s3Key,
    UploadId: uploadId,
    PartNumber: partNumber,
  });
  return getSignedUrl(datasetsProvider.s3Client, uploadPartCommand, {
    expiresIn: datasetsProvider.presignedCommandExpirySeconds,
  });
}<|MERGE_RESOLUTION|>--- conflicted
+++ resolved
@@ -118,12 +118,8 @@
       MultipartUpload: { Parts: uploadedParts },
     })
   );
-
-<<<<<<< HEAD
   caseFile.versionId = uploadResponse.VersionId;
 
-=======
->>>>>>> b49ade23
   logger.info('Marked upload as completed. Putting legal hold on object..', { s3Key });
   await datasetsProvider.s3Client.send(
     new PutObjectLegalHoldCommand({
