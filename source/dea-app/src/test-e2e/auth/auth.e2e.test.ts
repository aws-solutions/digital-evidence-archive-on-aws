--- conflicted
+++ resolved
@@ -2,13 +2,8 @@
  *  Copyright Amazon.com, Inc. or its affiliates. All Rights Reserved.
  *  SPDX-License-Identifier: Apache-2.0
  */
-<<<<<<< HEAD
-import { aws4Interceptor } from 'aws4-axios';
+import { aws4Interceptor, Credentials } from 'aws4-axios';
 import axios from 'axios';
-=======
-import { aws4Interceptor, Credentials } from 'aws4-axios';
-import axios, { AxiosError } from 'axios';
->>>>>>> c8f003aa
 import { getCognitoSsmParams } from '../../app/services/auth-service';
 import CognitoHelper from '../helpers/cognito-helper';
 import { testEnv } from '../helpers/settings';
