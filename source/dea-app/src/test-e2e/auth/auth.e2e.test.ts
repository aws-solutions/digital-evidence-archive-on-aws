--- conflicted
+++ resolved
@@ -109,14 +109,7 @@
     const userTokenName: UserTokenName = await response.data;
     idToken = userTokenName.idToken;
     expect(response.status).toEqual(200);
-<<<<<<< HEAD
-
-    // check for username
-    expect(userTokenName.username).toEqual(testUser);
-  }, 20000);
-=======
   }, 40000);
->>>>>>> 30d2ecaf
 
   it('should fail with dummy auth code', async () => {
     const client = axios.create();
