--- conflicted
+++ resolved
@@ -30,13 +30,8 @@
 
 const FILE_PATH = '/food/sushi/';
 const FILE_CONTENT = 'hello world';
-<<<<<<< HEAD
-const TEST_USER = 'caseFileUploadTestUser';
+const TEST_USER = `caseFileUploadTestUser${randomSuffix()}`;
 const FILE_SIZE_BYTES = 50;
-=======
-const TEST_USER = `caseFileUploadTestUser${randomSuffix()}`;
-const FILE_SIZE_MB = 50;
->>>>>>> 7f0520a8
 const DEA_API_URL = testEnv.apiUrlOutput;
 
 describe('Test case file APIs', () => {
