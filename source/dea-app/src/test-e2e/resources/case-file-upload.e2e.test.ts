/*
 *  Copyright Amazon.com, Inc. or its affiliates. All Rights Reserved.
 *  SPDX-License-Identifier: Apache-2.0
 */

import { fail } from 'assert';
import {
  DeleteObjectCommand,
  ObjectLockLegalHoldStatus,
  PutObjectLegalHoldCommand,
  S3Client,
} from '@aws-sdk/client-s3';
import { Credentials } from 'aws4-axios';
import { DeaCase } from '../../models/case';
import { DeaCaseFile } from '../../models/case-file';
<<<<<<< HEAD
import { CaseStatus } from '../../models/case-status';
=======
import { caseFileResponseSchema } from '../../models/validation/case-file';
>>>>>>> e075eb68
import CognitoHelper from '../helpers/cognito-helper';
import { testEnv } from '../helpers/settings';
import {
  completeCaseFileUploadSuccess,
  createCaseSuccess,
  deleteCase,
  initiateCaseFileUploadSuccess,
  uploadContentToS3,
} from './test-helpers';

const FILE_PATH = '/food/sushi/';
const FILE_CONTENT = 'hello world';
const TEST_USER = 'caseFileUploadTestUser';
const FILE_SIZE_MB = 50;
const DEA_API_URL = testEnv.apiUrlOutput;
const s3Client = new S3Client({ region: testEnv.awsRegion });

interface s3Object {
  key: string;
}

describe('Test case file upload', () => {
  const cognitoHelper = new CognitoHelper();

  const caseIdsToDelete: string[] = [];
  const s3ObjectsToDelete: s3Object[] = [];

  jest.setTimeout(30000);

  beforeAll(async () => {
    // Create user in test group
    await cognitoHelper.createUser(TEST_USER, 'CaseWorkerGroup', 'CaseFile', 'Uploader');
  });

  afterAll(async () => {
    const [creds, idToken] = await cognitoHelper.getCredentialsForUser(TEST_USER);

    for (const caseId of caseIdsToDelete) {
      await deleteCase(DEA_API_URL, caseId, idToken, creds);
    }

    await cognitoHelper.cleanup();

    for (const s3Object of s3ObjectsToDelete) {
      await s3Client.send(
        new PutObjectLegalHoldCommand({
          Bucket: testEnv.datasetsBucketName,
          Key: s3Object.key,
          LegalHold: { Status: ObjectLockLegalHoldStatus.OFF },
        })
      );
      await s3Client.send(
        new DeleteObjectCommand({
          Bucket: testEnv.datasetsBucketName,
          Key: s3Object.key,
        })
      );
    }
  });

  it('Upload a case file', async () => {
    const [creds, idToken] = await cognitoHelper.getCredentialsForUser(TEST_USER);

    const createdCase = await createCase(idToken, creds);
    const caseUlid = createdCase.ulid ?? fail();
    caseIdsToDelete.push(caseUlid);

    const initiatedCaseFile: DeaCaseFile = await initiateCaseFileUploadSuccess(
      DEA_API_URL,
      idToken,
      creds,
      caseUlid,
      'positiveTest',
      FILE_PATH,
      FILE_SIZE_MB
    );

    const presignedUrls = initiatedCaseFile.presignedUrls ?? fail();
    const fileUlid = initiatedCaseFile.ulid ?? fail();
    const uploadId = initiatedCaseFile.uploadId ?? fail();

    await uploadContentToS3(presignedUrls, FILE_CONTENT);

    await completeCaseFileUploadSuccess(
      DEA_API_URL,
      idToken,
      creds,
      caseUlid,
      fileUlid,
      uploadId,
      FILE_CONTENT
    );

    s3ObjectsToDelete.push({ key: `${caseUlid}/${fileUlid}` });

    // todo: add validation of uploaded file and sha256 hash when file download is implemented
  });
});

async function createCase(idToken: string, creds: Credentials): Promise<DeaCase> {
  const caseName = 'CASE with files';
  return await createCaseSuccess(
    DEA_API_URL,
    {
      name: caseName,
      description: 'this is a description',
    },
    idToken,
    creds
  );
}<|MERGE_RESOLUTION|>--- conflicted
+++ resolved
@@ -13,11 +13,6 @@
 import { Credentials } from 'aws4-axios';
 import { DeaCase } from '../../models/case';
 import { DeaCaseFile } from '../../models/case-file';
-<<<<<<< HEAD
-import { CaseStatus } from '../../models/case-status';
-=======
-import { caseFileResponseSchema } from '../../models/validation/case-file';
->>>>>>> e075eb68
 import CognitoHelper from '../helpers/cognito-helper';
 import { testEnv } from '../helpers/settings';
 import {
