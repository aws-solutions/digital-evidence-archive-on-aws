/*
 *  Copyright Amazon.com, Inc. or its affiliates. All Rights Reserved.
 *  SPDX-License-Identifier: Apache-2.0
 */

import { randomBytes } from 'crypto';
import { aws4Interceptor, Credentials } from 'aws4-axios';
import axios from 'axios';
import sha256 from 'crypto-js/sha256';
import Joi from 'joi';
<<<<<<< HEAD
import { DeaCase } from '../../models/case';
import { DeaCaseFile } from '../../models/case-file';
=======
import { DeaCase, DeaCaseInput } from '../../models/case';
>>>>>>> e075eb68
import { DeaUser } from '../../models/user';
import { caseResponseSchema } from '../../models/validation/case';
import { caseFileResponseSchema } from '../../models/validation/case-file';
import CognitoHelper from '../helpers/cognito-helper';
import { testEnv } from '../helpers/settings';

// we don't want axios throwing an exception on non 200 codes
export const validateStatus = () => true;

export type DeaHttpMethod = 'PUT' | 'POST' | 'GET' | 'DELETE';

const CONTENT_TYPE = 'application/octet-stream';
export const bogusUlid = 'SVPERCA11FRAG111ST1CETCETC';

export const randomSuffix = (length = 10) => {
  return randomBytes(10).toString('hex').substring(0, length);
};

export async function deleteCase(
  baseUrl: string,
  caseUlid: string,
  idToken: string,
  creds: Credentials
): Promise<void> {
  const response = await callDeaAPIWithCreds(`${baseUrl}cases/${caseUlid}`, 'DELETE', idToken, creds);

  expect(response.status).toEqual(204);
}

export async function createCaseSuccess(
  baseUrl: string,
  deaCase: DeaCaseInput,
  idToken: string,
  creds: Credentials
): Promise<DeaCase> {
  const response = await callDeaAPIWithCreds(`${baseUrl}cases`, 'POST', idToken, creds, deaCase);

  if (response.status !== 200) {
    console.log(response.data);
  }
  expect(response.status).toEqual(200);

  const createdCase: DeaCase = response.data;
  Joi.assert(createdCase, caseResponseSchema);
  expect(createdCase.name).toEqual(deaCase.name);
  return createdCase;
}

export async function callDeaAPI(
  testUser: string,
  url: string,
  cognitoHelper: CognitoHelper,
  method: DeaHttpMethod,
  data?: unknown
) {
  const [creds, idToken] = await cognitoHelper.getCredentialsForUser(testUser);
  return await callDeaAPIWithCreds(url, method, idToken, creds, data);
}

export async function callDeaAPIWithCreds(
  url: string,
  method: DeaHttpMethod,
  idToken: string,
  creds: Credentials,
  data?: unknown
) {
  const client = axios.create({
    headers: {
      idToken: idToken,
    },
  });

  const interceptor = aws4Interceptor(
    {
      service: 'execute-api',
      region: testEnv.awsRegion,
    },
    creds
  );

  client.interceptors.request.use(interceptor);

  client.defaults.headers.common['idToken'] = idToken;

  switch (method) {
    case 'GET':
      return await client.get(url, {
        validateStatus,
      });
    case 'POST':
      return await client.post(url, data, {
        validateStatus,
      });
    case 'PUT':
      return await client.put(url, data, {
        validateStatus,
      });
    case 'DELETE':
      return await client.delete(url, {
        validateStatus,
      });
  }
}

export const getSpecificUserByFirstName = async (
  deaApiUrl: string,
  userFirstName: string,
  token: string,
  creds: Credentials
): Promise<DeaUser> => {
  const userResponse = await callDeaAPIWithCreds(
    `${deaApiUrl}users?nameBeginsWith=${userFirstName}`,
    'GET',
    token,
    creds
  );
  expect(userResponse.status).toEqual(200);
  const fetchedUsers: DeaUser[] = await userResponse.data.users;

  const user = fetchedUsers.find((user) => user.firstName === userFirstName);
  if (!user) {
    throw new Error(`Expected user ${userFirstName} not found`);
  }

  return user;
};

export const initiateCaseFileUploadSuccess = async (
  deaApiUrl: string,
  idToken: string,
  creds: Credentials,
  caseUlid: string | undefined,
  fileName: string,
  filePath: string,
  fileSizeMb: number,
  contentType: string = CONTENT_TYPE
): Promise<DeaCaseFile> => {
  const initiateUploadResponse = await callDeaAPIWithCreds(
    `${deaApiUrl}cases/${caseUlid}/files`,
    'POST',
    idToken,
    creds,
    {
      caseUlid,
      fileName,
      filePath,
      contentType,
      fileSizeMb,
    }
  );

  expect(initiateUploadResponse.status).toEqual(200);
  const initiatedCaseFile: DeaCaseFile = await initiateUploadResponse.data;
  Joi.assert(initiatedCaseFile, caseFileResponseSchema);
  return initiatedCaseFile;
};

export const uploadContentToS3 = async (
  presignedUrls: readonly string[],
  fileContent: string
): Promise<void> => {
  const uploadResponses: Promise<Response>[] = [];

  const httpClient = axios.create({
    headers: {
      'Content-Type': CONTENT_TYPE,
    },
  });

  presignedUrls.forEach((url, index) => {
    uploadResponses[index] = httpClient.put(url, fileContent, { validateStatus });
  });

  await Promise.all(uploadResponses).then((responses) => {
    responses.forEach((response) => {
      expect(response.status).toEqual(200);
    });
  });
};

export const completeCaseFileUploadSuccess = async (
  deaApiUrl: string,
  idToken: string,
  creds: Credentials,
  caseUlid: string | undefined,
  ulid: string | undefined,
  uploadId: string | undefined,
  fileContent: string
): Promise<DeaCaseFile> => {
  const completeUploadResponse = await callDeaAPIWithCreds(
    `${deaApiUrl}cases/${caseUlid}/files/${ulid}`,
    'PUT',
    idToken,
    creds,
    {
      caseUlid,
      ulid,
      sha256Hash: sha256(fileContent).toString(),
      uploadId,
    }
  );

  if (completeUploadResponse.status !== 200) {
    console.log(completeUploadResponse);
  }
  expect(completeUploadResponse.status).toEqual(200);
  const uploadedCaseFile: DeaCaseFile = await completeUploadResponse.data;
  Joi.assert(uploadedCaseFile, caseFileResponseSchema);
  return uploadedCaseFile;
};<|MERGE_RESOLUTION|>--- conflicted
+++ resolved
@@ -8,12 +8,8 @@
 import axios from 'axios';
 import sha256 from 'crypto-js/sha256';
 import Joi from 'joi';
-<<<<<<< HEAD
-import { DeaCase } from '../../models/case';
+import { DeaCase, DeaCaseInput } from '../../models/case';
 import { DeaCaseFile } from '../../models/case-file';
-=======
-import { DeaCase, DeaCaseInput } from '../../models/case';
->>>>>>> e075eb68
 import { DeaUser } from '../../models/user';
 import { caseResponseSchema } from '../../models/validation/case';
 import { caseFileResponseSchema } from '../../models/validation/case-file';
