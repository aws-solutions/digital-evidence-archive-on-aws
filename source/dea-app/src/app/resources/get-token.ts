/*
 *  Copyright Amazon.com, Inc. or its affiliates. All Rights Reserved.
 *  SPDX-License-Identifier: Apache-2.0
 */
import Joi from 'joi';
import { getRequiredPathParam } from '../../lambda-http-helpers';
<<<<<<< HEAD
import { idToken } from '../../models/validation/joi-common';
import { exchangeAuthorizationCode } from '../services/auth-service';
=======
import { idToken, authCode as authCodeRegex, safeName } from '../../models/validation/joi-common';
import { decodeTokenForUsername, exchangeAuthorizationCode } from '../services/auth-service';
>>>>>>> e075eb68
import { DEAGatewayProxyHandler } from './dea-gateway-proxy-handler';

export const getToken: DEAGatewayProxyHandler = async (event) => {
  const authCode = getRequiredPathParam(event, 'authCode', authCodeRegex);
  const getTokenResult = await exchangeAuthorizationCode(authCode);

  Joi.assert(getTokenResult, idToken);
  return {
    statusCode: 200,
    body: JSON.stringify(getTokenResult),
    headers: {
      'Access-Control-Allow-Origin': '*',
    },
  };
};<|MERGE_RESOLUTION|>--- conflicted
+++ resolved
@@ -4,13 +4,8 @@
  */
 import Joi from 'joi';
 import { getRequiredPathParam } from '../../lambda-http-helpers';
-<<<<<<< HEAD
-import { idToken } from '../../models/validation/joi-common';
+import { idToken, authCode as authCodeRegex } from '../../models/validation/joi-common';
 import { exchangeAuthorizationCode } from '../services/auth-service';
-=======
-import { idToken, authCode as authCodeRegex, safeName } from '../../models/validation/joi-common';
-import { decodeTokenForUsername, exchangeAuthorizationCode } from '../services/auth-service';
->>>>>>> e075eb68
 import { DEAGatewayProxyHandler } from './dea-gateway-proxy-handler';
 
 export const getToken: DEAGatewayProxyHandler = async (event) => {
