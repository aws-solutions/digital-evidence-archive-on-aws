--- conflicted
+++ resolved
@@ -57,10 +57,7 @@
   nextToken: object | undefined,
   limit = 30
 ): Promise<Paged<DeaUser>> => {
-<<<<<<< HEAD
   return UserPersistence.listUsers(nameBeginsWith, repositoryProvider, nextToken, limit);
-=======
-  return UserPersistence.listUsers(limit, nextToken, nameBeginsWith, repositoryProvider);
 };
 
 export const validateUser = async (userUlid: string, repositoryProvider: ModelRepositoryProvider) => {
@@ -68,5 +65,4 @@
   if (!maybeUser) {
     throw new NotFoundError('Could not find user');
   }
->>>>>>> fe674ca7
 };