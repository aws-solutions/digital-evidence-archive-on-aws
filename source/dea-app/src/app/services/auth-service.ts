--- conflicted
+++ resolved
@@ -228,14 +228,6 @@
   });
 
   if (response.status !== 200) {
-<<<<<<< HEAD
-    logger.error(
-      `Unable to exchange authorization code: ${response.statusText} : ${JSON.stringify(response.data)}`
-    );
-    if (response.status === 400) {
-      throw new ValidationError('Bad Request.');
-    }
-=======
     logger.error('Unable to exchange authorization code', response);
     if (response.status === 400) {
       throw new ValidationError('Bad Request.');
@@ -243,7 +235,6 @@
     if (response.status === 429) {
       throw new ThrottlingException('Too Many Requests');
     }
->>>>>>> fe674ca7
     throw new Error(`Request failed with status code ${response.status}`);
   }
 
@@ -279,12 +270,6 @@
   });
 
   if (response.status !== 200) {
-<<<<<<< HEAD
-    logger.error(`Unable to use refresh token for new id token: ${response.statusText}`);
-    if (response.status === 400) {
-      throw new ValidationError('Bad Request.');
-    }
-=======
     logger.error('Unable to use refresh token for new id token', response);
     if (response.status === 400) {
       throw new ValidationError('Bad Request.');
@@ -292,7 +277,6 @@
     if (response.status === 429) {
       throw new ThrottlingException('Too Many Requests');
     }
->>>>>>> fe674ca7
     throw new Error(`Request failed with status code ${response.status}`);
   }
 
@@ -335,12 +319,6 @@
   });
 
   if (response.status !== 200) {
-<<<<<<< HEAD
-    logger.error(`Unable to revoke refresh code: ${response.statusText}`);
-    if (response.status === 400) {
-      throw new ValidationError('Bad Request.');
-    }
-=======
     logger.error('Unable to revoke refresh code', response);
     if (response.status === 400) {
       throw new ValidationError('Bad Request.');
@@ -348,7 +326,6 @@
     if (response.status === 429) {
       throw new ThrottlingException('Too Many Requests');
     }
->>>>>>> fe674ca7
     throw new Error(`Request failed with status code ${response.status}`);
   }
 
